--- conflicted
+++ resolved
@@ -25,16 +25,11 @@
 import org.sonar.core.config.CorePropertyDefinitions;
 
 public class DefaultDocumentationLinkGenerator implements DocumentationLinkGenerator {
-<<<<<<< HEAD
   public static final String DOCUMENTATION_PUBLIC_URL = "https://knowledgebase.autorabit.com";
-=======
->>>>>>> 3599d7c3
 
-  public static final String DOCUMENTATION_PUBLIC_URL = "https://docs.sonarsource.com/sonarqube-community-build";
   private final String documentationBaseUrl;
 
-<<<<<<< HEAD
-  public DefaultDocumentationLinkGenerator(SonarQubeVersion sonarQubeVersion, Configuration configuration) {
+  public DefaultDocumentationLinkGenerator(Configuration configuration) {
     this.documentationBaseUrl = completeUrl(configuration.get(CorePropertyDefinitions.DOCUMENTATION_BASE_URL).orElse(DOCUMENTATION_PUBLIC_URL));
   }
 
@@ -44,14 +39,6 @@
       url = url.trim().substring(0, url.length() - 1);
     }
     return url;
-=======
-  public DefaultDocumentationLinkGenerator(Configuration configuration, @Nullable DocumentationBaseLinkProvider documentationBaseLinkProvider) {
-    this.documentationBaseUrl =
-      configuration.get(CorePropertyDefinitions.DOCUMENTATION_BASE_URL)
-        .or(() -> Optional.ofNullable(documentationBaseLinkProvider).map(DocumentationBaseLinkProvider::getDocumentationBaseUrl))
-        .map(url -> url.endsWith("/") ? url.substring(0, url.lastIndexOf("/")) : url)
-        .orElse(DOCUMENTATION_PUBLIC_URL);
->>>>>>> 3599d7c3
   }
 
   @Override
