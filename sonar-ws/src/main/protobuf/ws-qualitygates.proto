--- conflicted
+++ resolved
@@ -124,12 +124,8 @@
   repeated Condition conditions = 3;
   required bool isBuiltIn = 4;
   optional Actions actions = 5;
-<<<<<<< HEAD
-  optional string caycStatus = 6;
-=======
   required string caycStatus = 6;
   required bool isDefault = 7;
->>>>>>> 9e1fded1
 
   message Condition {
     required string id = 1;
