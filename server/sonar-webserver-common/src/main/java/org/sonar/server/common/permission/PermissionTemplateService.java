--- conflicted
+++ resolved
@@ -80,11 +80,7 @@
       return true;
     }
 
-<<<<<<< HEAD
-    ProjectDto projectDto = new ProjectDto().setOrganizationUuid(organizationUuid).setKey(projectKey).setQualifier(Qualifiers.PROJECT);
-=======
-    ProjectDto projectDto = new ProjectDto().setKey(projectKey).setQualifier(ComponentQualifiers.PROJECT);
->>>>>>> 3599d7c3
+    ProjectDto projectDto = new ProjectDto().setOrganizationUuid(organizationUuid).setKey(projectKey).setQualifier(ComponentQualifiers.PROJECT);
     PermissionTemplateDto template = findTemplate(dbSession, projectDto);
     if (template == null) {
       return false;
