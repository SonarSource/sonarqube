/*
 * SonarQube
 * Copyright (C) 2009-2024 SonarSource SA
 * mailto:info AT sonarsource DOT com
 *
 * This program is free software; you can redistribute it and/or
 * modify it under the terms of the GNU Lesser General Public
 * License as published by the Free Software Foundation; either
 * version 3 of the License, or (at your option) any later version.
 *
 * This program is distributed in the hope that it will be useful,
 * but WITHOUT ANY WARRANTY; without even the implied warranty of
 * MERCHANTABILITY or FITNESS FOR A PARTICULAR PURPOSE.  See the GNU
 * Lesser General Public License for more details.
 *
 * You should have received a copy of the GNU Lesser General Public License
 * along with this program; if not, write to the Free Software Foundation,
 * Inc., 51 Franklin Street, Fifth Floor, Boston, MA  02110-1301, USA.
 */
package org.sonar.server.issue.index;

import com.google.common.collect.Maps;
import java.util.Collection;
import java.util.Date;
import java.util.List;
import java.util.Map;
import javax.annotation.CheckForNull;
import javax.annotation.Nullable;
import org.sonar.api.issue.impact.SoftwareQuality;
import org.sonar.api.rule.Severity;
import org.sonar.api.rules.RuleType;
import org.sonar.api.utils.Duration;
import org.sonar.server.es.BaseDoc;
import org.sonar.server.permission.index.AuthorizationDoc;
import org.sonar.server.security.SecurityStandards;
import org.sonar.server.security.SecurityStandards.VulnerabilityProbability;

import static org.sonar.server.issue.index.IssueIndexDefinition.SUB_FIELD_SEVERITY;
import static org.sonar.server.issue.index.IssueIndexDefinition.SUB_FIELD_SOFTWARE_QUALITY;
import static org.sonar.server.issue.index.IssueIndexDefinition.TYPE_ISSUE;

public class IssueDoc extends BaseDoc {

  public IssueDoc(Map<String, Object> fields) {
    super(TYPE_ISSUE, fields);
  }

  public IssueDoc() {
    super(TYPE_ISSUE, Maps.newHashMapWithExpectedSize(32));
  }

  @Override
  public String getId() {
    return key();
  }

  public String key() {
    return getField(IssueIndexDefinition.FIELD_ISSUE_KEY);
  }

  public String componentUuid() {
    return getField(IssueIndexDefinition.FIELD_ISSUE_COMPONENT_UUID);
  }

  public String projectUuid() {
    return getField(IssueIndexDefinition.FIELD_ISSUE_PROJECT_UUID);
  }

  public String branchUuid() {
    return getField(IssueIndexDefinition.FIELD_ISSUE_BRANCH_UUID);
  }

  public boolean isMainBranch() {
    return getField(IssueIndexDefinition.FIELD_ISSUE_IS_MAIN_BRANCH);
  }

  public String ruleUuid() {
    return getField(IssueIndexDefinition.FIELD_ISSUE_RULE_UUID);
  }

  public IssueScope scope() {
    return IssueScope.valueOf(getField(IssueIndexDefinition.FIELD_ISSUE_SCOPE));
  }

  public String language() {
    return getField(IssueIndexDefinition.FIELD_ISSUE_LANGUAGE);
  }

  public String severity() {
    return getField(IssueIndexDefinition.FIELD_ISSUE_SEVERITY);
  }

  public String cleanCodeAttributeCategory() {
    return getField(IssueIndexDefinition.FIELD_ISSUE_CLEAN_CODE_ATTRIBUTE_CATEGORY);
  }

  public Collection<Map<String, String>> impacts() {
    return getField(IssueIndexDefinition.FIELD_ISSUE_IMPACTS);
  }

  @CheckForNull
  public Integer line() {
    return getNullableField(IssueIndexDefinition.FIELD_ISSUE_LINE);
  }

  public String status() {
    return getField(IssueIndexDefinition.FIELD_ISSUE_STATUS);
  }

  @CheckForNull
  public String resolution() {
    return getNullableField(IssueIndexDefinition.FIELD_ISSUE_RESOLUTION);
  }

  @CheckForNull
  public String issueStatus() {
    return getNullableField(IssueIndexDefinition.FIELD_ISSUE_NEW_STATUS);
  }

  @CheckForNull
  public String assigneeUuid() {
    return getNullableField(IssueIndexDefinition.FIELD_ISSUE_ASSIGNEE_UUID);
  }

  /**
   * Functional date
   */
  public Date creationDate() {
    return getFieldAsDate(IssueIndexDefinition.FIELD_ISSUE_FUNC_CREATED_AT);
  }

  /**
   * Functional date
   */
  public Date updateDate() {
    return getFieldAsDate(IssueIndexDefinition.FIELD_ISSUE_FUNC_UPDATED_AT);
  }

  @CheckForNull
  public Date closeDate() {
    return getNullableFieldAsDate(IssueIndexDefinition.FIELD_ISSUE_FUNC_CLOSED_AT);
  }

  @CheckForNull
  public String authorLogin() {
    return getNullableField(IssueIndexDefinition.FIELD_ISSUE_AUTHOR_LOGIN);
  }

  /**
   * @deprecated since 10.2
   */
  @Deprecated(since = "10.2")
  public RuleType type() {
    return RuleType.valueOf(getField(IssueIndexDefinition.FIELD_ISSUE_TYPE));
  }

  @CheckForNull
  public Duration effort() {
    Number effort = getNullableField(IssueIndexDefinition.FIELD_ISSUE_EFFORT);
    return (effort != null) ? Duration.create(effort.longValue()) : null;
  }

  @CheckForNull
  public String filePath() {
    return getNullableField(IssueIndexDefinition.FIELD_ISSUE_FILE_PATH);
  }

  @CheckForNull
  public String directoryPath() {
    return getNullableField(IssueIndexDefinition.FIELD_ISSUE_DIRECTORY_PATH);
  }

  @CheckForNull
  public String organizationUuid() {
    return getNullableField(IssueIndexDefinition.FIELD_ISSUE_ORGANIZATION_UUID);
  }

  public IssueDoc setKey(@Nullable String s) {
    setField(IssueIndexDefinition.FIELD_ISSUE_KEY, s);
    return this;
  }

  public IssueDoc setComponentUuid(@Nullable String s) {
    setField(IssueIndexDefinition.FIELD_ISSUE_COMPONENT_UUID, s);
    return this;
  }

  public IssueDoc setProjectUuid(String s) {
    setField(IssueIndexDefinition.FIELD_ISSUE_PROJECT_UUID, s);
    setParent(AuthorizationDoc.idOf(s));
    return this;
  }

  public IssueDoc setBranchUuid(String s) {
    setField(IssueIndexDefinition.FIELD_ISSUE_BRANCH_UUID, s);
    return this;
  }

  public IssueDoc setIsMainBranch(boolean b) {
    setField(IssueIndexDefinition.FIELD_ISSUE_IS_MAIN_BRANCH, b);
    return this;
  }

  public IssueDoc setRuleUuid(String s) {
    setField(IssueIndexDefinition.FIELD_ISSUE_RULE_UUID, s);
    return this;
  }

  public IssueDoc setScope(IssueScope s) {
    setField(IssueIndexDefinition.FIELD_ISSUE_SCOPE, s.toString());
    return this;
  }

  public IssueDoc setLanguage(@Nullable String s) {
    setField(IssueIndexDefinition.FIELD_ISSUE_LANGUAGE, s);
    return this;
  }

  /**
   * @deprecated since 10.2
   */
  @Deprecated(since = "10.2")
  public IssueDoc setSeverity(@Nullable String s) {
    setField(IssueIndexDefinition.FIELD_ISSUE_SEVERITY, s);
    setField(IssueIndexDefinition.FIELD_ISSUE_SEVERITY_VALUE, Severity.ALL.indexOf(s));
    return this;
  }

  public IssueDoc setCleanCodeAttributeCategory(@Nullable String s) {
    setField(IssueIndexDefinition.FIELD_ISSUE_CLEAN_CODE_ATTRIBUTE_CATEGORY, s);
    return this;
  }

  public IssueDoc setLine(@Nullable Integer i) {
    setField(IssueIndexDefinition.FIELD_ISSUE_LINE, i);
    return this;
  }

  public IssueDoc setStatus(@Nullable String s) {
    setField(IssueIndexDefinition.FIELD_ISSUE_STATUS, s);
    return this;
  }

  public IssueDoc setResolution(@Nullable String s) {
    setField(IssueIndexDefinition.FIELD_ISSUE_RESOLUTION, s);
    return this;
  }

  public IssueDoc setIssueStatus(String s) {
    setField(IssueIndexDefinition.FIELD_ISSUE_NEW_STATUS, s);
    return this;
  }

  public IssueDoc setAssigneeUuid(@Nullable String s) {
    setField(IssueIndexDefinition.FIELD_ISSUE_ASSIGNEE_UUID, s);
    return this;
  }

  public IssueDoc setFuncUpdateDate(@Nullable Date d) {
    setField(IssueIndexDefinition.FIELD_ISSUE_FUNC_UPDATED_AT, d);
    return this;
  }

  public IssueDoc setFuncCreationDate(@Nullable Date d) {
    setField(IssueIndexDefinition.FIELD_ISSUE_FUNC_CREATED_AT, d);
    return this;
  }

  public IssueDoc setFuncCloseDate(@Nullable Date d) {
    setField(IssueIndexDefinition.FIELD_ISSUE_FUNC_CLOSED_AT, d);
    return this;
  }

  public IssueDoc setAuthorLogin(@Nullable String s) {
    setField(IssueIndexDefinition.FIELD_ISSUE_AUTHOR_LOGIN, s);
    return this;
  }

  public IssueDoc setEffort(@Nullable Long l) {
    setField(IssueIndexDefinition.FIELD_ISSUE_EFFORT, l);
    return this;
  }

  public IssueDoc setFilePath(@Nullable String s) {
    setField(IssueIndexDefinition.FIELD_ISSUE_FILE_PATH, s);
    return this;
  }

  public IssueDoc setDirectoryPath(@Nullable String s) {
    setField(IssueIndexDefinition.FIELD_ISSUE_DIRECTORY_PATH, s);
    return this;
  }

  @CheckForNull
  public Collection<String> getTags() {
    return getNullableField(IssueIndexDefinition.FIELD_ISSUE_TAGS);
  }

  public IssueDoc setTags(@Nullable Collection<String> tags) {
    setField(IssueIndexDefinition.FIELD_ISSUE_TAGS, tags);
    return this;
  }

  @Deprecated(since = "10.2")
  public IssueDoc setType(RuleType type) {
    setField(IssueIndexDefinition.FIELD_ISSUE_TYPE, type.toString());
    return this;
  }

<<<<<<< HEAD
  public IssueDoc setOrganizationUuid(String s) {
    setField(IssueIndexDefinition.FIELD_ISSUE_ORGANIZATION_UUID, s);
=======
  public IssueDoc setImpacts(Map<SoftwareQuality, org.sonar.api.issue.impact.Severity> impacts) {
    List<Map<String, String>> convertedMap = impacts
      .entrySet()
      .stream()
      .map(entry -> Map.of(
        SUB_FIELD_SOFTWARE_QUALITY, entry.getKey().name(),
        SUB_FIELD_SEVERITY, entry.getValue().name()))
      .toList();
    setField(IssueIndexDefinition.FIELD_ISSUE_IMPACTS, convertedMap);
>>>>>>> 9e1fded1
    return this;
  }

  @CheckForNull
  public Collection<String> getPciDss32() {
    return getNullableField(IssueIndexDefinition.FIELD_ISSUE_PCI_DSS_32);
  }

  public IssueDoc setPciDss32(@Nullable Collection<String> o) {
    setField(IssueIndexDefinition.FIELD_ISSUE_PCI_DSS_32, o);
    return this;
  }

  public IssueDoc setPciDss40(@Nullable Collection<String> o) {
    setField(IssueIndexDefinition.FIELD_ISSUE_PCI_DSS_40, o);
    return this;
  }

  @CheckForNull
  public Collection<String> getPciDss40() {
    return getNullableField(IssueIndexDefinition.FIELD_ISSUE_PCI_DSS_40);
  }

  public IssueDoc setOwaspAsvs40(@Nullable Collection<String> o) {
    setField(IssueIndexDefinition.FIELD_ISSUE_OWASP_ASVS_40, o);
    return this;
  }

  @CheckForNull
  public Collection<String> getOwaspAsvs40() {
    return getNullableField(IssueIndexDefinition.FIELD_ISSUE_OWASP_ASVS_40);
  }

  @CheckForNull
  public Collection<String> getOwaspTop10() {
    return getNullableField(IssueIndexDefinition.FIELD_ISSUE_OWASP_TOP_10);
  }

  public IssueDoc setOwaspTop10(@Nullable Collection<String> o) {
    setField(IssueIndexDefinition.FIELD_ISSUE_OWASP_TOP_10, o);
    return this;
  }

  @CheckForNull
  public Collection<String> getOwaspTop10For2021() {
    return getNullableField(IssueIndexDefinition.FIELD_ISSUE_OWASP_TOP_10_2021);
  }

  public IssueDoc setOwaspTop10For2021(@Nullable Collection<String> o) {
    setField(IssueIndexDefinition.FIELD_ISSUE_OWASP_TOP_10_2021, o);
    return this;
  }

  @CheckForNull
  public Collection<String> getStigAsdV5R3() {
    return getNullableField(IssueIndexDefinition.FIELD_ISSUE_STIG_ASD_V5R3);
  }

  public IssueDoc setStigAsdV5R3(@Nullable Collection<String> o) {
    setField(IssueIndexDefinition.FIELD_ISSUE_STIG_ASD_V5R3, o);
    return this;
  }

  @CheckForNull
  public Collection<String> getCasa() {
    return getNullableField(IssueIndexDefinition.FIELD_ISSUE_CASA);
  }

  public IssueDoc setCasa(@Nullable Collection<String> o) {
    setField(IssueIndexDefinition.FIELD_ISSUE_CASA, o);
    return this;
  }

  @CheckForNull
  public Collection<String> getSansTop25() {
    return getNullableField(IssueIndexDefinition.FIELD_ISSUE_SANS_TOP_25);
  }

  public IssueDoc setSansTop25(@Nullable Collection<String> s) {
    setField(IssueIndexDefinition.FIELD_ISSUE_SANS_TOP_25, s);
    return this;
  }

  @CheckForNull
  public Collection<String> getCwe() {
    return getNullableField(IssueIndexDefinition.FIELD_ISSUE_CWE);
  }

  public IssueDoc setCwe(@Nullable Collection<String> c) {
    setField(IssueIndexDefinition.FIELD_ISSUE_CWE, c);
    return this;
  }

  @CheckForNull
  public SecurityStandards.SQCategory getSonarSourceSecurityCategory() {
    String key = getNullableField(IssueIndexDefinition.FIELD_ISSUE_SQ_SECURITY_CATEGORY);
    return SecurityStandards.SQCategory.fromKey(key).orElse(null);
  }

  public IssueDoc setSonarSourceSecurityCategory(@Nullable SecurityStandards.SQCategory c) {
    setField(IssueIndexDefinition.FIELD_ISSUE_SQ_SECURITY_CATEGORY, c == null ? null : c.getKey());
    return this;
  }

  @CheckForNull
  public VulnerabilityProbability getVulnerabilityProbability() {
    Integer score = getNullableField(IssueIndexDefinition.FIELD_ISSUE_VULNERABILITY_PROBABILITY);
    return VulnerabilityProbability.byScore(score).orElse(null);
  }

  public IssueDoc setVulnerabilityProbability(@Nullable VulnerabilityProbability v) {
    setField(IssueIndexDefinition.FIELD_ISSUE_VULNERABILITY_PROBABILITY, v == null ? null : v.getScore());
    return this;
  }

  public boolean isNewCodeReference() {
    return getField(IssueIndexDefinition.FIELD_ISSUE_NEW_CODE_REFERENCE);
  }

  public IssueDoc setIsNewCodeReference(boolean b) {
    setField(IssueIndexDefinition.FIELD_ISSUE_NEW_CODE_REFERENCE, b);
    return this;
  }

  @CheckForNull
  public Collection<String> getCodeVariants() {
    return getNullableField(IssueIndexDefinition.FIELD_ISSUE_CODE_VARIANTS);
  }

  public IssueDoc setCodeVariants(@Nullable Collection<String> codeVariants) {
    setField(IssueIndexDefinition.FIELD_ISSUE_CODE_VARIANTS, codeVariants);
    return this;
  }

  public boolean isPrioritizedRule(){
    return getField(IssueIndexDefinition.FIELD_PRIORITIZED_RULE);
  }

  public IssueDoc setPrioritizedRule(boolean prioritizedRule){
    setField(IssueIndexDefinition.FIELD_PRIORITIZED_RULE, prioritizedRule);
    return this;
  }
}<|MERGE_RESOLUTION|>--- conflicted
+++ resolved
@@ -307,10 +307,11 @@
     return this;
   }
 
-<<<<<<< HEAD
   public IssueDoc setOrganizationUuid(String s) {
     setField(IssueIndexDefinition.FIELD_ISSUE_ORGANIZATION_UUID, s);
-=======
+    return this;
+  }
+
   public IssueDoc setImpacts(Map<SoftwareQuality, org.sonar.api.issue.impact.Severity> impacts) {
     List<Map<String, String>> convertedMap = impacts
       .entrySet()
@@ -320,7 +321,6 @@
         SUB_FIELD_SEVERITY, entry.getValue().name()))
       .toList();
     setField(IssueIndexDefinition.FIELD_ISSUE_IMPACTS, convertedMap);
->>>>>>> 9e1fded1
     return this;
   }
 
