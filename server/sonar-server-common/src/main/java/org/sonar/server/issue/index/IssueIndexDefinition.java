--- conflicted
+++ resolved
@@ -61,11 +61,7 @@
   public static final String FIELD_ISSUE_SCOPE = "scope";
   public static final String FIELD_ISSUE_LANGUAGE = "language";
   public static final String FIELD_ISSUE_LINE = "line";
-<<<<<<< HEAD
-  public static final String FIELD_ISSUE_MODULE_PATH = "modulePath";
   public static final String FIELD_ISSUE_ORGANIZATION_UUID = "organization";
-=======
->>>>>>> 9e1fded1
 
   /**
    * The (real) project, equivalent of projects.uuid, so
@@ -164,11 +160,7 @@
     mapping.keywordFieldBuilder(FIELD_ISSUE_SCOPE).disableNorms().build();
     mapping.keywordFieldBuilder(FIELD_ISSUE_LANGUAGE).disableNorms().build();
     mapping.createIntegerField(FIELD_ISSUE_LINE);
-<<<<<<< HEAD
-    mapping.createUuidPathField(FIELD_ISSUE_MODULE_PATH);
     mapping.keywordFieldBuilder(FIELD_ISSUE_ORGANIZATION_UUID).disableNorms().build();
-=======
->>>>>>> 9e1fded1
     mapping.keywordFieldBuilder(FIELD_ISSUE_PROJECT_UUID).disableNorms().addSubFields(SORTABLE_ANALYZER).build();
     mapping.keywordFieldBuilder(FIELD_ISSUE_BRANCH_UUID).disableNorms().build();
     mapping.createBooleanField(FIELD_ISSUE_IS_MAIN_BRANCH);
