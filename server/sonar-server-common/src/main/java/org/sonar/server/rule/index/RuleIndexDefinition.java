/*
 * SonarQube
 * Copyright (C) 2009-2024 SonarSource SA
 * mailto:info AT sonarsource DOT com
 *
 * This program is free software; you can redistribute it and/or
 * modify it under the terms of the GNU Lesser General Public
 * License as published by the Free Software Foundation; either
 * version 3 of the License, or (at your option) any later version.
 *
 * This program is distributed in the hope that it will be useful,
 * but WITHOUT ANY WARRANTY; without even the implied warranty of
 * MERCHANTABILITY or FITNESS FOR A PARTICULAR PURPOSE.  See the GNU
 * Lesser General Public License for more details.
 *
 * You should have received a copy of the GNU Lesser General Public License
 * along with this program; if not, write to the Free Software Foundation,
 * Inc., 51 Franklin Street, Fifth Floor, Boston, MA  02110-1301, USA.
 */
package org.sonar.server.rule.index;

import java.util.Set;
import javax.inject.Inject;
import org.sonar.api.config.Configuration;
import org.sonar.api.config.internal.MapSettings;
import org.sonar.server.es.Index;
import org.sonar.server.es.IndexDefinition;
import org.sonar.server.es.IndexType;
import org.sonar.server.es.IndexType.IndexMainType;
import org.sonar.server.es.IndexType.IndexRelationType;
import org.sonar.server.es.newindex.NewRegularIndex;
import org.sonar.server.es.newindex.TypeMapping;

import static org.sonar.server.es.newindex.DefaultIndexSettingsElement.ENGLISH_HTML_ANALYZER;
import static org.sonar.server.es.newindex.DefaultIndexSettingsElement.SEARCH_GRAMS_ANALYZER;
import static org.sonar.server.es.newindex.DefaultIndexSettingsElement.SORTABLE_ANALYZER;
import static org.sonar.server.es.newindex.SettingsConfiguration.MANUAL_REFRESH_INTERVAL;
import static org.sonar.server.es.newindex.SettingsConfiguration.newBuilder;

/**
 * Definition of ES index "rules", including settings and fields.
 */
public class RuleIndexDefinition implements IndexDefinition {

  public static final Index DESCRIPTOR = Index.withRelations("rules");
  public static final IndexMainType TYPE_RULE = IndexType.main(DESCRIPTOR, "rule");
  public static final String FIELD_RULE_UUID = "ruleUuid";
  public static final String FIELD_RULE_KEY = "key";
  public static final String FIELD_RULE_REPOSITORY = "repo";
  public static final String FIELD_RULE_RULE_KEY = "ruleKey";
  public static final String FIELD_RULE_INTERNAL_KEY = "internalKey";
  public static final String FIELD_RULE_NAME = "name";
  public static final String FIELD_RULE_HTML_DESCRIPTION = "htmlDesc";
  public static final String FIELD_RULE_SEVERITY = "severity";
  public static final String FIELD_RULE_STATUS = "status";
  public static final String FIELD_RULE_LANGUAGE = "lang";
  public static final String FIELD_RULE_IS_TEMPLATE = "isTemplate";
  public static final String FIELD_RULE_IS_EXTERNAL = "isExternal";
  public static final String FIELD_RULE_TEMPLATE_KEY = "templateKey";
  public static final String FIELD_RULE_ORGANIZATION_UUID = "organizationUuid";
  public static final String FIELD_RULE_TYPE = "type";
  public static final String FIELD_RULE_CREATED_AT = "createdAt";
  public static final String FIELD_RULE_UPDATED_AT = "updatedAt";
  public static final String FIELD_RULE_CWE = "cwe";
  public static final String FIELD_RULE_OWASP_TOP_10 = "owaspTop10";
  public static final String FIELD_RULE_OWASP_TOP_10_2021 = "owaspTop10-2021";
  public static final String FIELD_RULE_SANS_TOP_25 = "sansTop25";
  public static final String FIELD_RULE_SONARSOURCE_SECURITY = "sonarsourceSecurity";

  public static final Set<String> SORT_FIELDS = Set.of(
    FIELD_RULE_NAME,
    FIELD_RULE_UPDATED_AT,
    FIELD_RULE_CREATED_AT,
    FIELD_RULE_KEY);

  // Rule extension fields
  public static final IndexRelationType TYPE_RULE_EXTENSION = IndexType.relation(TYPE_RULE, "ruleExtension");
  /**
   * The uuid of a {@link RuleExtensionScope}
   */
  public static final String FIELD_RULE_EXTENSION_SCOPE = "ruleExt_scope";
  public static final String FIELD_RULE_EXTENSION_TAGS = "ruleExt_tags";

  // Active rule fields
  public static final IndexRelationType TYPE_ACTIVE_RULE = IndexType.relation(TYPE_RULE, "activeRule");
  public static final String FIELD_ACTIVE_RULE_UUID = "activeRule_uuid";
  public static final String FIELD_ACTIVE_RULE_INHERITANCE = "activeRule_inheritance";
  public static final String FIELD_ACTIVE_RULE_PROFILE_UUID = "activeRule_ruleProfile";
  public static final String FIELD_ACTIVE_RULE_SEVERITY = "activeRule_severity";

  public static final String FIELD_RULE_CLEAN_CODE_ATTRIBUTE_CATEGORY = "cleanCodeAttributeCategory";
  public static final String FIELD_RULE_IMPACTS = "impacts";
  public static final String SUB_FIELD_SOFTWARE_QUALITY = "softwareQuality";
  public static final String SUB_FIELD_SEVERITY = "severity";
  public static final String FIELD_RULE_IMPACT_SOFTWARE_QUALITY = FIELD_RULE_IMPACTS + "." + SUB_FIELD_SOFTWARE_QUALITY;
  public static final String FIELD_RULE_IMPACT_SEVERITY = FIELD_RULE_IMPACTS + "." + SUB_FIELD_SEVERITY;
  public static final String FIELD_PRIORITIZED_RULE = "activeRule_prioritizedRule";

  private final Configuration config;
  private final boolean enableSource;

  @Inject
  public RuleIndexDefinition(Configuration config) {
    this(config, false);
  }

  private RuleIndexDefinition(Configuration config, boolean enableSource) {
    this.config = config;
    this.enableSource = enableSource;
  }

  /**
   * Keep the document sources in index so that indexer tests can verify content
   * of indexed documents.
   */
  public static RuleIndexDefinition createForTest() {
    return new RuleIndexDefinition(new MapSettings().asConfig(), true);
  }

  @Override
  public void define(IndexDefinitionContext context) {
    NewRegularIndex index = context.create(
      DESCRIPTOR,
      newBuilder(config)
        .setRefreshInterval(MANUAL_REFRESH_INTERVAL)
        // Default nb of shards should be greater than 1 in order to
        // easily detect routing misconfiguration.
        // See https://jira.sonarsource.com/browse/SONAR-9489
        .setDefaultNbOfShards(2)
        .build())
      .setEnableSource(enableSource);

    // Rule type
    TypeMapping ruleMapping = index.createTypeMapping(TYPE_RULE);
    ruleMapping.keywordFieldBuilder(FIELD_RULE_UUID).disableNorms().build();
    ruleMapping.keywordFieldBuilder(FIELD_RULE_KEY).addSubFields(SORTABLE_ANALYZER).build();
    ruleMapping.keywordFieldBuilder(FIELD_RULE_RULE_KEY).addSubFields(SORTABLE_ANALYZER).build();
    ruleMapping.keywordFieldBuilder(FIELD_RULE_REPOSITORY).build();
    ruleMapping.keywordFieldBuilder(FIELD_RULE_INTERNAL_KEY).disableNorms().disableSearch().build();

    ruleMapping.keywordFieldBuilder(FIELD_RULE_NAME).addSubFields(SORTABLE_ANALYZER, SEARCH_GRAMS_ANALYZER).build();
    ruleMapping.textFieldBuilder(FIELD_RULE_HTML_DESCRIPTION)
      .disableSearch()
      .disableNorms()
      .addSubFields(ENGLISH_HTML_ANALYZER)
      .build();
    ruleMapping.keywordFieldBuilder(FIELD_RULE_SEVERITY).disableNorms().build();
    ruleMapping.keywordFieldBuilder(FIELD_RULE_STATUS).disableNorms().build();
    ruleMapping.keywordFieldBuilder(FIELD_RULE_LANGUAGE).disableNorms().build();

    ruleMapping.createBooleanField(FIELD_RULE_IS_TEMPLATE);
    ruleMapping.createBooleanField(FIELD_RULE_IS_EXTERNAL);
    ruleMapping.keywordFieldBuilder(FIELD_RULE_TEMPLATE_KEY).disableNorms().build();
    ruleMapping.keywordFieldBuilder(FIELD_RULE_ORGANIZATION_UUID).disableNorms().build();

    ruleMapping.keywordFieldBuilder(FIELD_RULE_TYPE).disableNorms().build();

    ruleMapping.createLongField(FIELD_RULE_CREATED_AT);
    ruleMapping.createLongField(FIELD_RULE_UPDATED_AT);

    ruleMapping.keywordFieldBuilder(FIELD_RULE_CWE).disableNorms().build();
    ruleMapping.keywordFieldBuilder(FIELD_RULE_OWASP_TOP_10).disableNorms().build();
    ruleMapping.keywordFieldBuilder(FIELD_RULE_OWASP_TOP_10_2021).disableNorms().build();
    ruleMapping.keywordFieldBuilder(FIELD_RULE_SANS_TOP_25).disableNorms().build();
    ruleMapping.keywordFieldBuilder(FIELD_RULE_SONARSOURCE_SECURITY).disableNorms().build();

    ruleMapping.keywordFieldBuilder(FIELD_RULE_CLEAN_CODE_ATTRIBUTE_CATEGORY).disableNorms().build();
    ruleMapping.nestedFieldBuilder(FIELD_RULE_IMPACTS)
      .addKeywordField(SUB_FIELD_SOFTWARE_QUALITY)
      .addKeywordField(SUB_FIELD_SEVERITY)
      .build();

    // Active rule
    index.createTypeMapping(TYPE_ACTIVE_RULE)
      .keywordFieldBuilder(FIELD_ACTIVE_RULE_UUID).disableNorms().build()
      .keywordFieldBuilder(FIELD_ACTIVE_RULE_PROFILE_UUID).disableNorms().build()
      .keywordFieldBuilder(FIELD_ACTIVE_RULE_INHERITANCE).disableNorms().build()
<<<<<<< HEAD
      .keywordFieldBuilder(FIELD_ACTIVE_RULE_SEVERITY).disableNorms().build();


    // Rule extension
    index.createTypeMapping(TYPE_RULE_EXTENSION)
            .keywordFieldBuilder(FIELD_RULE_EXTENSION_SCOPE).disableNorms().build()
            .keywordFieldBuilder(FIELD_RULE_EXTENSION_TAGS).build();
=======
      .keywordFieldBuilder(FIELD_ACTIVE_RULE_SEVERITY).disableNorms().build()
      .createBooleanField(FIELD_PRIORITIZED_RULE);
>>>>>>> 9e1fded1
  }
}<|MERGE_RESOLUTION|>--- conflicted
+++ resolved
@@ -175,7 +175,8 @@
       .keywordFieldBuilder(FIELD_ACTIVE_RULE_UUID).disableNorms().build()
       .keywordFieldBuilder(FIELD_ACTIVE_RULE_PROFILE_UUID).disableNorms().build()
       .keywordFieldBuilder(FIELD_ACTIVE_RULE_INHERITANCE).disableNorms().build()
-<<<<<<< HEAD
+      .keywordFieldBuilder(FIELD_ACTIVE_RULE_SEVERITY).disableNorms().build()
+      .createBooleanField(FIELD_PRIORITIZED_RULE);
       .keywordFieldBuilder(FIELD_ACTIVE_RULE_SEVERITY).disableNorms().build();
 
 
@@ -183,9 +184,5 @@
     index.createTypeMapping(TYPE_RULE_EXTENSION)
             .keywordFieldBuilder(FIELD_RULE_EXTENSION_SCOPE).disableNorms().build()
             .keywordFieldBuilder(FIELD_RULE_EXTENSION_TAGS).build();
-=======
-      .keywordFieldBuilder(FIELD_ACTIVE_RULE_SEVERITY).disableNorms().build()
-      .createBooleanField(FIELD_PRIORITIZED_RULE);
->>>>>>> 9e1fded1
   }
 }