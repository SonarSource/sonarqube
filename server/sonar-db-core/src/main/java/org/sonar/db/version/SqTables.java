--- conflicted
+++ resolved
@@ -102,13 +102,10 @@
     "report_schedules",
     "report_subscriptions",
     "rules",
+    "rules_metadata",
     "rule_desc_sections",
-<<<<<<< HEAD
-    "rules_metadata",
-=======
     "rule_tags",
     "rules_default_impacts",
->>>>>>> 9e1fded1
     "rules_parameters",
     "rules_profiles",
     "rule_repositories",
