--- conflicted
+++ resolved
@@ -204,7 +204,7 @@
   }
 
   public Optional<GroupDto> selectGroup(String name) {
-    return db.getDbClient().groupDao().selectByName(db.getSession(), null, name);
+    return db.getDbClient().groupDao().selectByName(db.getSession(), name);
   }
 
   public int countAllGroups() {
@@ -277,14 +277,6 @@
     return insertPermissionOnGroup(group, permission.getKey());
   }
 
-<<<<<<< HEAD
-  public void deletePermissionFromGroup(GroupDto group, String permission) {
-    db.getDbClient().groupPermissionDao().delete(db.getSession(), permission, null, group.getUuid(), group.getName(), null, null);
-    db.commit();
-  }
-
-=======
->>>>>>> 9e1fded1
   public GroupPermissionDto insertProjectPermissionOnAnyone(String permission, ComponentDto project) {
     checkArgument(!project.isPrivate(), "No permission to group AnyOne can be granted on a private project");
     checkArgument(!PUBLIC_PERMISSIONS.contains(permission),
@@ -308,10 +300,6 @@
     return dto;
   }
 
-<<<<<<< HEAD
-  public void deleteProjectPermissionFromAnyone(ComponentDto project, String permission) {
-    db.getDbClient().groupPermissionDao().delete(db.getSession(), permission, null, null, null, project.uuid(), project);
-=======
   public GroupPermissionDto insertEntityPermissionOnAnyone(String permission, EntityDto entity) {
     checkArgument(!entity.isPrivate(), "No permission to group AnyOne can be granted on a private entity");
     checkArgument(!PUBLIC_PERMISSIONS.contains(permission),
@@ -329,7 +317,6 @@
 
   public void deleteProjectPermissionFromAnyone(EntityDto entity, String permission) {
     db.getDbClient().groupPermissionDao().delete(db.getSession(), permission, null, null, entity);
->>>>>>> 9e1fded1
     db.commit();
   }
 
@@ -356,20 +343,6 @@
     return dto;
   }
 
-<<<<<<< HEAD
-  public List<String> selectGroupPermissions(GroupDto group, @Nullable ComponentDto project) {
-    if (project == null) {
-      return db.getDbClient().groupPermissionDao().selectGlobalPermissionsOfGroup(db.getSession(), null, group.getUuid());
-    }
-    return db.getDbClient().groupPermissionDao().selectProjectPermissionsOfGroup(db.getSession(), null, group.getUuid(), project.uuid());
-  }
-
-  public List<String> selectAnyonePermissions(@Nullable ComponentDto project) {
-    if (project == null) {
-      return db.getDbClient().groupPermissionDao().selectGlobalPermissionsOfGroup(db.getSession(), null, null);
-    }
-    return db.getDbClient().groupPermissionDao().selectProjectPermissionsOfGroup(db.getSession(), null, null, project.uuid());
-=======
   public Set<GroupPermissionDto> insertEntityPermissionsOnGroup(GroupDto group, EntityDto entity, String... permissions) {
     return stream(permissions)
       .map(permission -> insertEntityPermissionOnGroup(group, permission, entity))
@@ -406,7 +379,6 @@
       return db.getDbClient().groupPermissionDao().selectGlobalPermissionsOfGroup(db.getSession(), null);
     }
     return db.getDbClient().groupPermissionDao().selectEntityPermissionsOfGroup(db.getSession(), null, entityUuid);
->>>>>>> 9e1fded1
   }
 
   // USER PERMISSIONS
@@ -422,19 +394,14 @@
    * Grant permission
    */
   public UserPermissionDto insertPermissionOnUser(UserDto user, String permission) {
-<<<<<<< HEAD
-    UserPermissionDto dto = new UserPermissionDto(Uuids.create(), null, permission, user.getUuid(), null);
-    db.getDbClient().userPermissionDao().insert(db.getSession(), dto, null, user, null);
-=======
     UserPermissionDto dto = new UserPermissionDto(Uuids.create(), permission, user.getUuid(), null);
     db.getDbClient().userPermissionDao().insert(db.getSession(), dto, (EntityDto) null, user, null);
->>>>>>> 9e1fded1
     db.commit();
     return dto;
   }
 
   public void deletePermissionFromUser(UserDto user, GlobalPermission permission) {
-    db.getDbClient().userPermissionDao().deleteGlobalPermission(db.getSession(), user, permission.getKey(), null);
+    db.getDbClient().userPermissionDao().deleteGlobalPermission(db.getSession(), user, permission.getKey());
     db.commit();
   }
 
@@ -449,10 +416,6 @@
   public UserPermissionDto insertProjectPermissionOnUser(UserDto user, String permission, ComponentDto project) {
     checkArgument(project.isPrivate() || !PUBLIC_PERMISSIONS.contains(permission),
       "%s can't be granted on a public project", permission);
-<<<<<<< HEAD
-    checkArgument(project.getMainBranchProjectUuid() == null, "Permissions can't be granted on branches");
-    UserPermissionDto dto = new UserPermissionDto(Uuids.create(), null, permission, user.getUuid(), project.uuid());
-=======
     EntityDto entityDto;
     if (project.qualifier().equals(Qualifiers.VIEW) || project.qualifier().equals(Qualifiers.SUBVIEW)) {
       entityDto = db.getDbClient().portfolioDao().selectByUuid(db.getSession(), project.uuid())
@@ -477,7 +440,6 @@
     checkArgument(project.isPrivate() || !PUBLIC_PERMISSIONS.contains(permission),
       "%s can't be granted on a public project", permission);
     UserPermissionDto dto = new UserPermissionDto(Uuids.create(), permission, user.getUuid(), project.getUuid());
->>>>>>> 9e1fded1
     db.getDbClient().userPermissionDao().insert(db.getSession(), dto, project, user, null);
     db.commit();
     return dto;
@@ -485,7 +447,7 @@
 
   public List<GlobalPermission> selectPermissionsOfUser(UserDto user) {
     return toListOfGlobalPermissions(db.getDbClient().userPermissionDao()
-      .selectGlobalPermissionsOfUser(db.getSession(), user.getUuid(), null));
+      .selectGlobalPermissionsOfUser(db.getSession(), user.getUuid()));
   }
 
   public List<String> selectEntityPermissionOfUser(UserDto user, String entityUuid) {
