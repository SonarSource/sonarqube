--- conflicted
+++ resolved
@@ -348,11 +348,8 @@
       <include refid="ruleColumns"/>
     from
       rules r
-<<<<<<< HEAD
-    <include refid="leftOuterJoinRulesMetadata"/>
-=======
-    <include refid="leftOuterJoinRulesDefaultImpacts"/>
->>>>>>> 3599d7c3
+    <include refid="leftOuterJoinRulesDefaultImpacts"/>
+    <include refid="leftOuterJoinRulesMetadata"/>
     where
       <include refid="conditionNotExternalRulesByLanguage" />
   </select>
