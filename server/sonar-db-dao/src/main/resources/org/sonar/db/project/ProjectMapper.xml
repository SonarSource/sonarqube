--- conflicted
+++ resolved
@@ -17,16 +17,6 @@
       p.updated_at as updatedAt
     </sql>
 
-<<<<<<< HEAD
-  <select id="selectAllProjectUuids" resultType="String">
-    SELECT
-      p.uuid as uuid
-    FROM projects p
-    where p.qualifier = 'TRK'
-  </select>
-
-=======
->>>>>>> 9e1fded1
   <select id="selectByUuid" parameterType="String" resultType="Project">
     SELECT
       <include refid="projectColumns"/>
