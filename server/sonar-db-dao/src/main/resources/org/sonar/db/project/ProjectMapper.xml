<?xml version="1.0" encoding="UTF-8" ?>
<!DOCTYPE mapper PUBLIC "-//mybatis.org//DTD Mapper 3.0//EN" "mybatis-3-mapper.dtd">
<mapper namespace="org.sonar.db.project.ProjectMapper">

    <sql id="projectColumns">
      p.uuid as uuid,
      p.organization_uuid as organizationUuid,
      p.kee as kee,
      p.qualifier as qualifier,
      p.name as name,
      p.description as description,
      p.tags as tagsString,
      p.private as isPrivate,
      p.creation_method as creationMethod,
      p.contains_ai_code as containsAiCode,
      p.ai_code_fix_enabled as aiCodeFixEnabled,
      p.created_at as createdAt,
      p.updated_at as updatedAt
    </sql>

  <select id="selectByUuid" parameterType="String" resultType="Project">
    SELECT
      <include refid="projectColumns"/>
    FROM projects p
    where
      p.uuid=#{uuid,jdbcType=VARCHAR}
  </select>

  <select id="selectByUuids" resultType="Project">
    select
      <include refid="projectColumns"/>
    from projects p
    where
      p.uuid in
      <foreach collection="uuids" open="(" close=")" item="uuid" separator=",">
        #{uuid,jdbcType=VARCHAR}
      </foreach>
  </select>

    <select id="selectByUuidsWithPagination" resultType="Project">
    select
      <include refid="projectColumns"/>
    from projects p
    where
      p.uuid in
      <foreach collection="uuids" open="(" close=")" item="uuid" separator=",">
        #{uuid,jdbcType=VARCHAR}
      </foreach>
      order by p.name, uuid desc
      <include refid="org.sonar.db.common.Common.pagination"/>
  </select>

  <select id="selectProjectsByKeys" resultType="Project">
    select
      <include refid="projectColumns"/>
    from projects p
    where
      p.qualifier='TRK' and
      p.kee in
      <foreach collection="kees" open="(" close=")" item="k" separator=",">
        #{k,jdbcType=VARCHAR}
      </foreach>
  </select>

    <select id="selectApplicationsByKeys" resultType="Project">
    select
      <include refid="projectColumns"/>
    from projects p
    where
      p.qualifier='APP' and
      p.kee in
      <foreach collection="kees" open="(" close=")" item="k" separator=",">
        #{k,jdbcType=VARCHAR}
      </foreach>
  </select>

    <select id="selectByBranchUuid" parameterType="String" resultType="Project">
    SELECT
      <include refid="projectColumns"/>
    FROM projects p inner join project_branches pb on pb.project_uuid = p.uuid
    where pb.uuid=#{branchUuid,jdbcType=VARCHAR}
  </select>

    <select id="selectProjects" resultType="Project">
    select
      <include refid="projectColumns"/>
    from projects p
    where
      p.qualifier='TRK'
  </select>

  <select id="selectAll" resultType="Project">
    select
      <include refid="projectColumns"/>
    from projects p
  </select>

  <select id="selectAllApplications" resultType="Project">
    select
      <include refid="projectColumns"/>
    from projects p
    where
      p.qualifier='APP'
  </select>

  <select id="selectProjectByKey" parameterType="String" resultType="Project">
    SELECT
      <include refid="projectColumns"/>
    FROM projects p
    where
      p.qualifier='TRK' and
      p.kee=#{key,jdbcType=VARCHAR}
  </select>

  <select id="selectApplicationByKey" parameterType="String" resultType="Project">
    SELECT
    <include refid="projectColumns"/>
    FROM projects p
    where
    p.qualifier='APP' and
    p.kee=#{key,jdbcType=VARCHAR}
  </select>

  <select id="selectProjectsByOrganizationUuids" resultType="Project">
    select
    <include refid="projectColumns"/>
    from projects p
    where
    p.qualifier='TRK' and
    p.organization_uuid in
    <foreach collection="orgUuids" open="(" close=")" item="orgUuid" separator=",">
      #{orgUuid,jdbcType=VARCHAR}
    </foreach>
  </select>

  <select id="selectProjectOrAppByKey" parameterType="String" resultType="Project">
    SELECT
    <include refid="projectColumns"/>
    FROM projects p
    where
    p.kee=#{key,jdbcType=VARCHAR}
  </select>

<<<<<<< HEAD
  <select id="selectProjectUuidsAssociatedToDefaultQualityProfileByLanguage" parameterType="map" resultType="string">
    select
      p.uuid
    from
      live_measures lm
    inner join
      project_branches pb on pb.uuid = lm.component_uuid
    inner join
      projects p on p.uuid = pb.project_uuid
    inner join
      metrics m on m.uuid = lm.metric_uuid
    where
      m.name = 'ncloc_language_distribution'
      and pb.is_main = ${_true}
      and p.uuid not in (select project_uuid from project_qprofiles)
      and
      <foreach collection="languageFilters" index="index" item="languageFilter" open="(" separator=" or " close=")">
        lm.text_value like #{languageFilter, jdbcType=VARCHAR} escape '/'
      </foreach>
  </select>

  <select id="selectProjectsByLanguage" parameterType="map" resultType="Project">
    select distinct
      <include refid="projectColumns"/>
    from
      live_measures lm
    inner join
      project_branches pb on pb.uuid = lm.project_uuid and pb.is_main = ${_true}
    inner join
      projects p on p.uuid = pb.project_uuid
    inner join
      metrics m on m.uuid = lm.metric_uuid
    where
      m.name = 'ncloc_language_distribution'
      and
      <foreach collection="languageFilters" index="index" item="languageFilter" open="(" separator=" or " close=")">
        lm.text_value like #{languageFilter, jdbcType=VARCHAR} escape '/'
      </foreach>
  </select>

=======
>>>>>>> 3599d7c3
  <insert id="insert" parameterType="Project">
    INSERT INTO projects (
      organization_uuid,
      kee,
      qualifier,
      uuid,
      name,
      description,
      private,
      tags,
      creation_method,
      contains_ai_code,
      ai_code_fix_enabled,
      created_at,
      updated_at
    )
    VALUES (
    #{organizationUuid,jdbcType=VARCHAR},
    #{kee,jdbcType=VARCHAR},
    #{qualifier,jdbcType=VARCHAR},
    #{uuid,jdbcType=VARCHAR},
    #{name,jdbcType=VARCHAR},
    #{description,jdbcType=VARCHAR},
    #{isPrivate,jdbcType=BOOLEAN},
    #{tagsString, jdbcType=VARCHAR},
    #{creationMethod, jdbcType=VARCHAR},
    #{containsAiCode, jdbcType=BOOLEAN},
    #{aiCodeFixEnabled, jdbcType=BOOLEAN},
    #{createdAt,jdbcType=BIGINT},
    #{updatedAt,jdbcType=BIGINT}
    )
  </insert>

  <update id="updateTags" parameterType="Project">
    update projects set
    tags = #{tagsString,jdbcType=VARCHAR},
    updated_at = #{updatedAt,jdbcType=BIGINT}
    where
    uuid = #{uuid,jdbcType=VARCHAR}
  </update>

  <update id="update" parameterType="Project">
    update projects set
    name = #{name,jdbcType=VARCHAR},
    description = #{description,jdbcType=VARCHAR},
    ai_code_fix_enabled = #{aiCodeFixEnabled, jdbcType=BOOLEAN},
    updated_at = #{updatedAt,jdbcType=BIGINT}
    where
    uuid = #{uuid,jdbcType=VARCHAR}
  </update>

  <update id="updateVisibility">
    update projects set
    private = #{isPrivate,jdbcType=BOOLEAN},
    updated_at = #{updatedAt,jdbcType=BIGINT}
    where
    uuid = #{uuid,jdbcType=VARCHAR}
  </update>

  <update id="updateContainsAiCode">
    update projects set
    contains_ai_code = #{containsAiCode,jdbcType=BOOLEAN},
    updated_at = #{updatedAt,jdbcType=BIGINT}
    where
    uuid = #{uuid,jdbcType=VARCHAR}
  </update>

  <update id="updateAiCodeFixEnablementForAllProjects">
    update projects set
    ai_code_fix_enabled = #{aiCodeFixEnabled,jdbcType=BOOLEAN},
    updated_at = #{updatedAt,jdbcType=BIGINT}
  </update>

  <update id="updateNcloc">
    update projects set
    ncloc = #{ncloc,jdbcType=BIGINT}
    where
    uuid = #{projectUuid,jdbcType=VARCHAR}
  </update>

  <select id="getNclocSum" parameterType="string" resultType="long">
    select sum(ncloc) from projects where qualifier = 'TRK'
    <if test="projectUuidToExclude != null">
      and uuid &lt;&gt; #{projectUuidToExclude,jdbcType=VARCHAR}
    </if>
  </select>

  <select id="countIndexedProjects" resultType="int">
    select count(p.uuid)
    from projects p
    where p.qualifier = 'TRK'
    and not exists (select 1 from project_branches pb where pb.project_uuid = p.uuid and pb.need_issue_sync = ${_true})
  </select>

  <select id="countProjects" resultType="int">
    select count(p.uuid)
    from projects p
    where p.qualifier = 'TRK'
  </select>

  <select id="countProjectsByAiCodeFixEnablement" resultType="int">
    select count(p.uuid)
    from projects p
    where
    p.qualifier = 'TRK'
    and ai_code_fix_enabled = #{aiCodeFixEnabled,jdbcType=BOOLEAN}
  </select>

</mapper><|MERGE_RESOLUTION|>--- conflicted
+++ resolved
@@ -141,7 +141,6 @@
     p.kee=#{key,jdbcType=VARCHAR}
   </select>
 
-<<<<<<< HEAD
   <select id="selectProjectUuidsAssociatedToDefaultQualityProfileByLanguage" parameterType="map" resultType="string">
     select
       p.uuid
@@ -182,8 +181,6 @@
       </foreach>
   </select>
 
-=======
->>>>>>> 3599d7c3
   <insert id="insert" parameterType="Project">
     INSERT INTO projects (
       organization_uuid,
