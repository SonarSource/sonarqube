<?xml version="1.0" encoding="UTF-8" ?>
<!DOCTYPE mapper PUBLIC "-//mybatis.org//DTD Mapper 3.0//EN" "mybatis-3-mapper.dtd">

<mapper namespace="org.sonar.db.user.UserTokenMapper">

  <sql id="userTokensColumns">
    t.uuid as "uuid",
    t.user_uuid as "userUuid",
    t.name as "name",
    t.token_hash as "tokenHash",
    t.last_connection_date as "lastConnectionDate",
    t.created_at as "createdAt",
    t.project_uuid as "projectUuid",
    t.type as "type",
    t.expiration_date as "expirationDate",
    p.name as "projectName",
    p.kee as "projectKey"
  </sql>

  <insert id="insert" parameterType="UserToken" useGeneratedKeys="false">
    insert into user_tokens (
    uuid,
    user_uuid,
    name,
    token_hash,
    created_at,
    project_uuid,
    type,
    expiration_date
    ) values (
    #{uuid, jdbcType=VARCHAR},
    #{userUuid, jdbcType=VARCHAR},
    #{name, jdbcType=VARCHAR},
    #{tokenHash, jdbcType=VARCHAR},
    #{createdAt, jdbcType=BIGINT},
    #{projectUuid, jdbcType=VARCHAR},
    #{type, jdbcType=VARCHAR},
    #{expirationDate, jdbcType=BIGINT}
    )
  </insert>

  <update id="update" parameterType="UserToken">
    UPDATE user_tokens SET
      last_connection_date = #{lastConnectionDate, jdbcType=BIGINT}
    WHERE
      user_uuid = #{userUuid, jdbcType=VARCHAR}
      AND name = #{name, jdbcType=VARCHAR}
  </update>

  <select id="selectByTokenHash" parameterType="String" resultType="UserToken">
    SELECT
    <include refid="userTokensColumns"/>
    FROM user_tokens t
    LEFT JOIN projects p on t.project_uuid = p.uuid
    WHERE t.token_hash=#{tokenHash, jdbcType=VARCHAR}
  </select>

  <select id="selectTokensExpiredOnDate" parameterType="Long" resultType="UserToken">
    SELECT
    <include refid="userTokensColumns"/>
    FROM user_tokens t
    LEFT JOIN projects p on t.project_uuid = p.uuid
    WHERE t.expiration_date = #{timestamp, jdbcType=BIGINT}
  </select>

  <select id="selectByUserUuidAndName" parameterType="map" resultType="UserToken">
    SELECT
    <include refid="userTokensColumns"/>
    FROM user_tokens t
    LEFT JOIN projects p on t.project_uuid = p.uuid
    WHERE t.user_uuid=#{userUuid, jdbcType=VARCHAR} and t.name=#{name, jdbcType=VARCHAR}
  </select>

  <select id="selectByUserUuid" parameterType="map" resultType="UserToken">
    SELECT
    <include refid="userTokensColumns"/>
    FROM user_tokens t
<<<<<<< HEAD
    LEFT JOIN projects p on t.project_key = p.kee
    WHERE t.user_uuid=#{userUuid, jdbcType=VARCHAR} order by t.created_at desc
=======
    LEFT JOIN projects p on t.project_uuid = p.uuid
    WHERE t.user_uuid=#{userUuid, jdbcType=VARCHAR}
>>>>>>> 9e1fded1
  </select>
  
  <select id="countTokensByUserUuids" parameterType="map" resultType="UserTokenCount">
    SELECT t.user_uuid as "userUuid", count(t.name) as "tokenCount"
    FROM user_tokens t
    WHERE t.user_uuid in
    <foreach collection="userUuids" open="(" close=")" item="userUuid" separator=",">
      #{userUuid, jdbcType=VARCHAR}
    </foreach>
    GROUP BY t.user_uuid
  </select>

  <delete id="deleteByUserUuid">
    DELETE FROM user_tokens WHERE user_uuid=#{userUuid, jdbcType=VARCHAR}
  </delete>

  <delete id="deleteByUserUuidAndName">
    DELETE FROM user_tokens WHERE user_uuid=#{userUuid, jdbcType=VARCHAR} and name=#{name, jdbcType=VARCHAR}
  </delete>

  <delete id="deleteByProjectUuid">
    DELETE FROM user_tokens WHERE project_uuid=#{projectUuid, jdbcType=VARCHAR}
  </delete>

</mapper><|MERGE_RESOLUTION|>--- conflicted
+++ resolved
@@ -75,13 +75,8 @@
     SELECT
     <include refid="userTokensColumns"/>
     FROM user_tokens t
-<<<<<<< HEAD
-    LEFT JOIN projects p on t.project_key = p.kee
+    LEFT JOIN projects p on t.project_uuid = p.uuid
     WHERE t.user_uuid=#{userUuid, jdbcType=VARCHAR} order by t.created_at desc
-=======
-    LEFT JOIN projects p on t.project_uuid = p.uuid
-    WHERE t.user_uuid=#{userUuid, jdbcType=VARCHAR}
->>>>>>> 9e1fded1
   </select>
   
   <select id="countTokensByUserUuids" parameterType="map" resultType="UserTokenCount">
