--- conflicted
+++ resolved
@@ -69,13 +69,8 @@
    * Select global or entity permission of given groups. Anyone virtual group is supported
    * through the value "zero" (0L) in {@code groupUuids}.
    */
-<<<<<<< HEAD
-  public List<GroupPermissionDto> selectByGroupUuids(DbSession dbSession, String organizationUuid, List<String> groupUuids, @Nullable String projectUuid) {
-    return executeLargeInputs(groupUuids, groups -> mapper(dbSession).selectByGroupUuids(organizationUuid, groups, projectUuid));
-=======
-  public List<GroupPermissionDto> selectByGroupUuids(DbSession dbSession, List<String> groupUuids, @Nullable String entityUuid) {
-    return executeLargeInputs(groupUuids, groups -> mapper(dbSession).selectByGroupUuids(groups, entityUuid));
->>>>>>> 9e1fded1
+  public List<GroupPermissionDto> selectByGroupUuids(DbSession dbSession, String organizationUuid, List<String> groupUuids, @Nullable String entityUuid) {
+    return executeLargeInputs(groupUuids, groups -> mapper(dbSession).selectByGroupUuids(organizationUuid, groups, entityUuid));
   }
 
   public List<String> selectProjectKeysWithAnyonePermissions(DbSession dbSession, int max) {
@@ -89,18 +84,7 @@
   /**
    * Each row returns a {@link CountPerEntityPermission}
    */
-<<<<<<< HEAD
-  public void selectAllPermissionsByGroupUuid(DbSession dbSession, String organizationUuid, String groupUuid, ResultHandler<GroupPermissionDto> resultHandler) {
-    mapper(dbSession).selectAllPermissionsByGroupUuid(organizationUuid, groupUuid, resultHandler);
-  }
-
-  /**
-   * Each row returns a {@link CountPerProjectPermission}
-   */
-  public void groupsCountByComponentUuidAndPermission(DbSession dbSession, List<String> componentUuids, ResultHandler<CountPerProjectPermission> resultHandler) {
-=======
   public void groupsCountByComponentUuidAndPermission(DbSession dbSession, List<String> entityUuids, ResultHandler<CountPerEntityPermission> resultHandler) {
->>>>>>> 9e1fded1
     Map<String, Object> parameters = new HashMap<>(2);
     parameters.put(ANYONE_GROUP_PARAMETER, DefaultGroups.ANYONE);
 
@@ -132,13 +116,8 @@
    * Selects the permissions granted to group and entity. An empty list is returned if the
    * group or entity do not exist.
    */
-<<<<<<< HEAD
-  public List<String> selectProjectPermissionsOfGroup(DbSession session, String organizationUuid, @Nullable String groupUuid, String projectUuid) {
-    return mapper(session).selectProjectPermissionsOfGroup(organizationUuid, groupUuid, projectUuid);
-=======
-  public List<String> selectEntityPermissionsOfGroup(DbSession session, @Nullable String groupUuid, String entityUuid) {
-    return mapper(session).selectEntityPermissionsOfGroup(groupUuid, entityUuid);
->>>>>>> 9e1fded1
+  public List<String> selectEntityPermissionsOfGroup(DbSession session, String organizationUuid, @Nullable String groupUuid, String entityUuid) {
+    return mapper(session).selectEntityPermissionsOfGroup(organizationUuid, groupUuid, entityUuid);
   }
 
   /**
@@ -234,17 +213,10 @@
    * @param groupUuid         if null, then anyone, else uuid of group
    * @param entityDto         if null, then global permission, otherwise the uuid of entity
    */
-<<<<<<< HEAD
   public void delete(DbSession dbSession, String permission, String organizationUuid, @Nullable String groupUuid,
-    @Nullable String groupName, @Nullable String rootComponentUuid, @Nullable ComponentDto componentDto) {
-
-    int deletedRecords = mapper(dbSession).delete(permission, organizationUuid, groupUuid, rootComponentUuid);
-=======
-  public void delete(DbSession dbSession, String permission, @Nullable String groupUuid,
     @Nullable String groupName, @Nullable EntityDto entityDto) {
 
-    int deletedRecords = mapper(dbSession).delete(permission, groupUuid, entityDto != null ? entityDto.getUuid() : null);
->>>>>>> 9e1fded1
+    int deletedRecords = mapper(dbSession).delete(permission, organizationUuid, groupUuid, entityDto != null ? entityDto.getUuid() : null);
 
     if (deletedRecords > 0) {
       String entityUuid = (entityDto != null) ? entityDto.getUuid() : null;
