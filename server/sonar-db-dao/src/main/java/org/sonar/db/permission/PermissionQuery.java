--- conflicted
+++ resolved
@@ -29,12 +29,8 @@
 
 import static com.google.common.base.MoreObjects.firstNonNull;
 import static com.google.common.base.Preconditions.checkArgument;
-<<<<<<< HEAD
 import static java.util.Objects.requireNonNull;
-import static org.apache.commons.lang.StringUtils.defaultIfBlank;
-=======
 import static org.apache.commons.lang3.StringUtils.defaultIfBlank;
->>>>>>> 9e1fded1
 import static org.sonar.api.utils.Paging.offset;
 import static org.sonar.db.DaoUtils.buildLikeValue;
 
@@ -132,12 +128,8 @@
 
   public static class Builder {
     private String permission;
-<<<<<<< HEAD
     private String organizationUuid;
-    private String componentUuid;
-=======
     private String entityUuid;
->>>>>>> 9e1fded1
     private String searchQuery;
     private boolean withAtLeastOnePermission;
 
