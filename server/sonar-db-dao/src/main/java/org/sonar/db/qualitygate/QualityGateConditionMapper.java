/*
 * SonarQube
 * Copyright (C) 2009-2024 SonarSource SA
 * mailto:info AT sonarsource DOT com
 *
 * This program is free software; you can redistribute it and/or
 * modify it under the terms of the GNU Lesser General Public
 * License as published by the Free Software Foundation; either
 * version 3 of the License, or (at your option) any later version.
 *
 * This program is distributed in the hope that it will be useful,
 * but WITHOUT ANY WARRANTY; without even the implied warranty of
 * MERCHANTABILITY or FITNESS FOR A PARTICULAR PURPOSE.  See the GNU
 * Lesser General Public License for more details.
 *
 * You should have received a copy of the GNU Lesser General Public License
 * along with this program; if not, write to the Free Software Foundation,
 * Inc., 51 Franklin Street, Fifth Floor, Boston, MA  02110-1301, USA.
 */
package org.sonar.db.qualitygate;

import java.util.List;

public interface QualityGateConditionMapper {

  void insert(QualityGateConditionDto newCondition);

  List<QualityGateConditionDto> selectForQualityGate(String qGateUuid);

  List<QualityGateConditionDto> selectAll();

  int countByQualityGateUuid(String qualityGateUuid);

  void update(QualityGateConditionDto newCondition);

  QualityGateConditionDto selectByUuid(String uuid);

  void delete(String uuid);

  void deleteForQualityGate(String qGateUuid);

  void deleteConditionsWithInvalidMetrics();

<<<<<<< HEAD
  void deleteQualityGateConditionsByQualityGateUuid(String uuid);
=======
>>>>>>> 3599d7c3
}<|MERGE_RESOLUTION|>--- conflicted
+++ resolved
@@ -41,8 +41,5 @@
 
   void deleteConditionsWithInvalidMetrics();
 
-<<<<<<< HEAD
   void deleteQualityGateConditionsByQualityGateUuid(String uuid);
-=======
->>>>>>> 3599d7c3
 }