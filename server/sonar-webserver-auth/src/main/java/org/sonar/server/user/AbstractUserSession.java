/*
 * SonarQube
 * Copyright (C) 2009-2024 SonarSource SA
 * mailto:info AT sonarsource DOT com
 *
 * This program is free software; you can redistribute it and/or
 * modify it under the terms of the GNU Lesser General Public
 * License as published by the Free Software Foundation; either
 * version 3 of the License, or (at your option) any later version.
 *
 * This program is distributed in the hope that it will be useful,
 * but WITHOUT ANY WARRANTY; without even the implied warranty of
 * MERCHANTABILITY or FITNESS FOR A PARTICULAR PURPOSE.  See the GNU
 * Lesser General Public License for more details.
 *
 * You should have received a copy of the GNU Lesser General Public License
 * along with this program; if not, write to the Free Software Foundation,
 * Inc., 51 Franklin Street, Fifth Floor, Boston, MA  02110-1301, USA.
 */
package org.sonar.server.user;

import java.util.ArrayList;
import java.util.Collection;
import java.util.List;
import java.util.Optional;
import java.util.Set;
import javax.annotation.CheckForNull;
import javax.annotation.Nullable;
import org.sonar.api.web.UserRole;
import org.sonar.db.component.ComponentDto;
<<<<<<< HEAD
import org.sonar.db.organization.OrganizationDto;
import org.sonar.db.permission.OrganizationPermission;
import org.sonar.db.project.ProjectDto;
=======
import org.sonar.db.entity.EntityDto;
import org.sonar.db.permission.GlobalPermission;
>>>>>>> 9e1fded1
import org.sonar.db.user.UserDto;
import org.sonar.server.exceptions.ForbiddenException;
import org.sonar.server.exceptions.UnauthorizedException;

<<<<<<< HEAD
import static java.lang.String.format;
import static org.apache.commons.lang.StringUtils.defaultString;
=======
>>>>>>> 9e1fded1
import static org.sonar.api.resources.Qualifiers.APP;
import static org.sonar.server.user.UserSession.IdentityProvider.SONARQUBE;

public abstract class AbstractUserSession implements UserSession {
  private static final Set<String> PUBLIC_PERMISSIONS = Set.of(UserRole.USER, UserRole.CODEVIEWER);
  private static final String INSUFFICIENT_PRIVILEGES_MESSAGE = "Insufficient privileges";
  private static final String AUTHENTICATION_IS_REQUIRED_MESSAGE = "Authentication is required";

  protected static Identity computeIdentity(UserDto userDto) {
    IdentityProvider identityProvider = IdentityProvider.getFromKey(userDto.getExternalIdentityProvider());
    ExternalIdentity externalIdentity = identityProvider == SONARQUBE ? null : externalIdentityOf(userDto);
    return new Identity(identityProvider, externalIdentity);
  }

  private static ExternalIdentity externalIdentityOf(UserDto userDto) {
    String externalId = userDto.getExternalId();
    String externalLogin = userDto.getExternalLogin();
    return new ExternalIdentity(externalId, externalLogin);
  }

  protected static final class Identity {
    private final IdentityProvider identityProvider;
    private final ExternalIdentity externalIdentity;

    private Identity(IdentityProvider identityProvider, @Nullable ExternalIdentity externalIdentity) {
      this.identityProvider = identityProvider;
      this.externalIdentity = externalIdentity;
    }

    public IdentityProvider getIdentityProvider() {
      return identityProvider;
    }

    @CheckForNull
    public ExternalIdentity getExternalIdentity() {
      return externalIdentity;
    }
  }

  @Override
  @CheckForNull
  public Long getLastSonarlintConnectionDate() {
    return null;
  }

  @Override
  public final boolean hasPermission(OrganizationPermission permission, OrganizationDto organization) {
    return hasPermission(permission, organization.getUuid());
  }

  @Override
  public final boolean hasPermission(OrganizationPermission permission, String organizationUuid) {
    return isRoot() || hasPermissionImpl(permission, organizationUuid);
  }

  protected boolean hasPermissionImpl(OrganizationPermission permission, String organizationUuid) {
    return false;
  }

  @Override
<<<<<<< HEAD
  public final boolean hasComponentPermission(String permission, ComponentDto component) {
    String projectUuid = defaultString(component.getMainBranchProjectUuid(), component.branchUuid());
    return isRoot() || hasProjectUuidPermission(permission, projectUuid);
  }

  @Override
  public final boolean hasProjectPermission(String permission, ProjectDto project) {
    return isRoot() || hasProjectUuidPermission(permission, project.getUuid());
  }

  @Override
  public final boolean hasProjectPermission(String permission, String projectUuid) {
    return isRoot() || hasProjectUuidPermission(permission, projectUuid);
=======
  public boolean hasComponentPermission(String permission, ComponentDto component) {
    Optional<String> projectUuid1 = componentUuidToEntityUuid(component.uuid());

    return projectUuid1
      .map(projectUuid -> hasEntityUuidPermission(permission, projectUuid))
      .orElse(false);
  }

  @Override
  public final boolean hasEntityPermission(String permission, EntityDto entity) {
    return hasEntityUuidPermission(permission, entity.getAuthUuid());
  }

  @Override
  public final boolean hasEntityPermission(String permission, String entityUuid) {
    return hasEntityUuidPermission(permission, entityUuid);
>>>>>>> 9e1fded1
  }

  @Override
  public final boolean hasChildProjectsPermission(String permission, ComponentDto component) {
<<<<<<< HEAD
    String applicationUuid = defaultString(component.getMainBranchProjectUuid(), component.branchUuid());
    return isRoot() || hasChildProjectsPermission(permission, applicationUuid);
  }

  @Override
  public final boolean hasChildProjectsPermission(String permission, ProjectDto project) {
    return isRoot() || hasChildProjectsPermission(permission, project.getUuid());
=======
    return componentUuidToEntityUuid(component.uuid())
      .map(applicationUuid -> hasChildProjectsPermission(permission, applicationUuid)).orElse(false);
  }

  @Override
  public final boolean hasChildProjectsPermission(String permission, EntityDto application) {
    return hasChildProjectsPermission(permission, application.getUuid());
>>>>>>> 9e1fded1
  }

  @Override
  public final boolean hasPortfolioChildProjectsPermission(String permission, ComponentDto portfolio) {
    return hasPortfolioChildProjectsPermission(permission, portfolio.uuid());
  }

  @Override
  public boolean hasComponentUuidPermission(String permission, String componentUuid) {
<<<<<<< HEAD
    Optional<String> projectUuid = componentUuidToProjectUuid(componentUuid);
    return isRoot() || projectUuid
      .map(s -> hasProjectUuidPermission(permission, s))
=======
    Optional<String> entityUuid = componentUuidToEntityUuid(componentUuid);
    return entityUuid
      .map(s -> hasEntityUuidPermission(permission, s))
>>>>>>> 9e1fded1
      .orElse(false);
  }

  protected abstract Optional<String> componentUuidToEntityUuid(String componentUuid);

  protected abstract boolean hasEntityUuidPermission(String permission, String entityUuid);

  protected abstract boolean hasChildProjectsPermission(String permission, String applicationUuid);

  protected abstract boolean hasPortfolioChildProjectsPermission(String permission, String portfolioUuid);

  @Override
  public final List<ComponentDto> keepAuthorizedComponents(String permission, Collection<ComponentDto> components) {
    if (isRoot()) {
      return new ArrayList<>(components);
    }
    return doKeepAuthorizedComponents(permission, components);
  }

  @Override
<<<<<<< HEAD
  public List<ProjectDto> keepAuthorizedProjects(String permission, Collection<ProjectDto> projects) {
    if (isRoot()) {
      return new ArrayList<>(projects);
    }
    return doKeepAuthorizedProjects(permission, projects);
=======
  public final <T extends EntityDto>  List<T> keepAuthorizedEntities(String permission, Collection<T> projects) {
    return doKeepAuthorizedEntities(permission, projects);
>>>>>>> 9e1fded1
  }

  /**
   * Naive implementation, to be overridden if needed
   */
  protected  <T extends EntityDto> List<T> doKeepAuthorizedEntities(String permission, Collection<T> entities) {
    boolean allowPublicComponent = PUBLIC_PERMISSIONS.contains(permission);
    return entities.stream()
      .filter(c -> (allowPublicComponent && !c.isPrivate()) || hasEntityPermission(permission, c.getUuid()))
      .toList();
  }

  /**
   * Naive implementation, to be overridden if needed
   */
  protected List<ComponentDto> doKeepAuthorizedComponents(String permission, Collection<ComponentDto> components) {
    boolean allowPublicComponent = PUBLIC_PERMISSIONS.contains(permission);
    return components.stream()
      .filter(c -> (allowPublicComponent && !c.isPrivate()) || hasComponentPermission(permission, c))
      .toList();
  }

  @Override
  public final UserSession checkLoggedIn() {
    if (!isLoggedIn()) {
      throw new UnauthorizedException(AUTHENTICATION_IS_REQUIRED_MESSAGE);
    }
    return this;
  }

  @Override
  public final UserSession checkPermission(OrganizationPermission permission, OrganizationDto organization) {
    return checkPermission(permission, organization.getUuid());
  }

  @Override
  public final UserSession checkPermission(OrganizationPermission permission, String organizationUuid) {
    if (!hasPermission(permission, organizationUuid)) {
      throw new ForbiddenException(INSUFFICIENT_PRIVILEGES_MESSAGE);
    }
    return this;
  }

  @Override
  public final UserSession checkComponentPermission(String projectPermission, ComponentDto component) {
    if (!hasComponentPermission(projectPermission, component)) {
      throw new ForbiddenException(INSUFFICIENT_PRIVILEGES_MESSAGE);
    }
    return this;
  }

  @Override
<<<<<<< HEAD
  public UserSession checkProjectPermission(String projectPermission, ProjectDto project) {
    if (isRoot() || hasProjectUuidPermission(projectPermission, project.getUuid())) {
=======
  public UserSession checkEntityPermission(String projectPermission, EntityDto entity) {
    if (hasEntityPermission(projectPermission, entity)) {
>>>>>>> 9e1fded1
      return this;
    }

    throw new ForbiddenException(INSUFFICIENT_PRIVILEGES_MESSAGE);
  }

  @Override
  public UserSession checkChildProjectsPermission(String projectPermission, ComponentDto component) {
    if (!APP.equals(component.qualifier()) || hasChildProjectsPermission(projectPermission, component)) {
      return this;
    }

    throw new ForbiddenException(INSUFFICIENT_PRIVILEGES_MESSAGE);
  }

  @Override
  public UserSession checkChildProjectsPermission(String projectPermission, EntityDto application) {
    if (!APP.equals(application.getQualifier()) || hasChildProjectsPermission(projectPermission, application)) {
      return this;
    }

    throw new ForbiddenException(INSUFFICIENT_PRIVILEGES_MESSAGE);
  }

  @Override
  public final UserSession checkComponentUuidPermission(String permission, String componentUuid) {
    if (!hasComponentUuidPermission(permission, componentUuid)) {
      throw new ForbiddenException(INSUFFICIENT_PRIVILEGES_MESSAGE);
    }
    return this;
  }

  public static ForbiddenException insufficientPrivilegesException() {
    return new ForbiddenException(INSUFFICIENT_PRIVILEGES_MESSAGE);
  }

  @Override
  public final UserSession checkIsSystemAdministrator() {
    if (!isSystemAdministrator()) {
      throw insufficientPrivilegesException();
    }
    return this;
  }

  @Override
  public void checkMembership(OrganizationDto organization) {
    if (!hasMembership(organization)) {
      throw new ForbiddenException(format("You're not member of organization '%s'", organization.getKey()));
    }
  }

  @Override
  public final boolean hasMembership(OrganizationDto organizationDto) {
    return isRoot() || hasMembershipImpl(organizationDto);
  }

  @Override
  public boolean isRoot() {
    // Implement in subclasses if required.
    throw new RuntimeException("Not implemented");
  }

  protected boolean hasMembershipImpl(OrganizationDto organizationDto) {
    // Implement in subclasses if required.
    throw new RuntimeException("Not implemented");
  }
}<|MERGE_RESOLUTION|>--- conflicted
+++ resolved
@@ -28,23 +28,15 @@
 import javax.annotation.Nullable;
 import org.sonar.api.web.UserRole;
 import org.sonar.db.component.ComponentDto;
-<<<<<<< HEAD
+import org.sonar.db.entity.EntityDto;
 import org.sonar.db.organization.OrganizationDto;
 import org.sonar.db.permission.OrganizationPermission;
-import org.sonar.db.project.ProjectDto;
-=======
-import org.sonar.db.entity.EntityDto;
-import org.sonar.db.permission.GlobalPermission;
->>>>>>> 9e1fded1
 import org.sonar.db.user.UserDto;
 import org.sonar.server.exceptions.ForbiddenException;
 import org.sonar.server.exceptions.UnauthorizedException;
 
-<<<<<<< HEAD
 import static java.lang.String.format;
 import static org.apache.commons.lang.StringUtils.defaultString;
-=======
->>>>>>> 9e1fded1
 import static org.sonar.api.resources.Qualifiers.APP;
 import static org.sonar.server.user.UserSession.IdentityProvider.SONARQUBE;
 
@@ -105,59 +97,33 @@
   }
 
   @Override
-<<<<<<< HEAD
-  public final boolean hasComponentPermission(String permission, ComponentDto component) {
-    String projectUuid = defaultString(component.getMainBranchProjectUuid(), component.branchUuid());
-    return isRoot() || hasProjectUuidPermission(permission, projectUuid);
-  }
-
-  @Override
-  public final boolean hasProjectPermission(String permission, ProjectDto project) {
-    return isRoot() || hasProjectUuidPermission(permission, project.getUuid());
-  }
-
-  @Override
-  public final boolean hasProjectPermission(String permission, String projectUuid) {
-    return isRoot() || hasProjectUuidPermission(permission, projectUuid);
-=======
   public boolean hasComponentPermission(String permission, ComponentDto component) {
     Optional<String> projectUuid1 = componentUuidToEntityUuid(component.uuid());
 
-    return projectUuid1
+    return isRoot() || projectUuid1
       .map(projectUuid -> hasEntityUuidPermission(permission, projectUuid))
       .orElse(false);
   }
 
   @Override
   public final boolean hasEntityPermission(String permission, EntityDto entity) {
-    return hasEntityUuidPermission(permission, entity.getAuthUuid());
+    return isRoot() || hasEntityUuidPermission(permission, entity.getAuthUuid());
   }
 
   @Override
   public final boolean hasEntityPermission(String permission, String entityUuid) {
-    return hasEntityUuidPermission(permission, entityUuid);
->>>>>>> 9e1fded1
+    return isRoot() || hasEntityUuidPermission(permission, entityUuid);
   }
 
   @Override
   public final boolean hasChildProjectsPermission(String permission, ComponentDto component) {
-<<<<<<< HEAD
-    String applicationUuid = defaultString(component.getMainBranchProjectUuid(), component.branchUuid());
-    return isRoot() || hasChildProjectsPermission(permission, applicationUuid);
-  }
-
-  @Override
-  public final boolean hasChildProjectsPermission(String permission, ProjectDto project) {
-    return isRoot() || hasChildProjectsPermission(permission, project.getUuid());
-=======
-    return componentUuidToEntityUuid(component.uuid())
+    return isRoot() || componentUuidToEntityUuid(component.uuid())
       .map(applicationUuid -> hasChildProjectsPermission(permission, applicationUuid)).orElse(false);
   }
 
   @Override
   public final boolean hasChildProjectsPermission(String permission, EntityDto application) {
-    return hasChildProjectsPermission(permission, application.getUuid());
->>>>>>> 9e1fded1
+    return isRoot() || hasChildProjectsPermission(permission, application.getUuid());
   }
 
   @Override
@@ -167,15 +133,9 @@
 
   @Override
   public boolean hasComponentUuidPermission(String permission, String componentUuid) {
-<<<<<<< HEAD
-    Optional<String> projectUuid = componentUuidToProjectUuid(componentUuid);
-    return isRoot() || projectUuid
-      .map(s -> hasProjectUuidPermission(permission, s))
-=======
     Optional<String> entityUuid = componentUuidToEntityUuid(componentUuid);
-    return entityUuid
+    return isRoot() || entityUuid
       .map(s -> hasEntityUuidPermission(permission, s))
->>>>>>> 9e1fded1
       .orElse(false);
   }
 
@@ -196,16 +156,11 @@
   }
 
   @Override
-<<<<<<< HEAD
-  public List<ProjectDto> keepAuthorizedProjects(String permission, Collection<ProjectDto> projects) {
+  public final <T extends EntityDto>  List<T> keepAuthorizedEntities(String permission, Collection<T> projects) {
     if (isRoot()) {
       return new ArrayList<>(projects);
     }
-    return doKeepAuthorizedProjects(permission, projects);
-=======
-  public final <T extends EntityDto>  List<T> keepAuthorizedEntities(String permission, Collection<T> projects) {
     return doKeepAuthorizedEntities(permission, projects);
->>>>>>> 9e1fded1
   }
 
   /**
@@ -258,13 +213,8 @@
   }
 
   @Override
-<<<<<<< HEAD
-  public UserSession checkProjectPermission(String projectPermission, ProjectDto project) {
-    if (isRoot() || hasProjectUuidPermission(projectPermission, project.getUuid())) {
-=======
   public UserSession checkEntityPermission(String projectPermission, EntityDto entity) {
-    if (hasEntityPermission(projectPermission, entity)) {
->>>>>>> 9e1fded1
+    if (isRoot() || hasEntityPermission(projectPermission, entity)) {
       return this;
     }
 
