--- conflicted
+++ resolved
@@ -42,40 +42,21 @@
   private static final String SCAN = "scan";
   private static final Set<GlobalPermission> GLOBAL_ANALYSIS_TOKEN_SUPPORTED_PERMISSIONS = EnumSet.of(GlobalPermission.SCAN, GlobalPermission.PROVISION_PROJECTS);
   private final UserTokenDto userToken;
-  private final DbClient dbClient;
 
   public TokenUserSession(DbClient dbClient, UserDto user, UserTokenDto userToken) {
-<<<<<<< HEAD
-    super(dbClient, user);
-    this.dbClient = dbClient;
-=======
     super(dbClient, user, false);
->>>>>>> 9e1fded1
     this.userToken = userToken;
   }
 
   @Override
   protected boolean hasEntityUuidPermission(String permission, String entityUuid) {
     TokenType tokenType = TokenType.valueOf(userToken.getType());
-<<<<<<< HEAD
-    switch (tokenType) {
-      case USER_TOKEN:
-        return super.hasProjectUuidPermission(permission, projectUuid);
-      case PROJECT_ANALYSIS_TOKEN:
-        return SCAN.equals(permission) &&
-          projectUuid.equals(userToken.getProjectUuid()) &&
-          (super.hasProjectUuidPermission(SCAN, projectUuid) || false /* TODO: super.hasPermissionImpl(SCAN, dbClient.projectDao().selectByUuid()) */);
-      case GLOBAL_ANALYSIS_TOKEN:
-        //The case with a global analysis token has to return false always, since it is based on the assumption that the user
-=======
     return switch (tokenType) {
       case USER_TOKEN -> super.hasEntityUuidPermission(permission, entityUuid);
       case PROJECT_ANALYSIS_TOKEN -> SCAN.equals(permission) &&
-        entityUuid.equals(userToken.getProjectUuid()) &&
-        (super.hasEntityUuidPermission(SCAN, entityUuid) || super.hasPermissionImpl(GlobalPermission.SCAN));
+        entityUuid.equals(userToken.getProjectUuid()) && super.hasEntityUuidPermission(SCAN, entityUuid);
       case GLOBAL_ANALYSIS_TOKEN ->
         // The case with a global analysis token has to return false always, since it is based on the assumption that the user
->>>>>>> 9e1fded1
         // has global analysis privileges
         false;
       default -> throw new IllegalArgumentException(format(TOKEN_ASSERTION_ERROR_MESSAGE, tokenType.name()));
@@ -90,21 +71,6 @@
   @Override
   protected boolean hasPermissionImpl(OrganizationPermission permission, String organizationUuid) {
     TokenType tokenType = TokenType.valueOf(userToken.getType());
-<<<<<<< HEAD
-    switch (tokenType) {
-      case USER_TOKEN:
-        return super.hasPermissionImpl(permission, organizationUuid);
-      case PROJECT_ANALYSIS_TOKEN:
-        return false;
-      case GLOBAL_ANALYSIS_TOKEN:
-        //The case with a global analysis token has to return false always, since it is based on the assumption that the user
-        // has global analysis privileges
-        return false;
-      default:
-        throw new IllegalArgumentException("Unsupported token type " + tokenType.name());
-    }
-  }
-=======
     return switch (tokenType) {
       case USER_TOKEN -> super.hasPermissionImpl(permission);
       case PROJECT_ANALYSIS_TOKEN ->
@@ -154,5 +120,4 @@
   public TokenType getTokenType() {
     return TokenType.valueOf(userToken.getType());
   }
->>>>>>> 9e1fded1
 }