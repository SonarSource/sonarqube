--- conflicted
+++ resolved
@@ -22,11 +22,8 @@
 import java.util.Collection;
 import java.util.Collections;
 import java.util.Optional;
-<<<<<<< HEAD
-=======
 import org.sonar.db.component.ComponentDto;
 import org.sonar.db.permission.GlobalPermission;
->>>>>>> 9e1fded1
 import org.sonar.db.user.GroupDto;
 
 /**
@@ -111,16 +108,6 @@
       }
 
       @Override
-<<<<<<< HEAD
-      protected Optional<String> componentUuidToProjectUuid(String componentUuid) {
-        // always root so unused
-        throw new UnsupportedOperationException();
-=======
-      protected boolean hasPermissionImpl(GlobalPermission permission) {
-        return true;
-      }
-
-      @Override
       public boolean hasComponentPermission(String permission, ComponentDto component) {
         return true;
       }
@@ -129,7 +116,6 @@
       protected Optional<String> componentUuidToEntityUuid(String componentUuid) {
         // always root
         return Optional.of(componentUuid);
->>>>>>> 9e1fded1
       }
 
       @Override
