--- conflicted
+++ resolved
@@ -41,15 +41,10 @@
 import org.sonar.db.component.ComponentDto;
 import org.sonar.db.component.ComponentTreeQuery;
 import org.sonar.db.component.ComponentTreeQuery.Strategy;
-<<<<<<< HEAD
+import org.sonar.db.entity.EntityDto;
 import org.sonar.db.organization.OrganizationDto;
 import org.sonar.db.organization.OrganizationMemberDto;
 import org.sonar.db.permission.OrganizationPermission;
-import org.sonar.db.project.ProjectDto;
-=======
-import org.sonar.db.entity.EntityDto;
-import org.sonar.db.permission.GlobalPermission;
->>>>>>> 9e1fded1
 import org.sonar.db.user.GroupDto;
 import org.sonar.db.user.UserDto;
 
@@ -73,14 +68,9 @@
   private final UserDto userDto;
   private final boolean isAuthenticatedBrowserSession;
   private final DbClient dbClient;
-<<<<<<< HEAD
-  private final Map<String, String> projectUuidByComponentUuid = new HashMap<>();
-  private final Map<String, Set<String>> permissionsByProjectUuid = new HashMap<>();
-  private final Map<String, Set<OrganizationPermission>> permissionsByOrganizationUuid = new HashMap<>();
-=======
   private final Map<String, String> entityUuidByComponentUuid = new HashMap<>();
   private final Map<String, Set<String>> permissionsByEntityUuid = new HashMap<>();
->>>>>>> 9e1fded1
+  private final Map<String, Set<OrganizationPermission>> permissionsByOrganizationUuid = new HashMap<>();
 
   private Collection<GroupDto> groups;
   private final Set<String> organizationMembership = new HashSet<>();
@@ -153,25 +143,10 @@
   }
 
   @Override
-<<<<<<< HEAD
-  protected Optional<String> componentUuidToProjectUuid(String componentUuid) {
-    String projectUuid = projectUuidByComponentUuid.get(componentUuid);
-    if (projectUuid != null) {
-      return of(projectUuid);
-=======
-  protected boolean hasPermissionImpl(GlobalPermission permission) {
-    if (permissions == null) {
-      permissions = loadGlobalPermissions();
-    }
-    return permissions.contains(permission);
-  }
-
-  @Override
   protected Optional<String> componentUuidToEntityUuid(String componentUuid) {
     String entityUuid = entityUuidByComponentUuid.get(componentUuid);
     if (entityUuid != null) {
       return of(entityUuid);
->>>>>>> 9e1fded1
     }
     try (DbSession dbSession = dbClient.openSession(false)) {
       Optional<ComponentDto> component = dbClient.componentDao().selectByUuid(dbSession, componentUuid);
@@ -208,19 +183,14 @@
   }
 
   @Override
-<<<<<<< HEAD
-  public List<ProjectDto> keepAuthorizedProjects(String permission, Collection<ProjectDto> projects) {
+  protected <T extends EntityDto> List<T> doKeepAuthorizedEntities(String permission, Collection<T> entities) {
     if (isRoot()) {
       return new ArrayList<>(projects);
     }
-    Set<String> projectsUuids = projects.stream().map(ProjectDto::getUuid).collect(Collectors.toSet());
-    Set<String> authorizedProjectsUuids = keepProjectsUuidsByPermission(permission, projectsUuids);
-=======
-  protected <T extends EntityDto> List<T> doKeepAuthorizedEntities(String permission, Collection<T> entities) {
+
     Set<String> projectsUuids = entities.stream().map(EntityDto::getUuid).collect(Collectors.toSet());
     // TODO in SONAR-19445
     Set<String> authorizedEntitiesUuids = keepEntitiesUuidsByPermission(permission, projectsUuids);
->>>>>>> 9e1fded1
 
     return entities.stream()
       .filter(project -> authorizedEntitiesUuids.contains(project.getUuid()))
@@ -376,13 +346,8 @@
       }
     }
     return permissionKeys.stream()
-<<<<<<< HEAD
       .map(OrganizationPermission::fromKey)
-      .collect(MoreCollectors.toSet(permissionKeys.size()));
-=======
-      .map(GlobalPermission::fromKey)
       .collect(toSet());
->>>>>>> 9e1fded1
   }
 
   private Set<String> loadDbPermissions(DbSession dbSession, String entityUuid) {
@@ -446,7 +411,13 @@
   }
 
   @Override
-<<<<<<< HEAD
+  public boolean isAuthenticatedBrowserSession() {
+    return isAuthenticatedBrowserSession;
+  }
+
+  private boolean loadIsSystemAdministrator() {
+    return hasPermission(GlobalPermission.ADMINISTER);
+  @Override
   public boolean isRoot() {
     return userDto != null && userDto.isRoot();
   }
@@ -474,13 +445,5 @@
       }
       return organizationMembership.contains(organizationUuid);
     }
-=======
-  public boolean isAuthenticatedBrowserSession() {
-    return isAuthenticatedBrowserSession;
-  }
-
-  private boolean loadIsSystemAdministrator() {
-    return hasPermission(GlobalPermission.ADMINISTER);
->>>>>>> 9e1fded1
   }
 }