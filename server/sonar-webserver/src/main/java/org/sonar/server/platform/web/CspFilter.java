--- conflicted
+++ resolved
@@ -44,8 +44,7 @@
     public void init(FilterConfig filterConfig) throws ServletException {
         cspHeaders.add("Content-Security-Policy");
 
-<<<<<<< HEAD
-        this.defaultPolicies = String.join("; ", getDefaultCspPolicies()).trim();
+        this.defaultPolicies = String.join("; ", getDefaultCspPolicies(filterConfig)).trim();
         this.codescanPolicies = String.join("; ", getCodescanCspPolicies()).trim();
     }
 
@@ -58,21 +57,6 @@
         for (String header : this.cspHeaders) {
             ((HttpServletResponse) response).setHeader(header, policies);
         }
-=======
-    List<String> cspPolicies = new ArrayList<>();
-    cspPolicies.add("default-src 'self'");
-    cspPolicies.add("base-uri 'none'");
-    cspPolicies.add("connect-src 'self' http: https:");
-    cspPolicies.add("font-src 'self' data:");
-    cspPolicies.add("img-src * data: blob:");
-    cspPolicies.add("object-src 'none'");
-    // the hash below corresponds to the window.__assetsPath script in index.html
-    cspPolicies.add("script-src 'self' " + getAssetsPathScriptCSPHash(filterConfig.getServletContext().getContextPath()));
-    cspPolicies.add("style-src 'self' 'unsafe-inline'");
-    cspPolicies.add("worker-src 'none'");
-    this.policies = String.join("; ", cspPolicies).trim();
-  }
->>>>>>> 3599d7c3
 
         chain.doFilter(request, response);
     }
@@ -82,7 +66,7 @@
         // Not used
     }
 
-    private List<String> getDefaultCspPolicies() {
+    private List<String> getDefaultCspPolicies(FilterConfig filterConfig) {
         List<String> cspPolicies = new ArrayList<>();
         cspPolicies.add("default-src 'self'");
         cspPolicies.add("base-uri 'none'");
@@ -90,7 +74,8 @@
         cspPolicies.add("font-src 'self' data:");
         cspPolicies.add("img-src * data: blob:");
         cspPolicies.add("object-src 'none'");
-        cspPolicies.add("script-src 'self'");
+        // the hash below corresponds to the window.__assetsPath script in index.html
+        cspPolicies.add("script-src 'self' " + getAssetsPathScriptCSPHash(filterConfig.getServletContext().getContextPath()));
         cspPolicies.add("style-src 'self' 'unsafe-inline'");
         return cspPolicies;
     }
