--- conflicted
+++ resolved
@@ -81,20 +81,13 @@
   private final NewRuleCreator newRuleCreator;
   private final QualityProfileChangesUpdater qualityProfileChangesUpdater;
   private final SonarQubeVersion sonarQubeVersion;
-<<<<<<< HEAD
-=======
   private final ActiveRulesImpactInitializer activeRulesImpactInitializer;
->>>>>>> 3599d7c3
 
   public RulesRegistrant(RuleDefinitionsLoader defLoader, QProfileRules qProfileRules, DbClient dbClient, RuleIndexer ruleIndexer,
     ActiveRuleIndexer activeRuleIndexer, System2 system2, WebServerRuleFinder webServerRuleFinder,
     MetadataIndex metadataIndex, RulesKeyVerifier rulesKeyVerifier, StartupRuleUpdater startupRuleUpdater,
-<<<<<<< HEAD
-    NewRuleCreator newRuleCreator, QualityProfileChangesUpdater qualityProfileChangesUpdater, SonarQubeVersion sonarQubeVersion) {
-=======
     NewRuleCreator newRuleCreator, QualityProfileChangesUpdater qualityProfileChangesUpdater, SonarQubeVersion sonarQubeVersion,
     ActiveRulesImpactInitializer activeRulesImpactInitializer) {
->>>>>>> 3599d7c3
     this.defLoader = defLoader;
     this.qProfileRules = qProfileRules;
     this.dbClient = dbClient;
@@ -108,30 +101,18 @@
     this.newRuleCreator = newRuleCreator;
     this.qualityProfileChangesUpdater = qualityProfileChangesUpdater;
     this.sonarQubeVersion = sonarQubeVersion;
-<<<<<<< HEAD
-=======
     this.activeRulesImpactInitializer = activeRulesImpactInitializer;
->>>>>>> 3599d7c3
   }
 
   @Override
   public void start() {
     Profiler profiler = Profiler.create(LOG).startInfo("Register rules");
     try (DbSession dbSession = dbClient.openSession(true)) {
-<<<<<<< HEAD
-      List<RulesDefinition.Repository> rulesRepositories = new ArrayList<>(defLoader.load().repositories());
-
-      RulesRegistrationContext rulesRegistrationContext = RulesRegistrationContext.create(dbClient, dbSession);
-      rulesKeyVerifier.verifyRuleKeyConsistency(rulesRepositories, rulesRegistrationContext);
-
-      for (RulesDefinition.Repository repoDef : rulesRepositories) {
-=======
       List<RulesDefinition.Repository> repositories = defLoader.load().repositories();
       RulesRegistrationContext rulesRegistrationContext = RulesRegistrationContext.create(dbClient, dbSession);
       rulesKeyVerifier.verifyRuleKeyConsistency(repositories, rulesRegistrationContext);
 
       for (RulesDefinition.Repository repoDef : repositories) {
->>>>>>> 3599d7c3
         if (repoDef.language() == null) {
           throw new IllegalStateException("Language is mandatory for repository " + repoDef.key());
         }
@@ -145,18 +126,10 @@
       }
       activeRulesImpactInitializer.markInitialPopulationDone();
       processRemainingDbRules(rulesRegistrationContext, dbSession);
-<<<<<<< HEAD
-      List<ActiveRuleChange> changes = removeActiveRulesOnStillExistingRepositories(dbSession, rulesRegistrationContext, rulesRepositories);
-      dbSession.commit();
-
-      persistRepositories(dbSession, rulesRepositories);
-
-=======
       List<ActiveRuleChange> changes = removeActiveRulesOnStillExistingRepositories(dbSession, rulesRegistrationContext, repositories);
       dbSession.commit();
 
       persistRepositories(dbSession, repositories);
->>>>>>> 3599d7c3
       // FIXME lack of resiliency, active rules index is corrupted if rule index fails
       // to be updated. Only a single DB commit should be executed.
       ruleIndexer.commitAndIndex(dbSession, rulesRegistrationContext.getAllModified().map(RuleDto::getUuid).collect(Collectors.toSet()));
