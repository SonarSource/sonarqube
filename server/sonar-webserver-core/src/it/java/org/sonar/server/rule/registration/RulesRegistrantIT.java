/*
 * SonarQube
 * Copyright (C) 2009-2024 SonarSource SA
 * mailto:info AT sonarsource DOT com
 *
 * This program is free software; you can redistribute it and/or
 * modify it under the terms of the GNU Lesser General Public
 * License as published by the Free Software Foundation; either
 * version 3 of the License, or (at your option) any later version.
 *
 * This program is distributed in the hope that it will be useful,
 * but WITHOUT ANY WARRANTY; without even the implied warranty of
 * MERCHANTABILITY or FITNESS FOR A PARTICULAR PURPOSE.  See the GNU
 * Lesser General Public License for more details.
 *
 * You should have received a copy of the GNU Lesser General Public License
 * along with this program; if not, write to the Free Software Foundation,
 * Inc., 51 Franklin Street, Fifth Floor, Boston, MA  02110-1301, USA.
 */
package org.sonar.server.rule.registration;

import java.util.Arrays;
import java.util.Date;
import java.util.List;
import java.util.Objects;
import java.util.Optional;
import java.util.Set;
import java.util.function.Consumer;
import java.util.stream.Collectors;
import java.util.stream.IntStream;
import org.elasticsearch.common.util.set.Sets;
import org.jetbrains.annotations.Nullable;
import org.junit.jupiter.api.BeforeEach;
import org.junit.jupiter.api.Test;
import org.junit.jupiter.api.extension.RegisterExtension;
import org.junit.jupiter.params.ParameterizedTest;
import org.junit.jupiter.params.provider.MethodSource;
import org.sonar.api.config.Configuration;
import org.sonar.api.impl.utils.TestSystem2;
import org.sonar.api.issue.impact.Severity;
import org.sonar.api.issue.impact.SoftwareQuality;
import org.sonar.api.rule.RuleKey;
import org.sonar.api.rule.RuleScope;
import org.sonar.api.rule.RuleStatus;
import org.sonar.api.rules.CleanCodeAttribute;
import org.sonar.api.rules.RuleType;
import org.sonar.api.server.debt.DebtRemediationFunction;
import org.sonar.api.server.rule.Context;
import org.sonar.api.server.rule.RuleDescriptionSection;
import org.sonar.api.server.rule.RulesDefinition;
import org.sonar.api.utils.DateUtils;
import org.sonar.api.utils.Version;
import org.sonar.core.platform.SonarQubeVersion;
import org.sonar.core.util.UuidFactory;
import org.sonar.core.util.UuidFactoryFast;
import org.sonar.db.DbClient;
import org.sonar.db.DbSession;
import org.sonar.db.DbTester;
import org.sonar.db.issue.ImpactDto;
import org.sonar.db.qualityprofile.ActiveRuleDto;
import org.sonar.db.qualityprofile.QProfileChangeDto;
import org.sonar.db.qualityprofile.QProfileChangeQuery;
import org.sonar.db.qualityprofile.QProfileDto;
import org.sonar.db.qualityprofile.RulesProfileDto;
import org.sonar.db.rule.DeprecatedRuleKeyDto;
import org.sonar.db.rule.RuleDescriptionSectionContextDto;
import org.sonar.db.rule.RuleDescriptionSectionDto;
import org.sonar.db.rule.RuleDto;
import org.sonar.db.rule.RuleDto.Scope;
import org.sonar.db.rule.RuleParamDto;
import org.sonar.db.rule.RuleRepositoryDto;
import org.sonar.db.rule.RuleTesting;
import org.sonar.db.rule.SeverityUtil;
import org.sonar.server.es.EsTester;
import org.sonar.server.es.SearchIdResult;
import org.sonar.server.es.SearchOptions;
import org.sonar.server.es.metadata.MetadataIndex;
import org.sonar.server.plugins.ServerPluginRepository;
import org.sonar.server.property.InternalProperties;
import org.sonar.server.property.MapInternalProperties;
import org.sonar.server.qualityprofile.ActiveRuleChange;
import org.sonar.server.qualityprofile.QProfileRules;
import org.sonar.server.qualityprofile.index.ActiveRuleIndexer;
import org.sonar.server.rule.RuleDefinitionsLoader;
import org.sonar.server.rule.RuleDescriptionSectionsGenerator;
import org.sonar.server.rule.RuleDescriptionSectionsGeneratorResolver;
import org.sonar.server.rule.WebServerRuleFinder;
import org.sonar.server.rule.index.RuleIndex;
import org.sonar.server.rule.index.RuleIndexDefinition;
import org.sonar.server.rule.index.RuleIndexer;
import org.sonar.server.rule.index.RuleQuery;

import static com.google.common.collect.Sets.newHashSet;
import static java.lang.String.format;
import static java.lang.String.valueOf;
import static java.util.Collections.emptySet;
import static java.util.Collections.singletonList;
import static org.apache.commons.lang3.RandomStringUtils.secure;
import static org.assertj.core.api.Assertions.assertThat;
import static org.assertj.core.api.Assertions.assertThatCode;
import static org.assertj.core.api.Assertions.assertThatThrownBy;
import static org.assertj.core.api.Assertions.tuple;
import static org.mockito.ArgumentMatchers.any;
import static org.mockito.ArgumentMatchers.eq;
import static org.mockito.Mockito.mock;
import static org.mockito.Mockito.reset;
import static org.mockito.Mockito.verify;
import static org.mockito.Mockito.verifyNoInteractions;
import static org.mockito.Mockito.when;
import static org.sonar.api.rule.RuleStatus.READY;
import static org.sonar.api.rule.RuleStatus.REMOVED;
import static org.sonar.api.rule.Severity.BLOCKER;
import static org.sonar.api.rule.Severity.INFO;
import static org.sonar.api.server.rule.RuleDescriptionSection.RuleDescriptionSectionKeys.ASSESS_THE_PROBLEM_SECTION_KEY;
import static org.sonar.api.server.rule.RuleDescriptionSection.RuleDescriptionSectionKeys.HOW_TO_FIX_SECTION_KEY;
import static org.sonar.api.server.rule.RuleDescriptionSection.RuleDescriptionSectionKeys.RESOURCES_SECTION_KEY;
import static org.sonar.api.server.rule.RuleDescriptionSection.RuleDescriptionSectionKeys.ROOT_CAUSE_SECTION_KEY;
import static org.sonar.api.server.rule.RulesDefinition.NewRepository;
import static org.sonar.api.server.rule.RulesDefinition.NewRule;
import static org.sonar.api.server.rule.RulesDefinition.OwaspTop10;
import static org.sonar.api.server.rule.RulesDefinition.OwaspTop10Version.Y2021;
import static org.sonar.db.rule.RuleDescriptionSectionDto.DEFAULT_KEY;
import static org.sonar.db.rule.RuleDescriptionSectionDto.builder;
import static org.sonar.db.rule.RuleDescriptionSectionDto.createDefaultRuleDescriptionSection;
import static org.sonar.server.qualityprofile.ActiveRuleChange.Type.DEACTIVATED;

class RulesRegistrantIT {

  private static final String FAKE_PLUGIN_KEY = "unittest";
  private static final Date DATE1 = DateUtils.parseDateTime("2014-01-01T19:10:03+0100");
  private static final Date DATE2 = DateUtils.parseDateTime("2014-02-01T12:10:03+0100");
  private static final Date DATE3 = DateUtils.parseDateTime("2014-03-01T12:10:03+0100");

  private static final RuleKey EXTERNAL_RULE_KEY1 = RuleKey.of("external_eslint", "rule1");
  private static final RuleKey EXTERNAL_HOTSPOT_RULE_KEY = RuleKey.of("external_eslint", "hotspot");

  private static final RuleKey RULE_KEY1 = RuleKey.of("fake", "rule1");
  private static final RuleKey RULE_KEY2 = RuleKey.of("fake", "rule2");
  private static final RuleKey RULE_KEY3 = RuleKey.of("fake", "rule3");
  private static final RuleKey HOTSPOT_RULE_KEY = RuleKey.of("fake", "hotspot");

  private final TestSystem2 system = new TestSystem2().setNow(DATE1.getTime());

  @RegisterExtension
  private final DbTester db = DbTester.create(system);
  @RegisterExtension
  private final EsTester es = EsTester.create();

  private final QProfileRules qProfileRules = mock();
  private final WebServerRuleFinder webServerRuleFinder = mock();
  private final DbClient dbClient = db.getDbClient();
  private final MetadataIndex metadataIndex = mock();
  private final UuidFactory uuidFactory = UuidFactoryFast.getInstance();
  private final SonarQubeVersion sonarQubeVersion = new SonarQubeVersion(Version.create(10, 3));

  private InternalProperties internalProperties;
  private RuleIndexer ruleIndexer;
  private ActiveRuleIndexer activeRuleIndexer;
  private RuleIndex ruleIndex;
  private ActiveRulesImpactInitializer activeRulesImpactInitializer;
  private final RuleDescriptionSectionsGenerator ruleDescriptionSectionsGenerator = mock();
  private final RuleDescriptionSectionsGeneratorResolver resolver = mock();
  private final Configuration config = mock();

  private final RulesKeyVerifier rulesKeyVerifier = new RulesKeyVerifier();
  private final StartupRuleUpdater startupRuleUpdater = new StartupRuleUpdater(dbClient, system, uuidFactory, resolver);
  private final NewRuleCreator newRuleCreator = new NewRuleCreator(resolver, uuidFactory, system);
  private final QualityProfileChangesUpdater qualityProfileChangesUpdater = mock();

  @BeforeEach
  void before() {
    ruleIndexer = new RuleIndexer(es.client(), dbClient);
    ruleIndex = new RuleIndex(es.client(), system, config);
    activeRuleIndexer = new ActiveRuleIndexer(dbClient, es.client());
    internalProperties = new MapInternalProperties();
    activeRulesImpactInitializer = new ActiveRulesImpactInitializer(internalProperties, dbClient);
    when(resolver.generateFor(any())).thenAnswer(answer -> {
      RulesDefinition.Rule rule = answer.getArgument(0, RulesDefinition.Rule.class);
      String description = rule.htmlDescription() == null ? rule.markdownDescription() : rule.htmlDescription();

      Set<RuleDescriptionSectionDto> ruleDescriptionSectionDtos = rule.ruleDescriptionSections().stream()
        .map(s -> builder()
          .uuid(UuidFactoryFast.getInstance().create())
          .key(s.getKey())
          .content(s.getHtmlContent())
          .context(s.getContext().map(c -> RuleDescriptionSectionContextDto.of(c.getKey(), c.getDisplayName())).orElse(null))
          .build())
        .collect(Collectors.toSet());
      return Sets.union(ruleDescriptionSectionDtos, Set.of(builder().uuid(UuidFactoryFast.getInstance().create()).key("default").content(description).build()));
    });

    when(ruleDescriptionSectionsGenerator.isGeneratorForRule(any())).thenReturn(true);
  }

  @Test
  void insert_new_rules() {
    executeWithPluginRules(new FakeRepositoryV1());

    // verify db
    assertThat(dbClient.ruleDao().selectAll(db.getSession())).hasSize(3);
    RuleDto rule1 = dbClient.ruleDao().selectOrFailByKey(db.getSession(), RULE_KEY1);
    verifyRule(rule1, RuleType.CODE_SMELL, BLOCKER);
    assertThat(rule1.isExternal()).isFalse();
    assertThat(rule1.getCleanCodeAttribute()).isEqualTo(CleanCodeAttribute.CONVENTIONAL);
    assertThat(rule1.getDefaultImpacts()).extracting(ImpactDto::getSoftwareQuality, ImpactDto::getSeverity).containsOnly(tuple(SoftwareQuality.RELIABILITY, Severity.HIGH));
    assertThat(rule1.getDefRemediationFunction()).isEqualTo(DebtRemediationFunction.Type.LINEAR_OFFSET.name());
    assertThat(rule1.getDefRemediationGapMultiplier()).isEqualTo("5d");
    assertThat(rule1.getDefRemediationBaseEffort()).isEqualTo("10h");

    RuleDto hotspotRule = dbClient.ruleDao().selectOrFailByKey(db.getSession(), HOTSPOT_RULE_KEY);
    verifyHotspot(hotspotRule);

    List<RuleParamDto> params = dbClient.ruleDao().selectRuleParamsByRuleKey(db.getSession(), RULE_KEY1);
    assertThat(params).hasSize(2);
    RuleParamDto param = getParam(params, "param1");
    assertThat(param.getDescription()).isEqualTo("parameter one");
    assertThat(param.getDefaultValue()).isEqualTo("default1");

    // verify index
    RuleDto rule2 = dbClient.ruleDao().selectOrFailByKey(db.getSession(), RULE_KEY2);
    assertThat(rule2.getCleanCodeAttribute()).isEqualTo(CleanCodeAttribute.EFFICIENT);
    assertThat(rule2.getDefaultImpacts()).extracting(ImpactDto::getSoftwareQuality, ImpactDto::getSeverity).containsOnly(tuple(SoftwareQuality.MAINTAINABILITY, Severity.MEDIUM));
    assertThat(ruleIndex.search(new RuleQuery(), new SearchOptions()).getUuids()).containsOnly(rule1.getUuid(), rule2.getUuid(), hotspotRule.getUuid());
    verifyIndicesMarkedAsInitialized();

    // verify repositories
    assertThat(dbClient.ruleRepositoryDao().selectAll(db.getSession())).extracting(RuleRepositoryDto::getKey).containsOnly("fake");
  }

  private void verifyHotspot(RuleDto hotspotRule) {
    assertThat(hotspotRule.getName()).isEqualTo("Hotspot");
    assertThat(hotspotRule.getDefaultRuleDescriptionSection().getContent()).isEqualTo("Minimal hotspot");
    assertThat(hotspotRule.getCreatedAt()).isEqualTo(RulesRegistrantIT.DATE1.getTime());
    assertThat(hotspotRule.getUpdatedAt()).isEqualTo(RulesRegistrantIT.DATE1.getTime());
    assertThat(hotspotRule.getType()).isEqualTo(RuleType.SECURITY_HOTSPOT.getDbConstant());
    assertThat(hotspotRule.getSecurityStandards()).containsExactly("cwe:1", "cwe:123", "cwe:863", "owaspTop10-2021:a1", "owaspTop10-2021:a3");
    assertThat(hotspotRule.getDefaultImpacts()).isEmpty();
    assertThat(hotspotRule.getCleanCodeAttribute()).isNull();
  }

  @Test
  void insert_new_external_rule() {
    executeWithPluginRules(new ExternalRuleRepository());

    // verify db
    assertThat(dbClient.ruleDao().selectAll(db.getSession())).hasSize(2);
    RuleDto rule1 = dbClient.ruleDao().selectOrFailByKey(db.getSession(), EXTERNAL_RULE_KEY1);
    verifyRule(rule1, RuleType.CODE_SMELL, BLOCKER);
    assertThat(rule1.isExternal()).isTrue();
    assertThat(rule1.getDefRemediationFunction()).isNull();
    assertThat(rule1.getDefRemediationGapMultiplier()).isNull();
    assertThat(rule1.getDefRemediationBaseEffort()).isNull();

    RuleDto hotspotRule = dbClient.ruleDao().selectOrFailByKey(db.getSession(), EXTERNAL_HOTSPOT_RULE_KEY);
    verifyHotspot(hotspotRule);
  }

  private void verifyRule(RuleDto rule, RuleType type, String expectedSeverity) {
    assertThat(rule.getName()).isEqualTo("One");
    assertThat(rule.getDefaultRuleDescriptionSection().getContent()).isEqualTo("Description of One");
    assertThat(rule.getSeverityString()).isEqualTo(expectedSeverity);
    assertThat(rule.getTags()).isEmpty();
    assertThat(rule.getSystemTags()).containsOnly("tag1", "tag2", "tag3");
    assertThat(rule.getConfigKey()).isEqualTo("config1");
    assertThat(rule.getStatus()).isEqualTo(RuleStatus.BETA);
    assertThat(rule.getCreatedAt()).isEqualTo(DATE1.getTime());
    assertThat(rule.getScope()).isEqualTo(Scope.ALL);
    assertThat(rule.getUpdatedAt()).isEqualTo(DATE1.getTime());
    assertThat(rule.getType()).isEqualTo(type.getDbConstant());
    assertThat(rule.getPluginKey()).isEqualTo(FAKE_PLUGIN_KEY);
    assertThat(rule.isAdHoc()).isFalse();
    assertThat(rule.getEducationPrinciples()).containsOnly("concept1", "concept2", "concept3");
  }

  @Test
  void insert_then_remove_rule() {
    String ruleKey = secure().nextAlphanumeric(5);

    // register one rule
    executeWithPluginRules(context -> {
      NewRepository repo = context.createRepository("fake", "java");
      repo.createRule(ruleKey)
        .setName(secure().nextAlphanumeric(5))
        .setHtmlDescription(secure().nextAlphanumeric(20));
      repo.done();
    });

    // verify db
    List<RuleDto> rules = dbClient.ruleDao().selectAll(db.getSession());
    assertThat(rules)
      .extracting(RuleDto::getKey)
      .extracting(RuleKey::rule)
      .containsExactly(ruleKey);
    RuleDto rule = rules.iterator().next();

    // verify index
    assertThat(ruleIndex.search(new RuleQuery(), new SearchOptions()).getUuids())
      .containsExactly(rule.getUuid());
    verifyIndicesMarkedAsInitialized();

    // register no rule
    executeWithPluginRules(context -> context.createRepository("fake", "java").done());

    // verify db
    assertThat(dbClient.ruleDao().selectAll(db.getSession()))
      .extracting(RuleDto::getKey)
      .extracting(RuleKey::rule)
      .containsExactly(ruleKey);
    assertThat(dbClient.ruleDao().selectAll(db.getSession()))
      .extracting(RuleDto::getStatus)
      .containsExactly(REMOVED);

    // verify index
    assertThat(ruleIndex.search(new RuleQuery(), new SearchOptions()).getUuids())
      .isEmpty();
    verifyIndicesNotMarkedAsInitialized();
  }

  @Test
  void mass_insert_then_remove_rule() {
    int numberOfRules = 5000;

    // register many rules
    executeWithPluginRules(context -> {
      NewRepository repo = context.createRepository("fake", "java");
      IntStream.range(0, numberOfRules)
        .mapToObj(i -> "rule-" + i)
        .forEach(ruleKey -> repo.createRule(ruleKey)
          .setName(secure().nextAlphanumeric(20))
          .setHtmlDescription(secure().nextAlphanumeric(20)));
      repo.done();
    });

    // verify db
    assertThat(dbClient.ruleDao().selectAll(db.getSession()))
      .hasSize(numberOfRules)
      .extracting(RuleDto::getStatus)
      .containsOnly(READY);

    // verify index
    assertThat(es.countDocuments(RuleIndexDefinition.TYPE_RULE)).isEqualTo(numberOfRules);
    assertThat(ruleIndex.search(new RuleQuery(), new SearchOptions()).getUuids())
      .isNotEmpty();

    // register no rule
    executeWithPluginRules(context -> context.createRepository("fake", "java").done());

    // verify db
    assertThat(dbClient.ruleDao().selectAll(db.getSession()))
      .hasSize(numberOfRules)
      .extracting(RuleDto::getStatus)
      .containsOnly(REMOVED);

    // verify index (documents are still in the index, but all are removed)
    assertThat(es.countDocuments(RuleIndexDefinition.TYPE_RULE)).isEqualTo(numberOfRules);
    assertThat(ruleIndex.search(new RuleQuery(), new SearchOptions()).getUuids())
      .isEmpty();
  }

  @Test
  void delete_repositories_that_have_been_uninstalled() {
    RuleRepositoryDto repository = new RuleRepositoryDto("findbugs", "java", "Findbugs");
    DbSession dbSession = db.getSession();
    db.getDbClient().ruleRepositoryDao().insert(dbSession, singletonList(repository));
    dbSession.commit();

    executeWithPluginRules(new FakeRepositoryV1());

    assertThat(db.getDbClient().ruleRepositoryDao().selectAll(dbSession)).extracting(RuleRepositoryDto::getKey).containsOnly("fake");
  }

  @Test
  void update_and_remove_rules_on_changes() {
    executeWithPluginRules(new FakeRepositoryV1());
    assertThat(dbClient.ruleDao().selectAll(db.getSession())).hasSize(3);
    RuleDto rule1 = dbClient.ruleDao().selectOrFailByKey(db.getSession(), RULE_KEY1);
    RuleDto rule2 = dbClient.ruleDao().selectOrFailByKey(db.getSession(), RULE_KEY2);
    RuleDto hotspotRule = dbClient.ruleDao().selectOrFailByKey(db.getSession(), HOTSPOT_RULE_KEY);
    assertThat(es.getIds(RuleIndexDefinition.TYPE_RULE)).containsOnly(valueOf(rule1.getUuid()), valueOf(rule2.getUuid()), valueOf(hotspotRule.getUuid()));
    verifyIndicesMarkedAsInitialized();

    // user adds tags and sets markdown note
    rule1.setTags(newHashSet("usertag1", "usertag2"));
    rule1.setNoteData("user *note*");
    rule1.setNoteUserUuid("marius");
    dbClient.ruleDao().update(db.getSession(), rule1);
    db.getSession().commit();

    system.setNow(DATE2.getTime());
    executeWithPluginRules(new FakeRepositoryV2());

    verifyIndicesNotMarkedAsInitialized();
    // rule1 has been updated
    rule1 = dbClient.ruleDao().selectOrFailByKey(db.getSession(), RULE_KEY1);
    assertThatRule1IsV2(rule1);

    List<RuleParamDto> params = dbClient.ruleDao().selectRuleParamsByRuleKey(db.getSession(), RULE_KEY1);
    assertThat(params).hasSize(2);
    RuleParamDto param = getParam(params, "param1");
    assertThat(param.getDescription()).isEqualTo("parameter one v2");
    assertThat(param.getDefaultValue()).isEqualTo("default1 v2");

    // rule2 has been removed -> status set to REMOVED but db row is not deleted
    rule2 = dbClient.ruleDao().selectOrFailByKey(db.getSession(), RULE_KEY2);
    assertThat(rule2.getStatus()).isEqualTo(REMOVED);
    assertThat(rule2.getUpdatedAt()).isEqualTo(DATE2.getTime());

    // rule3 has been created
    RuleDto rule3 = dbClient.ruleDao().selectOrFailByKey(db.getSession(), RULE_KEY3);
    assertThat(rule3).isNotNull();
    assertThat(rule3.getStatus()).isEqualTo(READY);

    // verify index
    assertThat(ruleIndex.search(new RuleQuery(), new SearchOptions()).getUuids()).containsOnly(rule1.getUuid(), rule3.getUuid());

    // verify repositories
    assertThat(dbClient.ruleRepositoryDao().selectAll(db.getSession())).extracting(RuleRepositoryDto::getKey).containsOnly("fake");

    system.setNow(DATE3.getTime());
    executeWithPluginRules(new FakeRepositoryV3());
    rule3 = dbClient.ruleDao().selectOrFailByKey(db.getSession(), RULE_KEY3);
    assertThat(rule3.getDefaultRuleDescriptionSection().getContent()).isEqualTo("Rule Three V2");
    assertThat(rule3.getDescriptionFormat()).isEqualTo(RuleDto.Format.MARKDOWN);
  }

  private void assertThatRule1IsV2(RuleDto rule1) {
    assertThat(rule1.getName()).isEqualTo("One v2");
    RuleDescriptionSectionDto defaultRuleDescriptionSection = rule1.getDefaultRuleDescriptionSection();
    assertThat(defaultRuleDescriptionSection.getContent()).isEqualTo("Description of One v2");
    assertThat(defaultRuleDescriptionSection.getKey()).isEqualTo(DEFAULT_KEY);
    assertThat(rule1.getDescriptionFormat()).isEqualTo(RuleDto.Format.HTML);
    assertThat(rule1.getSeverityString()).isEqualTo(INFO);
    assertThat(rule1.getTags()).containsOnly("usertag1", "usertag2");
    assertThat(rule1.getSystemTags()).containsOnly("tag1", "tag4");
    assertThat(rule1.getConfigKey()).isEqualTo("config1 v2");
    assertThat(rule1.getNoteData()).isEqualTo("user *note*");
    assertThat(rule1.getNoteUserUuid()).isEqualTo("marius");
    assertThat(rule1.getStatus()).isEqualTo(READY);
    assertThat(rule1.getType()).isEqualTo(RuleType.BUG.getDbConstant());
    assertThat(rule1.getCreatedAt()).isEqualTo(DATE1.getTime());
    assertThat(rule1.getUpdatedAt()).isEqualTo(DATE2.getTime());
    assertThat(rule1.getEducationPrinciples()).containsOnly("concept1", "concept4");
  }

  @Test
  void add_new_tag() {
    executeWithPluginRules(context -> {
      NewRepository repo = context.createRepository("fake", "java");
      repo.createRule("rule1")
        .setName("Rule One")
        .setHtmlDescription("Description of Rule One")
        .setTags("tag1");
      repo.done();
    });

    RuleDto rule = dbClient.ruleDao().selectOrFailByKey(db.getSession(), RULE_KEY1);
    assertThat(rule.getSystemTags()).containsOnly("tag1");

    executeWithPluginRules(context -> {
      NewRepository repo = context.createRepository("fake", "java");
      repo.createRule("rule1")
        .setName("Rule One")
        .setHtmlDescription("Description of Rule One")
        .setTags("tag1", "tag2");
      repo.done();
    });

    rule = dbClient.ruleDao().selectOrFailByKey(db.getSession(), RULE_KEY1);
    assertThat(rule.getSystemTags()).containsOnly("tag1", "tag2");
  }

  @Test
  void add_new_security_standards() {
    executeWithPluginRules(context -> {
      NewRepository repo = context.createRepository("fake", "java");
      repo.createRule("rule1")
        .setName("Rule One")
        .setHtmlDescription("Description of Rule One")
        .addOwaspTop10(Y2021, OwaspTop10.A1)
        .addCwe(123);
      repo.done();
    });

    RuleDto rule = dbClient.ruleDao().selectOrFailByKey(db.getSession(), RULE_KEY1);
    assertThat(rule.getSecurityStandards()).containsOnly("cwe:123", "owaspTop10-2021:a1");

    executeWithPluginRules(context -> {
      NewRepository repo = context.createRepository("fake", "java");
      repo.createRule("rule1")
        .setName("Rule One")
        .setHtmlDescription("Description of Rule One")
        .addOwaspTop10(Y2021, OwaspTop10.A1, OwaspTop10.A3)
        .addCwe(1, 123, 863);
      repo.done();
    });

    rule = dbClient.ruleDao().selectOrFailByKey(db.getSession(), RULE_KEY1);
    assertThat(rule.getSecurityStandards()).containsOnly("cwe:1", "cwe:123", "cwe:863", "owaspTop10-2021:a1", "owaspTop10-2021:a3");
  }

  @Test
  void update_only_rule_name() {
    system.setNow(DATE1.getTime());
    executeWithPluginRules(context -> {
      NewRepository repo = context.createRepository("fake", "java");
      repo.createRule("rule")
        .setName("Name1")
        .setHtmlDescription("Description");
      repo.done();
    });

    system.setNow(DATE2.getTime());
    executeWithPluginRules(context -> {
      NewRepository repo = context.createRepository("fake", "java");
      repo.createRule("rule")
        .setName("Name2")
        .setHtmlDescription("Description");
      repo.done();
    });

    // rule1 has been updated
    RuleDto rule1 = dbClient.ruleDao().selectOrFailByKey(db.getSession(), RuleKey.of("fake", "rule"));
    assertThat(rule1.getName()).isEqualTo("Name2");
    assertThat(rule1.getDefaultRuleDescriptionSection().getContent()).isEqualTo("Description");

    assertThat(ruleIndex.search(new RuleQuery().setQueryText("Name2"), new SearchOptions()).getTotal()).isOne();
    assertThat(ruleIndex.search(new RuleQuery().setQueryText("Name1"), new SearchOptions()).getTotal()).isZero();
  }

  @Test
  void update_template_rule_key_should_also_update_custom_rules() {
    system.setNow(DATE1.getTime());
    executeWithPluginRules(context -> {
      NewRepository repo = context.createRepository("squid", "java");
      repo.createRule("rule")
        .setName("Name1")
        .setHtmlDescription("Description")
        .setTemplate(true);
      repo.done();
    });

    RuleDto rule1 = dbClient.ruleDao().selectOrFailByKey(db.getSession(), RuleKey.of("squid", "rule"));

    // insert custom rule
    db.rules().insert(new RuleDto()
      .setRuleKey(RuleKey.of("squid", "custom"))
      .setLanguage("java")
      .setScope(Scope.ALL)
      .setTemplateUuid(rule1.getUuid())
      .setName("custom1"));
    db.commit();

    // re-key rule
    executeWithPluginRules(context -> {
      NewRepository repo = context.createRepository("java", "java");
      repo.createRule("rule")
        .setName("Name1")
        .setHtmlDescription("Description")
        .addDeprecatedRuleKey("squid", "rule")
        .setTemplate(true);
      repo.done();
    });

    // template rule and custom rule have been updated
    rule1 = dbClient.ruleDao().selectOrFailByKey(db.getSession(), RuleKey.of("java", "rule"));
    RuleDto custom = dbClient.ruleDao().selectOrFailByKey(db.getSession(), RuleKey.of("java", "custom"));
  }

  @Test
  void update_if_rule_key_renamed_and_deprecated_key_declared() {
    String ruleKey1 = "rule1";
    String ruleKey2 = "rule2";
    String repository = "fake";

    system.setNow(DATE1.getTime());
    executeWithPluginRules(context -> {
      NewRepository repo = context.createRepository(repository, "java");
      repo.createRule(ruleKey1)
        .setName("Name1")
        .setHtmlDescription("Description");
      repo.done();
    });

    RuleDto rule1 = dbClient.ruleDao().selectOrFailByKey(db.getSession(), RuleKey.of(repository, ruleKey1));
    SearchIdResult<String> searchRule1 = ruleIndex.search(new RuleQuery().setQueryText("Name1"), new SearchOptions());
    assertThat(searchRule1.getUuids()).containsOnly(rule1.getUuid());
    assertThat(searchRule1.getTotal()).isOne();

    system.setNow(DATE2.getTime());
    executeWithPluginRules(context -> {
      NewRepository repo = context.createRepository(repository, "java");
      repo.createRule(ruleKey2)
        .setName("Name2")
        .setHtmlDescription("Description")
        .addDeprecatedRuleKey(repository, ruleKey1);
      repo.done();
    });

    // rule2 is actually rule1
    RuleDto rule2 = dbClient.ruleDao().selectOrFailByKey(db.getSession(), RuleKey.of(repository, ruleKey2));
    assertThat(rule2.getUuid()).isEqualTo(rule1.getUuid());
    assertThat(rule2.getName()).isEqualTo("Name2");
    assertThat(rule2.getDefaultRuleDescriptionSection().getContent()).isEqualTo(rule1.getDefaultRuleDescriptionSection().getContent());

    SearchIdResult<String> searchRule2 = ruleIndex.search(new RuleQuery().setQueryText("Name2"), new SearchOptions());
    assertThat(searchRule2.getUuids()).containsOnly(rule2.getUuid());
    assertThat(searchRule2.getTotal()).isOne();
    assertThat(ruleIndex.search(new RuleQuery().setQueryText("Name1"), new SearchOptions()).getTotal()).isZero();
  }

  @Test
  void update_if_repository_changed_and_deprecated_key_declared() {
    String ruleKey = "rule";
    String repository1 = "fake1";
    String repository2 = "fake2";

    system.setNow(DATE1.getTime());
    executeWithPluginRules(context -> {
      NewRepository repo = context.createRepository(repository1, "java");
      repo.createRule(ruleKey)
        .setName("Name1")
        .setHtmlDescription("Description");
      repo.done();
    });

    RuleDto rule1 = dbClient.ruleDao().selectOrFailByKey(db.getSession(), RuleKey.of(repository1, ruleKey));
    SearchIdResult<String> searchRule1 = ruleIndex.search(new RuleQuery().setQueryText("Name1"), new SearchOptions());
    assertThat(searchRule1.getUuids()).containsOnly(rule1.getUuid());
    assertThat(searchRule1.getTotal()).isOne();

    system.setNow(DATE2.getTime());
    executeWithPluginRules(context -> {
      NewRepository repo = context.createRepository(repository2, "java");
      repo.createRule(ruleKey)
        .setName("Name2")
        .setHtmlDescription("Description")
        .addDeprecatedRuleKey(repository1, ruleKey);
      repo.done();
    });

    // rule2 is actually rule1
    RuleDto rule2 = dbClient.ruleDao().selectOrFailByKey(db.getSession(), RuleKey.of(repository2, ruleKey));
    assertThat(rule2.getUuid()).isEqualTo(rule1.getUuid());
    assertThat(rule2.getName()).isEqualTo("Name2");
    assertThat(rule2.getDefaultRuleDescriptionSection().getContent()).isEqualTo(rule1.getDefaultRuleDescriptionSection().getContent());

    SearchIdResult<String> searchRule2 = ruleIndex.search(new RuleQuery().setQueryText("Name2"), new SearchOptions());
    assertThat(searchRule2.getUuids()).containsOnly(rule2.getUuid());
    assertThat(searchRule2.getTotal()).isOne();
    assertThat(ruleIndex.search(new RuleQuery().setQueryText("Name1"), new SearchOptions()).getTotal()).isZero();
  }

  @ParameterizedTest
  @MethodSource("allRenamingCases")
  void update_if_only_renamed_and_deprecated_key_declared(String ruleKey1, String repo1, String ruleKey2, String repo2) {
    String name = "Name1";
    String description = "Description";
    system.setNow(DATE1.getTime());
    executeWithPluginRules(context -> {
      NewRepository repo = context.createRepository(repo1, "java");
      repo.createRule(ruleKey1)
        .setName(name)
        .setHtmlDescription(description);
      repo.done();
    });

    RuleDto rule1 = dbClient.ruleDao().selectOrFailByKey(db.getSession(), RuleKey.of(repo1, ruleKey1));
    assertThat(ruleIndex.search(new RuleQuery().setQueryText(name), new SearchOptions()).getUuids())
      .containsOnly(rule1.getUuid());

    system.setNow(DATE2.getTime());
    executeWithPluginRules(context -> {
      NewRepository repo = context.createRepository(repo2, "java");
      repo.createRule(ruleKey2)
        .setName(name)
        .setHtmlDescription(description)
        .addDeprecatedRuleKey(repo1, ruleKey1);
      repo.done();
    });

    // rule2 is actually rule1
    RuleDto rule2 = dbClient.ruleDao().selectOrFailByKey(db.getSession(), RuleKey.of(repo2, ruleKey2));
    assertThat(rule2.getUuid()).isEqualTo(rule1.getUuid());
    assertThat(rule2.getName()).isEqualTo(rule1.getName());
    assertThat(rule2.getDefaultRuleDescriptionSection().getContent()).isEqualTo(rule1.getDefaultRuleDescriptionSection().getContent());

    assertThat(ruleIndex.search(new RuleQuery().setQueryText(name), new SearchOptions()).getUuids())
      .containsOnly(rule2.getUuid());
  }

  private static Object[][] allRenamingCases() {
    return new Object[][] {
      {"repo1", "rule1", "repo1", "rule2"},
      {"repo1", "rule1", "repo2", "rule1"},
      {"repo1", "rule1", "repo2", "rule2"},
    };
  }

  @Test
  void update_if_repository_and_key_changed_and_deprecated_key_declared_among_others() {
    String ruleKey1 = "rule1";
    String ruleKey2 = "rule2";
    String repository1 = "fake1";
    String repository2 = "fake2";

    system.setNow(DATE1.getTime());
    executeWithPluginRules(context -> {
      NewRepository repo = context.createRepository(repository1, "java");
      repo.createRule(ruleKey1)
        .setName("Name1")
        .setHtmlDescription("Description");
      repo.done();
    });

    RuleDto rule1 = dbClient.ruleDao().selectOrFailByKey(db.getSession(), RuleKey.of(repository1, ruleKey1));
    assertThat(ruleIndex.search(new RuleQuery().setQueryText("Name1"), new SearchOptions()).getUuids())
      .containsOnly(rule1.getUuid());

    system.setNow(DATE2.getTime());
    executeWithPluginRules(context -> {
      NewRepository repo = context.createRepository(repository2, "java");
      repo.createRule(ruleKey2)
        .setName("Name2")
        .setHtmlDescription("Description")
        .addDeprecatedRuleKey("foo", "bar")
        .addDeprecatedRuleKey(repository1, ruleKey1)
        .addDeprecatedRuleKey("some", "noise");
      repo.done();
    });

    // rule2 is actually rule1
    RuleDto rule2 = dbClient.ruleDao().selectOrFailByKey(db.getSession(), RuleKey.of(repository2, ruleKey2));
    assertThat(rule2.getUuid()).isEqualTo(rule1.getUuid());

    assertThat(ruleIndex.search(new RuleQuery().setQueryText("Name2"), new SearchOptions()).getUuids())
      .containsOnly(rule1.getUuid());
  }

  @Test
  void update_only_rule_description() {
    system.setNow(DATE1.getTime());
    executeWithPluginRules(context -> {
      NewRepository repo = context.createRepository("fake", "java");
      repo.createRule("rule")
        .setName("Name")
        .setHtmlDescription("Desc1");
      repo.done();
    });

    system.setNow(DATE2.getTime());
    executeWithPluginRules(context -> {
      NewRepository repo = context.createRepository("fake", "java");
      repo.createRule("rule")
        .setName("Name")
        .setHtmlDescription("Desc2");
      repo.done();
    });

    // rule1 has been updated
    RuleDto rule1 = dbClient.ruleDao().selectOrFailByKey(db.getSession(), RuleKey.of("fake", "rule"));
    assertThat(rule1.getName()).isEqualTo("Name");
    assertThat(rule1.getDefaultRuleDescriptionSection().getContent()).isEqualTo("Desc2");

    assertThat(ruleIndex.search(new RuleQuery().setQueryText("Desc2"), new SearchOptions()).getTotal()).isOne();
    assertThat(ruleIndex.search(new RuleQuery().setQueryText("Desc1"), new SearchOptions()).getTotal()).isZero();
  }

  @Test
  void update_several_rule_descriptions() {
    system.setNow(DATE1.getTime());

    RuleDescriptionSection section1context1 = createRuleDescriptionSection(HOW_TO_FIX_SECTION_KEY, "section1 ctx1 content", "ctx_1");
    RuleDescriptionSection section1context2 = createRuleDescriptionSection(HOW_TO_FIX_SECTION_KEY, "section1 ctx2 content", "ctx_2");
    RuleDescriptionSection section2context1 = createRuleDescriptionSection(RESOURCES_SECTION_KEY, "section2 content", "ctx_1");
    RuleDescriptionSection section2context2 = createRuleDescriptionSection(RESOURCES_SECTION_KEY, "section2 ctx2 content", "ctx_2");
    RuleDescriptionSection section3noContext = createRuleDescriptionSection(ASSESS_THE_PROBLEM_SECTION_KEY, "section3 content", null);
    RuleDescriptionSection section4noContext = createRuleDescriptionSection(ROOT_CAUSE_SECTION_KEY, "section4 content", null);
    executeWithPluginRules(context -> {
      NewRepository repo = context.createRepository("fake", "java");
      repo.createRule("rule")
        .setName("Name")
        .addDescriptionSection(section1context1)
        .addDescriptionSection(section1context2)
        .addDescriptionSection(section2context1)
        .addDescriptionSection(section2context2)
        .addDescriptionSection(section3noContext)
        .addDescriptionSection(section4noContext)
        .setHtmlDescription("Desc1");
      repo.done();
    });

    RuleDescriptionSection section1context2updated = createRuleDescriptionSection(HOW_TO_FIX_SECTION_KEY, "section1 ctx2 updated content", "ctx_2");
    RuleDescriptionSection section2updatedWithoutContext = createRuleDescriptionSection(RESOURCES_SECTION_KEY, section2context1.getHtmlContent(), null);
    RuleDescriptionSection section4updatedWithContext1 = createRuleDescriptionSection(ROOT_CAUSE_SECTION_KEY, section4noContext.getHtmlContent(), "ctx_1");
    RuleDescriptionSection section4updatedWithContext2 = createRuleDescriptionSection(ROOT_CAUSE_SECTION_KEY, section4noContext.getHtmlContent(), "ctx_2");
    system.setNow(DATE2.getTime());
    executeWithPluginRules(context -> {
      NewRepository repo = context.createRepository("fake", "java");
      repo.createRule("rule")
        .setName("Name")
        .addDescriptionSection(section1context1)
        .addDescriptionSection(section1context2updated)
        .addDescriptionSection(section2updatedWithoutContext)
        .addDescriptionSection(section3noContext)
        .addDescriptionSection(section4updatedWithContext1)
        .addDescriptionSection(section4updatedWithContext2)
        .setHtmlDescription("Desc2");
      repo.done();

    });

    RuleDto rule1 = dbClient.ruleDao().selectOrFailByKey(db.getSession(), RuleKey.of("fake", "rule"));
    assertThat(rule1.getName()).isEqualTo("Name");
    assertThat(rule1.getDefaultRuleDescriptionSection().getContent()).isEqualTo("Desc2");

    Set<RuleDescriptionSection> expectedSections = Set.of(section1context1, section1context2updated,
      section2updatedWithoutContext, section3noContext, section4updatedWithContext1, section4updatedWithContext2);
    assertThat(rule1.getRuleDescriptionSectionDtos()).hasSize(expectedSections.size() + 1);
    expectedSections.forEach(apiSection -> assertSectionExists(apiSection, rule1.getRuleDescriptionSectionDtos()));
  }

  private static RuleDescriptionSection createRuleDescriptionSection(String sectionKey, String description, @Nullable String contextKey) {
    Context context = Optional.ofNullable(contextKey).map(key -> new Context(contextKey, contextKey + secure().nextAlphanumeric(10))).orElse(null);
    return RuleDescriptionSection.builder().sectionKey(sectionKey)
      .htmlContent(description)
      .context(context)
      .build();
  }

  private static void assertSectionExists(RuleDescriptionSection apiSection, Set<RuleDescriptionSectionDto> sectionDtos) {
    sectionDtos.stream()
      .filter(sectionDto -> sectionDto.getKey().equals(apiSection.getKey()) && sectionDto.getContent().equals(apiSection.getHtmlContent()))
      .filter(sectionDto -> isSameContext(apiSection.getContext(), sectionDto.getContext()))
      .findAny()
      .orElseThrow(() -> new AssertionError(format("Impossible to find a section dto matching the API section %s", apiSection.getKey())));
  }

  private static boolean isSameContext(Optional<Context> apiContext, @Nullable RuleDescriptionSectionContextDto contextDto) {
    if (apiContext.isEmpty() && contextDto == null) {
      return true;
    }
    return apiContext.filter(context -> isSameContext(context, contextDto)).isPresent();
  }

  private static boolean isSameContext(Context apiContext, @Nullable RuleDescriptionSectionContextDto contextDto) {
    if (contextDto == null) {
      return false;
    }
    return Objects.equals(apiContext.getKey(), contextDto.getKey()) && Objects.equals(apiContext.getDisplayName(), contextDto.getDisplayName());
  }

  @Test
  void rule_previously_created_as_adhoc_becomes_none_adhoc() {
    RuleDto rule = db.rules().insert(r -> r.setRepositoryKey("external_fake").setIsExternal(true).setIsAdHoc(true));
    system.setNow(DATE2.getTime());
    executeWithPluginRules(context -> {
      NewRepository repo = context.createExternalRepository("fake", rule.getLanguage());
      repo.createRule(rule.getRuleKey())
        .setName(rule.getName())
        .setHtmlDescription(rule.getDefaultRuleDescriptionSection().getContent());
      repo.done();
    });

    RuleDto reloaded = dbClient.ruleDao().selectByKey(db.getSession(), rule.getKey()).get();
    assertThat(reloaded.isAdHoc()).isFalse();
  }

  @Test
  void remove_no_more_defined_external_rule() {
    RuleDto rule = db.rules().insert(r -> r.setRepositoryKey("external_fake")
      .setStatus(READY)
      .setIsExternal(true)
      .setIsAdHoc(false));

    executeWithPluginRules();

    RuleDto reloaded = dbClient.ruleDao().selectByKey(db.getSession(), rule.getKey()).get();
    assertThat(reloaded.getStatus()).isEqualTo(REMOVED);
  }

  @Test
  void do_not_remove_no_more_defined_ad_hoc_rule() {
    RuleDto rule = db.rules().insert(r -> r.setRepositoryKey("external_fake")
      .setStatus(READY)
      .setIsExternal(true)
      .setIsAdHoc(true));

    executeWithPluginRules();

    RuleDto reloaded = dbClient.ruleDao().selectByKey(db.getSession(), rule.getKey()).get();
    assertThat(reloaded.getStatus()).isEqualTo(READY);
  }

  @Test
  void disable_then_enable_rule() {
    // Install rule
    system.setNow(DATE1.getTime());
    executeWithPluginRules(new FakeRepositoryV1());

    // Uninstall rule
    system.setNow(DATE2.getTime());
    executeWithPluginRules();

    RuleDto rule = dbClient.ruleDao().selectOrFailByKey(db.getSession(), RULE_KEY1);
    assertThat(rule.getStatus()).isEqualTo(REMOVED);
    assertThat(ruleIndex.search(new RuleQuery().setKey(RULE_KEY1.toString()), new SearchOptions()).getTotal()).isZero();

    // Re-install rule
    system.setNow(DATE3.getTime());
    executeWithPluginRules(new FakeRepositoryV1());

    rule = dbClient.ruleDao().selectOrFailByKey(db.getSession(), RULE_KEY1);
    assertThat(rule.getStatus()).isEqualTo(RuleStatus.BETA);
    assertThat(ruleIndex.search(new RuleQuery().setKey(RULE_KEY1.toString()), new SearchOptions()).getTotal()).isOne();
  }

  @Test
  void do_not_update_rules_when_no_changes() {
    executeWithPluginRules(new FakeRepositoryV1());
    assertThat(dbClient.ruleDao().selectAll(db.getSession())).hasSize(3);

    system.setNow(DATE2.getTime());
    executeWithPluginRules(new FakeRepositoryV1());

    RuleDto rule1 = dbClient.ruleDao().selectOrFailByKey(db.getSession(), RULE_KEY1);
    assertThat(rule1.getCreatedAt()).isEqualTo(DATE1.getTime());
    assertThat(rule1.getUpdatedAt()).isEqualTo(DATE1.getTime());
  }

  @Test
  void do_not_update_already_removed_rules() {
    executeWithPluginRules(new FakeRepositoryV1());
    assertThat(dbClient.ruleDao().selectAll(db.getSession())).hasSize(3);

    RuleDto rule1 = dbClient.ruleDao().selectOrFailByKey(db.getSession(), RULE_KEY1);
    RuleDto rule2 = dbClient.ruleDao().selectOrFailByKey(db.getSession(), RULE_KEY2);
    RuleDto hotspotRule = dbClient.ruleDao().selectOrFailByKey(db.getSession(), HOTSPOT_RULE_KEY);
    assertThat(es.getIds(RuleIndexDefinition.TYPE_RULE)).containsOnly(valueOf(rule1.getUuid()), valueOf(rule2.getUuid()), valueOf(hotspotRule.getUuid()));

    assertThat(rule2.getStatus()).isEqualTo(READY);

    system.setNow(DATE2.getTime());
    executeWithPluginRules(new FakeRepositoryV2());

    // On MySQL, need to update a rule otherwise rule2 will be seen as READY, but why ???
    dbClient.ruleDao().update(db.getSession(), rule1);
    db.getSession().commit();

    // rule2 is removed
    rule2 = dbClient.ruleDao().selectOrFailByKey(db.getSession(), RULE_KEY2);
    RuleDto rule3 = dbClient.ruleDao().selectOrFailByKey(db.getSession(), RULE_KEY3);
    assertThat(rule2.getStatus()).isEqualTo(REMOVED);

    assertThat(ruleIndex.search(new RuleQuery(), new SearchOptions()).getUuids()).containsOnly(rule1.getUuid(), rule3.getUuid());

    system.setNow(DATE3.getTime());
    executeWithPluginRules(new FakeRepositoryV2());
    db.getSession().commit();

    // -> rule2 is still removed, but not update at DATE3
    rule2 = dbClient.ruleDao().selectOrFailByKey(db.getSession(), RULE_KEY2);
    assertThat(rule2.getStatus()).isEqualTo(REMOVED);
    assertThat(rule2.getUpdatedAt()).isEqualTo(DATE2.getTime());

    assertThat(ruleIndex.search(new RuleQuery(), new SearchOptions()).getUuids()).containsOnly(rule1.getUuid(), rule3.getUuid());
  }

  @Test
  void mass_insert() {
    executeWithPluginRules(new BigRepository());
    assertThat(db.countRowsOfTable("rules")).isEqualTo(BigRepository.SIZE);
    assertThat(db.countRowsOfTable("rules_parameters")).isEqualTo(BigRepository.SIZE * 20);
    assertThat(es.getIds(RuleIndexDefinition.TYPE_RULE)).hasSize(BigRepository.SIZE);
  }

  @Test
  void manage_repository_extensions() {
    executeWithPluginRules(new FindbugsRepository(), new FbContribRepository());
    List<RuleDto> rules = dbClient.ruleDao().selectAll(db.getSession());
    assertThat(rules).hasSize(2);
    for (RuleDto rule : rules) {
      assertThat(rule.getRepositoryKey()).isEqualTo("findbugs");
    }
  }

  @Test
  void remove_system_tags_when_plugin_does_not_provide_any() {
    // Rule already exists in DB, with some system tags
    db.rules().insert(new RuleDto()
      .setRuleKey("rule1")
      .setRepositoryKey("findbugs")
      .setName("Rule One")
      .setType(RuleType.CODE_SMELL)
      .setScope(Scope.ALL)
      .addRuleDescriptionSectionDto(createDefaultRuleDescriptionSection(uuidFactory.create(), "Rule one description"))
      .setDescriptionFormat(RuleDto.Format.HTML)
      .setSystemTags(newHashSet("tag1", "tag2")));
    db.getSession().commit();

    // Synchronize rule without tag
    executeWithPluginRules(new FindbugsRepository());

    List<RuleDto> rules = dbClient.ruleDao().selectAll(db.getSession());
    assertThat(rules).hasSize(1).extracting(RuleDto::getKey, RuleDto::getSystemTags)
      .containsOnly(tuple(RuleKey.of("findbugs", "rule1"), emptySet()));
  }

  @Test
  void rules_that_deprecate_previous_rule_must_be_recorded() {
    executeWithPluginRules(context -> {
      NewRepository repo = context.createRepository("fake", "java");
      createRule(repo, "rule1");
      repo.done();
    });

    executeWithPluginRules(context -> {
      NewRepository repo = context.createRepository("fake", "java");
      createRule(repo, "newKey")
        .addDeprecatedRuleKey("fake", "rule1")
        .addDeprecatedRuleKey("fake", "rule2");
      repo.done();
    });

    List<RuleDto> rules = dbClient.ruleDao().selectAll(db.getSession());
    Set<DeprecatedRuleKeyDto> deprecatedRuleKeys = dbClient.ruleDao().selectAllDeprecatedRuleKeys(db.getSession());
    assertThat(rules).hasSize(1);
    assertThat(deprecatedRuleKeys).hasSize(2);
  }

  @Test
  void rules_that_remove_deprecated_key_must_remove_records() {
    executeWithPluginRules(context -> {
      NewRepository repo = context.createRepository("fake", "java");
      createRule(repo, "rule1");
      repo.done();
    });

    executeWithPluginRules(context -> {
      NewRepository repo = context.createRepository("fake", "java");
      createRule(repo, "newKey")
        .addDeprecatedRuleKey("fake", "rule1")
        .addDeprecatedRuleKey("fake", "rule2");
      repo.done();
    });

    assertThat(dbClient.ruleDao().selectAll(db.getSession())).hasSize(1);
    Set<DeprecatedRuleKeyDto> deprecatedRuleKeys = dbClient.ruleDao().selectAllDeprecatedRuleKeys(db.getSession());
    assertThat(deprecatedRuleKeys).hasSize(2);

    executeWithPluginRules(context -> {
      NewRepository repo = context.createRepository("fake", "java");
      createRule(repo, "newKey");
      repo.done();
    });

    assertThat(dbClient.ruleDao().selectAll(db.getSession())).hasSize(1);
    deprecatedRuleKeys = dbClient.ruleDao().selectAllDeprecatedRuleKeys(db.getSession());
    assertThat(deprecatedRuleKeys).isEmpty();
  }

  @Test
  void declaring_two_rules_with_same_deprecated_RuleKey_should_throw_ISE() {
    assertThatThrownBy(() -> {
      executeWithPluginRules(context -> {
        NewRepository repo = context.createRepository("fake", "java");
        createRule(repo, "newKey1")
          .addDeprecatedRuleKey("fake", "old");
        createRule(repo, "newKey2")
          .addDeprecatedRuleKey("fake", "old");
        repo.done();
      });
    })
      .isInstanceOf(IllegalStateException.class)
      .hasMessage("The following deprecated rule keys are declared at least twice [fake:old]");
  }

  @Test
  void declaring_a_rule_with_a_deprecated_RuleKey_still_used_should_throw_ISE() {
    assertThatThrownBy(() -> {
      executeWithPluginRules(context -> {
        NewRepository repo = context.createRepository("fake", "java");
        createRule(repo, "newKey1");
        createRule(repo, "newKey2")
          .addDeprecatedRuleKey("fake", "newKey1");
        repo.done();
      });
    })
      .isInstanceOf(IllegalStateException.class)
      .hasMessage("The following rule keys are declared both as deprecated and used key [fake:newKey1]");
  }

  @Test
  void updating_the_deprecated_to_a_new_ruleKey_should_throw_an_ISE() {
    // On this new rule add a deprecated key
    executeWithPluginRules(context -> createRule(context, "javascript", "javascript", "s103",
      r -> r.addDeprecatedRuleKey("javascript", "linelength")));

    assertThatThrownBy(() -> {
      // This rule should have been moved to another repository
      executeWithPluginRules(context -> createRule(context, "javascript", "sonarjs", "s103",
        r -> r.addDeprecatedRuleKey("javascript", "linelength")));
    })
      .isInstanceOf(IllegalStateException.class)
      .hasMessage("An incorrect state of deprecated rule keys has been detected.\n " +
        "The deprecated rule key [javascript:linelength] was previously deprecated by [javascript:s103]. [javascript:s103] should be a deprecated key of [sonarjs:s103],");
  }

  @Test
  void deprecate_rule_that_deprecated_another_rule() {
    executeWithPluginRules(context -> createRule(context, "javascript", "javascript", "s103"));
    executeWithPluginRules(context -> createRule(context, "javascript", "javascript", "s104",
      r -> r.addDeprecatedRuleKey("javascript", "s103")));

    // This rule should have been moved to another repository
    executeWithPluginRules(context -> createRule(context, "javascript", "sonarjs", "s105",
      r -> r.addDeprecatedRuleKey("javascript", "s103")
        .addDeprecatedRuleKey("javascript", "s104")));
  }

  @Test
  void declaring_a_rule_with_an_existing_RuleKey_still_used_should_throw_IAE() {
    assertThatThrownBy(() -> {
      executeWithPluginRules(context -> {
        NewRepository repo = context.createRepository("fake", "java");
        createRule(repo, "newKey1");
        createRule(repo, "newKey1");
        repo.done();
      });
    })
      .isInstanceOf(IllegalArgumentException.class)
      .hasMessage("The rule 'newKey1' of repository 'fake' is declared several times");
  }

  @Test
  void removed_rule_should_appear_in_changelog() {
    // GIVEN
    QProfileDto qProfileDto = db.qualityProfiles().insert();
    RuleDto ruleDto = db.rules().insert(RULE_KEY1);
    db.qualityProfiles().activateRule(qProfileDto, ruleDto);
    ActiveRuleChange arChange = new ActiveRuleChange(DEACTIVATED, ActiveRuleDto.createFor(qProfileDto, ruleDto), ruleDto);
    when(qProfileRules.deleteRule(any(DbSession.class), eq(ruleDto))).thenReturn(List.of(arChange));
    // WHEN
    executeWithPluginRules(context -> context.createRepository("fake", "java").done());
    // THEN
    List<QProfileChangeDto> qProfileChangeDtos = dbClient.qProfileChangeDao().selectByQuery(db.getSession(), new QProfileChangeQuery(qProfileDto.getKee()));
    assertThat(qProfileChangeDtos).extracting(QProfileChangeDto::getRulesProfileUuid, QProfileChangeDto::getChangeType, QProfileChangeDto::getSqVersion)
      .contains(tuple(qProfileDto.getRulesProfileUuid(), "DEACTIVATED", sonarQubeVersion.toString()));
  }

  @Test
  void removed_rule_should_be_deleted_when_renamed_repository() {
    // GIVEN
    RuleDto removedRuleDto = db.rules().insert(RuleKey.of("old_repo", "removed_rule"));
    RuleDto renamedRuleDto = db.rules().insert(RuleKey.of("old_repo", "renamed_rule"));
    // WHEN
    executeWithPluginRules(context -> createRule(context, "java", "new_repo", renamedRuleDto.getRuleKey(),
      rule -> rule.addDeprecatedRuleKey(renamedRuleDto.getRepositoryKey(), renamedRuleDto.getRuleKey())));
    // THEN
    verify(qProfileRules).deleteRule(any(DbSession.class), eq(removedRuleDto));
  }

  @Test
  void builtin_rules_should_be_updated_even_if_no_plugin_updates() {
    RulesDefinition builtInRepoV1 = context -> createRule(context, "builtin", "sca", "rule1", rule -> rule.setName("Name before"));
    RulesDefinition pluginRepo = context -> createRule(context, "java", "java", "rule2");

    ServerPluginRepository pluginRepository = mock(ServerPluginRepository.class);
    when(pluginRepository.getPluginKey(builtInRepoV1)).thenReturn(null);
    when(pluginRepository.getPluginKey(pluginRepo)).thenReturn(FAKE_PLUGIN_KEY);
    RuleDefinitionsLoader loader1 = new RuleDefinitionsLoader(pluginRepository, new RulesDefinition[] {builtInRepoV1, pluginRepo});
    execute(loader1);

    RuleDto builtInRulev1 = dbClient.ruleDao().selectOrFailByKey(db.getSession(), RuleKey.of("sca", "rule1"));
    assertThat(builtInRulev1.getName()).isEqualTo("Name before");

    RulesDefinition builtInRepoV2 = context -> createRule(context, "builtin", "sca", "rule1", rule -> rule.setName("Name after"));
    when(pluginRepository.getPluginKey(builtInRepoV2)).thenReturn(null);
    RuleDefinitionsLoader loader2 = new RuleDefinitionsLoader(pluginRepository, new RulesDefinition[] {builtInRepoV2, pluginRepo});
    execute(loader2);

    RuleDto builtInRulev2 = dbClient.ruleDao().selectOrFailByKey(db.getSession(), RuleKey.of("sca", "rule1"));
    assertThat(builtInRulev2.getName()).isEqualTo("Name after");

    assertThatCode(() -> dbClient.ruleDao().selectOrFailByKey(db.getSession(), RuleKey.of("java", "rule2"))).doesNotThrowAnyException();
  }

  @Test
  void impacts_on_active_rules_when_rule_and_active_rule_severity_are_same_should_use_rule_impacts() {
    RuleDto ruleDto = createAndActivateRuleOnQProfile("rule1", "java", "fake", Severity.LOW, Severity.LOW);

    executeWithPluginRules(context -> {
      NewRepository repo = context.createRepository("fake", "java");
      repo.createRule("rule1")
        .setName("any")
        .setHtmlDescription("html")
        .addDefaultImpact(SoftwareQuality.MAINTAINABILITY, Severity.BLOCKER)
        .setSeverity(ruleDto.getSeverityString());
      repo.done();
    });

    assertThat(internalProperties.read("activeRules.impacts.populated")).isEqualTo(Optional.of("true"));

    List<ActiveRuleDto> activeRules = dbClient.activeRuleDao().selectByRuleUuid(db.getSession(), ruleDto.getUuid());
    assertThat(activeRules).hasSize(1);
    assertThat(activeRules.get(0).getImpactsString()).isEqualTo("{\"MAINTAINABILITY\":\"BLOCKER\"}");
  }

  @Test
  void impacts_on_active_rules_when_active_rule_severity_changed_should_initialize_with_active_rule_severity() {
    RuleDto ruleDto = createAndActivateRuleOnQProfile("rule1", "java", "fake", Severity.LOW, Severity.INFO);

    executeWithPluginRules(context -> {
      NewRepository repo = context.createRepository("fake", "java");
      repo.createRule("rule1")
        .setName("any")
        .setHtmlDescription("html")
        .addDefaultImpact(SoftwareQuality.MAINTAINABILITY, Severity.BLOCKER)
        .setSeverity(SeverityUtil.getSeverityFromOrdinal(2));
      repo.done();
    });

    assertThat(internalProperties.read("activeRules.impacts.populated")).isEqualTo(Optional.of("true"));

    List<ActiveRuleDto> activeRules = dbClient.activeRuleDao().selectByRuleUuid(db.getSession(), ruleDto.getUuid());
    assertThat(activeRules).hasSize(1);
    assertThat(activeRules.get(0).getImpactsString()).isEqualTo("{\"MAINTAINABILITY\":\"INFO\"}");
  }

  @Test
  void impacts_on_active_rules_when_rule_impact_changed_should_use_active_rule_severity() {
    RuleDto ruleDto = createAndActivateRuleOnQProfile("rule1", "java", "fake", Severity.LOW, Severity.LOW);

    executeWithPluginRules(context -> {
      NewRepository repo = context.createRepository("fake", "java");
      repo.createRule("rule1")
        .setName("any")
        .setHtmlDescription("html")
        .setType(RuleType.VULNERABILITY)
        .addDefaultImpact(SoftwareQuality.SECURITY, Severity.HIGH)
        .setSeverity(SeverityUtil.getSeverityFromOrdinal(2));
      repo.done();
    });

    assertThat(internalProperties.read("activeRules.impacts.populated")).isEqualTo(Optional.of("true"));

    List<ActiveRuleDto> activeRules = dbClient.activeRuleDao().selectByRuleUuid(db.getSession(), ruleDto.getUuid());
    assertThat(activeRules).hasSize(1);
    assertThat(activeRules.get(0).getImpactsString()).isEqualTo("{\"SECURITY\":\"LOW\"}");
  }

  @Test
  void impacts_on_active_rules_when_rule_impact_changed_and_active_rule_and_rule_severity_different_should_use_rule_changed_impact() {
    RuleDto ruleDto = createAndActivateRuleOnQProfile("rule1", "java", "fake", Severity.HIGH, Severity.INFO);

    executeWithPluginRules(context -> {
      NewRepository repo = context.createRepository("fake", "java");
      repo.createRule("rule1")
        .setName("any")
        .setHtmlDescription("html")
        .setType(RuleType.VULNERABILITY)
        .addDefaultImpact(SoftwareQuality.SECURITY, Severity.LOW)
        .setSeverity(SeverityUtil.getSeverityFromOrdinal(2));
      repo.done();
    });

    assertThat(internalProperties.read("activeRules.impacts.populated")).isEqualTo(Optional.of("true"));

    List<ActiveRuleDto> activeRules = dbClient.activeRuleDao().selectByRuleUuid(db.getSession(), ruleDto.getUuid());
    assertThat(activeRules).hasSize(1);
    assertThat(activeRules.get(0).getImpactsString()).isEqualTo("{\"SECURITY\":\"INFO\"}");
  }

  @Test
  void impacts_on_active_rules_should_not_be_recomputed_if_completion_flag_is_set() {

    internalProperties.write("activeRules.impacts.populated", Boolean.TRUE.toString());

    RuleDto ruleDto = createAndActivateRuleOnQProfile("rule1", "java", "fake", Severity.LOW, Severity.LOW);

    executeWithPluginRules(context -> {
      NewRepository repo = context.createRepository("fake", "java");
      repo.createRule("rule1")
        .setName("any")
        .setHtmlDescription("html");
      repo.done();
    });

    List<ActiveRuleDto> activeRules = dbClient.activeRuleDao().selectByRuleUuid(db.getSession(), ruleDto.getUuid());
    assertThat(activeRules).hasSize(1);
    assertThat(activeRules.get(0).getImpactsString()).isNull();
  }

  private RuleDto createAndActivateRuleOnQProfile(String ruleKey, String language, String repositoryKey, Severity ruleSeverity,
    Severity activeRuleSeverity) {
    RulesProfileDto rulesProfileDto = new RulesProfileDto()
      .setUuid(uuidFactory.create())
      .setName("any");
    dbClient.qualityProfileDao().insert(db.getSession(), rulesProfileDto);

    RuleDto ruleDto = RuleTesting.newRule()
      .setRuleKey(ruleKey)
      .setSeverity(ruleSeverity.ordinal())
      .replaceAllDefaultImpacts(List.of(new ImpactDto(SoftwareQuality.MAINTAINABILITY, Severity.HIGH)))
      .setLanguage(language)
      .setRepositoryKey(repositoryKey);
    dbClient.ruleDao().insert(db.getSession(), ruleDto);

    ActiveRuleDto activeRuleDto = new ActiveRuleDto()
      .setProfileUuid(rulesProfileDto.getUuid())
      .setRuleUuid(ruleDto.getUuid())
      .setSeverity(activeRuleSeverity.ordinal());
    dbClient.activeRuleDao().insert(db.getSession(), activeRuleDto);

    db.commit();
    return ruleDto;
  }

  private void executeWithPluginRules(RulesDefinition... defs) {
    ServerPluginRepository pluginRepository = mock(ServerPluginRepository.class);
    when(pluginRepository.getPluginKey(any(RulesDefinition.class))).thenReturn(FAKE_PLUGIN_KEY);
    RuleDefinitionsLoader loader = new RuleDefinitionsLoader(pluginRepository, defs);
    execute(loader);
  }

  private void execute(RuleDefinitionsLoader loader) {
    reset(webServerRuleFinder);

    RulesRegistrant task = new RulesRegistrant(loader, qProfileRules, dbClient, ruleIndexer, activeRuleIndexer, system, webServerRuleFinder, metadataIndex,
<<<<<<< HEAD
      rulesKeyVerifier, startupRuleUpdater, newRuleCreator, qualityProfileChangesUpdater, sonarQubeVersion);
=======
      rulesKeyVerifier, startupRuleUpdater, newRuleCreator, qualityProfileChangesUpdater, sonarQubeVersion, activeRulesImpactInitializer);
>>>>>>> 3599d7c3
    task.start();
    // Execute a commit to refresh session state as the task is using its own session
    db.getSession().commit();

    verify(webServerRuleFinder).startCaching();
  }

  private NewRule createRule(NewRepository repo, String key) {
    return repo.createRule(key)
      .setName(key + " name")
      .setHtmlDescription("Description of " + key)
      .setSeverity(BLOCKER)
      .setInternalKey("config1")
      .setTags("tag1", "tag2", "tag3")
      .setType(RuleType.CODE_SMELL)
      .setStatus(RuleStatus.BETA);
  }

  @SafeVarargs
  private void createRule(RulesDefinition.Context context, String language, String repositoryKey, String ruleKey, Consumer<NewRule>... consumers) {
    NewRepository repo = context.createRepository(repositoryKey, language);
    NewRule newRule = repo.createRule(ruleKey)
      .setName(ruleKey)
      .setHtmlDescription("Description of One")
      .setSeverity(BLOCKER)
      .setType(RuleType.CODE_SMELL)
      .setStatus(RuleStatus.BETA);

    Arrays.stream(consumers).forEach(c -> c.accept(newRule));
    repo.done();
  }

  private void verifyIndicesMarkedAsInitialized() {
    verify(metadataIndex).setInitialized(RuleIndexDefinition.TYPE_RULE, true);
    verify(metadataIndex).setInitialized(RuleIndexDefinition.TYPE_ACTIVE_RULE, true);
    reset(metadataIndex);
  }

  private void verifyIndicesNotMarkedAsInitialized() {
    verifyNoInteractions(metadataIndex);
  }

  private RuleParamDto getParam(List<RuleParamDto> params, String key) {
    for (RuleParamDto param : params) {
      if (param.getName().equals(key)) {
        return param;
      }
    }
    return null;
  }

  static class FakeRepositoryV1 implements RulesDefinition {
    @Override
    public void define(Context context) {
      NewRepository repo = context.createRepository("fake", "java");
      NewRule rule1 = repo.createRule(RULE_KEY1.rule())
        .setName("One")
        .setHtmlDescription("Description of One")
        .setSeverity(BLOCKER)
        .setInternalKey("config1")
        .setTags("tag1", "tag2", "tag3")
        .setScope(RuleScope.ALL)
        .setType(RuleType.CODE_SMELL)
        .setStatus(RuleStatus.BETA)
        .setGapDescription("java.S115.effortToFix")
        .addEducationPrincipleKeys("concept1", "concept2", "concept3")
        .addDefaultImpact(SoftwareQuality.RELIABILITY, Severity.HIGH);
      rule1.setDebtRemediationFunction(rule1.debtRemediationFunctions().linearWithOffset("5d", "10h"));

      rule1.createParam("param1").setDescription("parameter one").setDefaultValue("default1");
      rule1.createParam("param2").setDescription("parameter two").setDefaultValue("default2");

      repo.createRule(HOTSPOT_RULE_KEY.rule())
        .setName("Hotspot")
        .setHtmlDescription("Minimal hotspot")
        .setType(RuleType.SECURITY_HOTSPOT)
        .addOwaspTop10(Y2021, OwaspTop10.A1, OwaspTop10.A3)
        .addCwe(1, 123, 863);

      repo.createRule(RULE_KEY2.rule())
        .setName("Two")
        .setHtmlDescription("Minimal rule")
        .setCleanCodeAttribute(CleanCodeAttribute.EFFICIENT);
      repo.done();
    }
  }

  /**
   * FakeRepositoryV1 with some changes
   */
  static class FakeRepositoryV2 implements RulesDefinition {
    @Override
    public void define(Context context) {
      NewRepository repo = context.createRepository("fake", "java");

      // almost all the attributes of rule1 are changed
      NewRule rule1 = repo.createRule(RULE_KEY1.rule())
        .setName("One v2")
        .setHtmlDescription("Description of One v2")
        .setSeverity(INFO)
        .setInternalKey("config1 v2")
        // tag2 and tag3 removed, tag4 added
        .setTags("tag1", "tag4")
        .setType(RuleType.BUG)
        .setStatus(READY)
        .setGapDescription("java.S115.effortToFix.v2")
        .addEducationPrincipleKeys("concept1", "concept4");
      rule1.setDebtRemediationFunction(rule1.debtRemediationFunctions().linearWithOffset("6d", "2h"));
      rule1.createParam("param1").setDescription("parameter one v2").setDefaultValue("default1 v2");
      rule1.createParam("param2").setDescription("parameter two v2").setDefaultValue("default2 v2");

      // rule2 is dropped, rule3 is new
      repo.createRule(RULE_KEY3.rule())
        .setName("Three")
        .setHtmlDescription("Rule Three");

      repo.done();
    }
  }

  static class FakeRepositoryV3 implements RulesDefinition {
    @Override
    public void define(Context context) {
      NewRepository repo = context.createRepository("fake", "java");
      // rule 3 is dropped
      repo.createRule(RULE_KEY3.rule())
        .setName("Three")
        .setMarkdownDescription("Rule Three V2");

      repo.done();
    }
  }

  static class ExternalRuleRepository implements RulesDefinition {
    @Override
    public void define(Context context) {
      NewRepository repo = context.createExternalRepository("eslint", "js");
      repo.createRule(RULE_KEY1.rule())
        .setName("One")
        .setHtmlDescription("Description of One")
        .setSeverity(BLOCKER)
        .setInternalKey("config1")
        .setTags("tag1", "tag2", "tag3")
        .setScope(RuleScope.ALL)
        .setType(RuleType.CODE_SMELL)
        .setStatus(RuleStatus.BETA)
        .addEducationPrincipleKeys("concept1", "concept2", "concept3");

      repo.createRule(EXTERNAL_HOTSPOT_RULE_KEY.rule())
        .setName("Hotspot")
        .setHtmlDescription("Minimal hotspot")
        .setType(RuleType.SECURITY_HOTSPOT)
        .addOwaspTop10(Y2021, OwaspTop10.A1, OwaspTop10.A3)
        .addCwe(1, 123, 863);

      repo.done();
    }
  }

  static class BigRepository implements RulesDefinition {
    static final int SIZE = 500;

    @Override
    public void define(Context context) {
      NewRepository repo = context.createRepository("big", "java");
      for (int i = 0; i < SIZE; i++) {
        NewRule rule = repo.createRule("rule" + i)
          .setName("name of " + i)
          .setHtmlDescription("description of " + i);
        for (int j = 0; j < 20; j++) {
          rule.createParam("param" + j);
        }

      }
      repo.done();
    }
  }

  static class FindbugsRepository implements RulesDefinition {
    @Override
    public void define(Context context) {
      NewRepository repo = context.createRepository("findbugs", "java");
      repo.createRule("rule1")
        .setName("Rule One")
        .setHtmlDescription("Description of Rule One");
      repo.done();
    }
  }

  static class FbContribRepository implements RulesDefinition {
    @Override
    public void define(Context context) {
      NewExtendedRepository repo = context.createRepository("findbugs", "java");
      repo.createRule("rule2")
        .setName("Rule Two")
        .setHtmlDescription("Description of Rule Two");
      repo.done();
    }
  }
}<|MERGE_RESOLUTION|>--- conflicted
+++ resolved
@@ -1326,11 +1326,7 @@
     reset(webServerRuleFinder);
 
     RulesRegistrant task = new RulesRegistrant(loader, qProfileRules, dbClient, ruleIndexer, activeRuleIndexer, system, webServerRuleFinder, metadataIndex,
-<<<<<<< HEAD
-      rulesKeyVerifier, startupRuleUpdater, newRuleCreator, qualityProfileChangesUpdater, sonarQubeVersion);
-=======
       rulesKeyVerifier, startupRuleUpdater, newRuleCreator, qualityProfileChangesUpdater, sonarQubeVersion, activeRulesImpactInitializer);
->>>>>>> 3599d7c3
     task.start();
     // Execute a commit to refresh session state as the task is using its own session
     db.getSession().commit();
