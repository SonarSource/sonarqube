--- conflicted
+++ resolved
@@ -62,18 +62,11 @@
 import static com.google.common.base.Preconditions.checkArgument;
 import static java.util.Objects.requireNonNull;
 import static java.util.stream.Collectors.toMap;
-<<<<<<< HEAD
-import static org.sonar.api.resources.Qualifiers.APP;
-import static org.sonar.api.resources.Qualifiers.PROJECT;
-import static org.sonar.api.resources.Qualifiers.SUBVIEW;
-import static org.sonar.api.resources.Qualifiers.VIEW;
-import static org.sonar.db.user.TokenType.PROJECT_ANALYSIS_TOKEN;
-=======
 import static org.sonar.db.component.ComponentQualifiers.APP;
 import static org.sonar.db.component.ComponentQualifiers.PROJECT;
 import static org.sonar.db.component.ComponentQualifiers.SUBVIEW;
 import static org.sonar.db.component.ComponentQualifiers.VIEW;
->>>>>>> 3599d7c3
+import static org.sonar.db.user.TokenType.PROJECT_ANALYSIS_TOKEN;
 import static org.sonar.server.es.SearchOptions.MAX_PAGE_SIZE;
 import static org.sonar.server.ws.WsParameterBuilder.createQualifiersParameter;
 import static org.sonar.server.ws.WsParameterBuilder.QualifierParameterContext.newQualifierParameterContext;
@@ -90,11 +83,7 @@
   private final ComponentTypes componentTypes;
   private final I18n i18n;
 
-<<<<<<< HEAD
-  public SearchAction(ComponentIndex componentIndex, DbClient dbClient, ResourceTypes resourceTypes, I18n i18n, UserSession userSession) {
-=======
-  public SearchAction(ComponentIndex componentIndex, DbClient dbClient, ComponentTypes componentTypes, I18n i18n) {
->>>>>>> 3599d7c3
+  public SearchAction(ComponentIndex componentIndex, DbClient dbClient, ComponentTypes componentTypes, I18n i18n, UserSession userSession) {
     this.componentIndex = componentIndex;
     this.dbClient = dbClient;
     this.componentTypes = componentTypes;
@@ -125,19 +114,15 @@
         DefaultIndexSettings.MAXIMUM_NGRAM_LENGTH + " (inclusive) characters. In case longer value is provided it will be truncated.")
       .setExampleValue("sonar");
 
-<<<<<<< HEAD
-    action
-      .createParam(PARAM_ORGANIZATION)
-      .setDescription("Organization key")
-      .setRequired(false)
-      .setInternal(true)
-      .setExampleValue("my-org")
-      .setSince("6.3");
-
-    createQualifiersParameter(action, newQualifierParameterContext(i18n, resourceTypes), VALID_QUALIFIERS)
-=======
+      action
+              .createParam(PARAM_ORGANIZATION)
+              .setDescription("Organization key")
+              .setRequired(false)
+              .setInternal(true)
+              .setExampleValue("my-org")
+              .setSince("6.3");
+
     createQualifiersParameter(action, newQualifierParameterContext(i18n, componentTypes), VALID_QUALIFIERS)
->>>>>>> 3599d7c3
       .setRequired(true);
   }
 
