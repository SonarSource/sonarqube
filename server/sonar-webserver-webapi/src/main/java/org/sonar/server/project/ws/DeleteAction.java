/*
 * SonarQube
 * Copyright (C) 2009-2024 SonarSource SA
 * mailto:info AT sonarsource DOT com
 *
 * This program is free software; you can redistribute it and/or
 * modify it under the terms of the GNU Lesser General Public
 * License as published by the Free Software Foundation; either
 * version 3 of the License, or (at your option) any later version.
 *
 * This program is distributed in the hope that it will be useful,
 * but WITHOUT ANY WARRANTY; without even the implied warranty of
 * MERCHANTABILITY or FITNESS FOR A PARTICULAR PURPOSE.  See the GNU
 * Lesser General Public License for more details.
 *
 * You should have received a copy of the GNU Lesser General Public License
 * along with this program; if not, write to the Free Software Foundation,
 * Inc., 51 Franklin Street, Fifth Floor, Boston, MA  02110-1301, USA.
 */
package org.sonar.server.project.ws;

import org.sonar.api.server.ws.Request;
import org.sonar.api.server.ws.Response;
import org.sonar.api.server.ws.WebService;
import org.sonar.api.web.UserRole;
import org.sonar.db.DbClient;
import org.sonar.db.DbSession;
<<<<<<< HEAD
import org.sonar.db.permission.OrganizationPermission;
=======
import org.sonar.db.component.BranchDto;
import org.sonar.db.permission.GlobalPermission;
>>>>>>> 9e1fded1
import org.sonar.db.project.ProjectDto;
import org.sonar.server.component.ComponentCleanerService;
import org.sonar.server.component.ComponentFinder;
import org.sonar.server.project.DeletedProject;
import org.sonar.server.project.Project;
import org.sonar.server.project.ProjectLifeCycleListeners;
import org.sonar.server.user.UserSession;

import static java.util.Collections.singleton;
import static org.sonar.server.ws.KeyExamples.KEY_PROJECT_EXAMPLE_001;
import static org.sonarqube.ws.client.project.ProjectsWsParameters.PARAM_PROJECT;

public class DeleteAction implements ProjectsWsAction {
  private static final String ACTION = "delete";

  private final ComponentCleanerService componentCleanerService;
  private final ComponentFinder componentFinder;
  private final DbClient dbClient;
  private final UserSession userSession;
  private final ProjectLifeCycleListeners projectLifeCycleListeners;

  public DeleteAction(ComponentCleanerService componentCleanerService, ComponentFinder componentFinder, DbClient dbClient,
    UserSession userSession, ProjectLifeCycleListeners projectLifeCycleListeners) {
    this.componentCleanerService = componentCleanerService;
    this.componentFinder = componentFinder;
    this.dbClient = dbClient;
    this.userSession = userSession;
    this.projectLifeCycleListeners = projectLifeCycleListeners;
  }

  @Override
  public void define(WebService.NewController context) {
    WebService.NewAction action = context
      .createAction(ACTION)
      .setPost(true)
      .setDescription("Delete a project.<br> " +
        "Requires 'Administer System' permission or 'Administer' permission on the project.")
      .setSince("5.2")
      .setHandler(this);

    action
      .createParam(PARAM_PROJECT)
      .setDescription("Project key")
      .setRequired(true)
      .setExampleValue(KEY_PROJECT_EXAMPLE_001);
  }

  @Override
  public void handle(Request request, Response response) throws Exception {
    // fail-fast if not logged in
    userSession.checkLoggedIn();
    String key = request.mandatoryParam(PARAM_PROJECT);

    try (DbSession dbSession = dbClient.openSession(false)) {
      ProjectDto project = componentFinder.getProjectByKey(dbSession, key);
      BranchDto mainBranch = componentFinder.getMainBranch(dbSession, project);
      checkPermission(project);
<<<<<<< HEAD
      componentCleanerService.delete(dbSession, project, userSession.getLogin());
      projectLifeCycleListeners.onProjectsDeleted(singleton(from(project)));
=======
      componentCleanerService.deleteEntity(dbSession, project);
      projectLifeCycleListeners.onProjectsDeleted(singleton(new DeletedProject(Project.fromProjectDtoWithTags(project), mainBranch.getUuid())));
>>>>>>> 9e1fded1
    }

    response.noContent();
  }

  private void checkPermission(ProjectDto project) {
<<<<<<< HEAD
    if (!userSession.hasProjectPermission(UserRole.ADMIN, project)) {
      userSession.checkPermission(OrganizationPermission.ADMINISTER, project.getOrganizationUuid());
=======
    if (!userSession.hasEntityPermission(UserRole.ADMIN, project)) {
      userSession.checkPermission(GlobalPermission.ADMINISTER);
>>>>>>> 9e1fded1
    }
  }
}<|MERGE_RESOLUTION|>--- conflicted
+++ resolved
@@ -25,12 +25,8 @@
 import org.sonar.api.web.UserRole;
 import org.sonar.db.DbClient;
 import org.sonar.db.DbSession;
-<<<<<<< HEAD
+import org.sonar.db.component.BranchDto;
 import org.sonar.db.permission.OrganizationPermission;
-=======
-import org.sonar.db.component.BranchDto;
-import org.sonar.db.permission.GlobalPermission;
->>>>>>> 9e1fded1
 import org.sonar.db.project.ProjectDto;
 import org.sonar.server.component.ComponentCleanerService;
 import org.sonar.server.component.ComponentFinder;
@@ -88,26 +84,16 @@
       ProjectDto project = componentFinder.getProjectByKey(dbSession, key);
       BranchDto mainBranch = componentFinder.getMainBranch(dbSession, project);
       checkPermission(project);
-<<<<<<< HEAD
-      componentCleanerService.delete(dbSession, project, userSession.getLogin());
-      projectLifeCycleListeners.onProjectsDeleted(singleton(from(project)));
-=======
-      componentCleanerService.deleteEntity(dbSession, project);
+      componentCleanerService.deleteEntity(dbSession, project, userSession.getLogin());
       projectLifeCycleListeners.onProjectsDeleted(singleton(new DeletedProject(Project.fromProjectDtoWithTags(project), mainBranch.getUuid())));
->>>>>>> 9e1fded1
     }
 
     response.noContent();
   }
 
   private void checkPermission(ProjectDto project) {
-<<<<<<< HEAD
-    if (!userSession.hasProjectPermission(UserRole.ADMIN, project)) {
+    if (!userSession.hasEntityPermission(UserRole.ADMIN, project)) {
       userSession.checkPermission(OrganizationPermission.ADMINISTER, project.getOrganizationUuid());
-=======
-    if (!userSession.hasEntityPermission(UserRole.ADMIN, project)) {
-      userSession.checkPermission(GlobalPermission.ADMINISTER);
->>>>>>> 9e1fded1
     }
   }
 }