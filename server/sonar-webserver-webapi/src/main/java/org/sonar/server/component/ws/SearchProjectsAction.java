--- conflicted
+++ resolved
@@ -85,21 +85,15 @@
 import static org.sonar.api.server.ws.WebService.Param.FACETS;
 import static org.sonar.api.server.ws.WebService.Param.FIELDS;
 import static org.sonar.api.utils.DateUtils.formatDateTime;
-<<<<<<< HEAD
 import static org.sonar.core.util.stream.MoreCollectors.toList;
 import static org.sonar.core.util.stream.MoreCollectors.toSet;
-=======
->>>>>>> 9e1fded1
 import static org.sonar.db.measure.ProjectMeasuresIndexerIterator.METRIC_KEYS;
 import static org.sonar.server.component.ws.ProjectMeasuresQueryFactory.IS_FAVORITE_CRITERION;
 import static org.sonar.server.component.ws.ProjectMeasuresQueryFactory.newProjectMeasuresQuery;
 import static org.sonar.server.component.ws.ProjectMeasuresQueryValidator.NON_METRIC_SORT_KEYS;
-<<<<<<< HEAD
 import static org.sonar.server.exceptions.NotFoundException.checkFound;
 import static org.sonar.server.exceptions.NotFoundException.checkFoundWithOptional;
-=======
 import static org.sonar.server.measure.index.ProjectMeasuresQuery.SORT_BY_CREATION_DATE;
->>>>>>> 9e1fded1
 import static org.sonar.server.measure.index.ProjectMeasuresQuery.SORT_BY_LAST_ANALYSIS_DATE;
 import static org.sonar.server.measure.index.ProjectMeasuresQuery.SORT_BY_NAME;
 import static org.sonar.server.ws.WsUtils.writeProtobuf;
@@ -243,7 +237,6 @@
 
   private SearchProjectsWsResponse doHandle(SearchProjectsRequest request) {
     try (DbSession dbSession = dbClient.openSession(false)) {
-<<<<<<< HEAD
       String organizationKey = request.getOrganization();
       if (organizationKey == null) {
         return handleForAnyOrganization(dbSession, request);
@@ -253,10 +246,6 @@
                 "No organization for key '%s'", organizationKey);
         return handleForOrganization(dbSession, request, organization);
       }
-=======
-      SearchResults searchResults = searchData(dbSession, request);
-      return buildResponse(request, searchResults);
->>>>>>> 9e1fded1
     }
   }
 
@@ -266,14 +255,26 @@
     Map<String, OrganizationDto> organizationsByUuid = dbClient.organizationDao().selectByUuids(dbSession, organizationUuids)
             .stream()
             .collect(MoreCollectors.uniqueIndex(OrganizationDto::getUuid));
-    boolean needIssueSync = dbClient.branchDao().hasAnyBranchWhereNeedIssueSync(dbSession, true);
-    return buildResponse(request, searchResults, organizationsByUuid, needIssueSync);
+    return buildResponse(request, searchResults, organizationsByUuid);
   }
 
   private SearchProjectsWsResponse handleForOrganization(DbSession dbSession, SearchProjectsRequest request, OrganizationDto organization) {
     SearchResults searchResults = searchData(dbSession, request, organization);
-    boolean needIssueSync = dbClient.branchDao().hasAnyBranchWhereNeedIssueSync(dbSession, true);
-    return buildResponse(request, searchResults, Map.of(organization.getUuid(), organization), needIssueSync);
+    return buildResponse(request, searchResults, Map.of(organization.getUuid(), organization));
+  }
+
+  private SearchProjectsWsResponse handleForAnyOrganization(DbSession dbSession, SearchProjectsRequest request) {
+    SearchResults searchResults = searchData(dbSession, request, null);
+    Set<String> organizationUuids = searchResults.projects.stream().map(ProjectDto::getOrganizationUuid).collect(toSet());
+    Map<String, OrganizationDto> organizationsByUuid = dbClient.organizationDao().selectByUuids(dbSession, organizationUuids)
+        .stream()
+        .collect(MoreCollectors.uniqueIndex(OrganizationDto::getUuid));
+    return buildResponse(request, searchResults, organizationsByUuid);
+  }
+
+  private SearchProjectsWsResponse handleForOrganization(DbSession dbSession, SearchProjectsRequest request, OrganizationDto organization) {
+    SearchResults searchResults = searchData(dbSession, request, organization);
+    return buildResponse(request, searchResults, Map.of(organization.getUuid(), organization));
   }
 
   private SearchResults searchData(DbSession dbSession, SearchProjectsRequest request, @Nullable OrganizationDto organization) {
@@ -422,19 +423,13 @@
     return request.build();
   }
 
-<<<<<<< HEAD
-  private SearchProjectsWsResponse buildResponse(SearchProjectsRequest request, SearchResults searchResults, Map<String, OrganizationDto> organizationsByUuid,
-          boolean needIssueSync) {
-    Function<ProjectDto, Component> dbToWsComponent = new DbToWsComponent(request, organizationsByUuid, searchResults, userSession.isLoggedIn(), needIssueSync);
+  private SearchProjectsWsResponse buildResponse(SearchProjectsRequest request, SearchResults searchResults, Map<String, OrganizationDto> organizationsByUuid) {
+    Function<ProjectDto, Component> dbToWsComponent = new DbToWsComponent(request, organizationsByUuid, searchResults, userSession.isLoggedIn());
 
     Map<String, OrganizationDto> organizationsByUuidForAdditionalInfo = new HashMap<>();
     if (request.additionalFields.contains(ORGANIZATIONS)) {
       organizationsByUuidForAdditionalInfo.putAll(organizationsByUuid);
     }
-=======
-  private SearchProjectsWsResponse buildResponse(SearchProjectsRequest request, SearchResults searchResults) {
-    Function<ProjectDto, Component> dbToWsComponent = new DbToWsComponent(request, searchResults, userSession.isLoggedIn());
->>>>>>> 9e1fded1
 
     return Stream.of(SearchProjectsWsResponse.newBuilder())
       .map(response -> response.setPaging(Common.Paging.newBuilder()
@@ -545,12 +540,7 @@
     private final Map<String, SnapshotDto> analysisByProjectUuid;
     private final Map<String, Long> applicationsLeakPeriod;
 
-<<<<<<< HEAD
-    private DbToWsComponent(SearchProjectsRequest request, Map<String, OrganizationDto> organizationsByUuid, SearchResults searchResults, boolean isUserLoggedIn,
-      boolean needIssueSync) {
-=======
-    private DbToWsComponent(SearchProjectsRequest request, SearchResults searchResults, boolean isUserLoggedIn) {
->>>>>>> 9e1fded1
+    private DbToWsComponent(SearchProjectsRequest request, Map<String, OrganizationDto> organizationsByUuid, SearchResults searchResults, boolean isUserLoggedIn) {
       this.request = request;
       this.analysisByProjectUuid = searchResults.analysisByProjectUuid;
       this.applicationsLeakPeriod = searchResults.applicationsLeakPeriods;
