/*
 * SonarQube
 * Copyright (C) 2009-2024 SonarSource SA
 * mailto:info AT sonarsource DOT com
 *
 * This program is free software; you can redistribute it and/or
 * modify it under the terms of the GNU Lesser General Public
 * License as published by the Free Software Foundation; either
 * version 3 of the License, or (at your option) any later version.
 *
 * This program is distributed in the hope that it will be useful,
 * but WITHOUT ANY WARRANTY; without even the implied warranty of
 * MERCHANTABILITY or FITNESS FOR A PARTICULAR PURPOSE.  See the GNU
 * Lesser General Public License for more details.
 *
 * You should have received a copy of the GNU Lesser General Public License
 * along with this program; if not, write to the Free Software Foundation,
 * Inc., 51 Franklin Street, Fifth Floor, Boston, MA  02110-1301, USA.
 */
package org.sonar.server.ce.ws;

import java.util.Arrays;
import java.util.Collection;
import java.util.Collections;
import java.util.List;
import java.util.Objects;
import java.util.Optional;
import java.util.Set;
import java.util.stream.Collectors;
import javax.annotation.CheckForNull;
import javax.annotation.Nullable;
import org.sonar.api.server.ws.Change;
import org.sonar.api.server.ws.Request;
import org.sonar.api.server.ws.Response;
import org.sonar.api.server.ws.WebService;
import org.sonar.api.web.UserRole;
import org.sonar.core.util.Uuids;
import org.sonar.db.DbClient;
import org.sonar.db.DbSession;
import org.sonar.db.ce.CeActivityDto;
import org.sonar.db.ce.CeQueueDto;
import org.sonar.db.component.ComponentDto;
import org.sonar.db.permission.OrganizationPermission;
import org.sonar.server.user.UserSession;
import org.sonarqube.ws.Ce;

import static org.sonar.server.exceptions.NotFoundException.checkFoundWithOptional;
import static org.sonar.server.user.AbstractUserSession.insufficientPrivilegesException;
import static org.sonar.server.ws.WsUtils.writeProtobuf;

public class TaskAction implements CeWsAction {

  public static final String ACTION = "task";
  public static final String PARAM_TASK_UUID = "id";

  private static final String PARAM_ADDITIONAL_FIELDS = "additionalFields";

  private final DbClient dbClient;
  private final TaskFormatter wsTaskFormatter;
  private final UserSession userSession;

  public TaskAction(DbClient dbClient, TaskFormatter wsTaskFormatter, UserSession userSession) {
    this.dbClient = dbClient;
    this.wsTaskFormatter = wsTaskFormatter;
    this.userSession = userSession;
  }

  @Override
  public void define(WebService.NewController controller) {
    WebService.NewAction action = controller.createAction(ACTION)
      .setDescription("Give Compute Engine task details such as type, status, duration and associated component.<br/>" +
        "Requires one of the following permissions: " +
        "<ul>" +
        "<li>'Administer' at global or project level</li>" +
        "<li>'Execute Analysis' at global or project level</li>" +
        "</ul>" +
        "Since 6.1, field \"logs\" is deprecated and its value is always false.")
      .setResponseExample(getClass().getResource("task-example.json"))
      .setSince("5.2")
      .setChangelog(
        new Change("6.6", "fields \"branch\" and \"branchType\" added"),
        new Change("10.1", "Warnings field will be now always be filled (it is not necessary to mention it explicitly in 'additionalFields'). "
          + "'additionalFields' value `warning' is deprecated."),
        new Change("10.1", "'Project Administrator' is added to the list of allowed permissions to access this endpoint"))
      .setHandler(this);

    action
      .createParam(PARAM_TASK_UUID)
      .setRequired(true)
      .setDescription("Id of task")
      .setExampleValue(Uuids.UUID_EXAMPLE_01);
    action.createParam(PARAM_ADDITIONAL_FIELDS)
      .setSince("6.1")
      .setDescription("Comma-separated list of the optional fields to be returned in response.")
      .setPossibleValues(AdditionalField.possibleValues());
  }

  @Override
  public void handle(Request wsRequest, Response wsResponse) throws Exception {
    String taskUuid = wsRequest.mandatoryParam(PARAM_TASK_UUID);
    try (DbSession dbSession = dbClient.openSession(false)) {
      Ce.TaskResponse.Builder wsTaskResponse = Ce.TaskResponse.newBuilder();
      Optional<CeQueueDto> queueDto = dbClient.ceQueueDao().selectByUuid(dbSession, taskUuid);
      if (queueDto.isPresent()) {
        Optional<ComponentDto> component = loadComponent(dbSession, queueDto.get().getComponentUuid());
        checkPermission(component);
        wsTaskResponse.setTask(wsTaskFormatter.formatQueue(dbSession, queueDto.get()));
      } else {
        CeActivityDto ceActivityDto = checkFoundWithOptional(
          dbClient.ceActivityDao().selectByUuid(dbSession, taskUuid),
          "No activity found for task '%s'", taskUuid);
        Optional<ComponentDto> component = loadComponent(dbSession, ceActivityDto.getComponentUuid());
        checkPermission(component);
        Set<AdditionalField> additionalFields = AdditionalField.getFromRequest(wsRequest);
        maskErrorStacktrace(ceActivityDto, additionalFields);
        wsTaskResponse.setTask(
          wsTaskFormatter.formatActivity(dbSession, ceActivityDto,
            extractScannerContext(dbSession, ceActivityDto, additionalFields)));
      }
      writeProtobuf(wsTaskResponse.build(), wsRequest, wsResponse);
    }
  }

  private Optional<ComponentDto> loadComponent(DbSession dbSession, @Nullable String projectUuid) {
    if (projectUuid == null) {
      return Optional.empty();
    }
    return dbClient.componentDao().selectByUuid(dbSession, projectUuid);
  }

  private void checkPermission(Optional<ComponentDto> component) {
    if (component.isPresent()) {
<<<<<<< HEAD
      String orgUuid = component.get().getOrganizationUuid();
      if (!userSession.hasPermission(OrganizationPermission.ADMINISTER, orgUuid) &&
              !userSession.hasPermission(OrganizationPermission.SCAN, orgUuid) &&
              !userSession.hasComponentPermission(UserRole.SCAN, component.get())) {
        throw insufficientPrivilegesException();
      }

=======
      checkComponentPermission(component.get());
>>>>>>> 9e1fded1
    } else {
      userSession.checkIsSystemAdministrator();
    }
  }

  private void checkComponentPermission(ComponentDto component) {
    if (userSession.hasPermission(GlobalPermission.ADMINISTER) ||
      userSession.hasPermission(GlobalPermission.SCAN) ||
      userSession.hasComponentPermission(UserRole.ADMIN, component) ||
      userSession.hasComponentPermission(UserRole.SCAN, component)) {
      return;
    }
    throw insufficientPrivilegesException();
  }

  private static void maskErrorStacktrace(CeActivityDto ceActivityDto, Set<AdditionalField> additionalFields) {
    if (!additionalFields.contains(AdditionalField.STACKTRACE)) {
      ceActivityDto.setErrorStacktrace(null);
    }
  }

  @CheckForNull
  private String extractScannerContext(DbSession dbSession, CeActivityDto activityDto, Set<AdditionalField> additionalFields) {
    if (additionalFields.contains(AdditionalField.SCANNER_CONTEXT)) {
      return dbClient.ceScannerContextDao().selectScannerContext(dbSession, activityDto.getUuid())
        .orElse(null);
    }
    return null;
  }

  private enum AdditionalField {
    STACKTRACE("stacktrace"),
    SCANNER_CONTEXT("scannerContext"),
    @Deprecated(forRemoval = true, since = "10.1")
    WARNINGS("warnings");

    private final String label;

    AdditionalField(String label) {
      this.label = label;
    }

    public String getLabel() {
      return label;
    }

    public static Set<AdditionalField> getFromRequest(Request wsRequest) {
      List<String> strings = wsRequest.paramAsStrings(PARAM_ADDITIONAL_FIELDS);
      if (strings == null) {
        return Collections.emptySet();
      }
      return strings.stream()
        .map(s -> {
          for (AdditionalField field : AdditionalField.values()) {
            if (field.label.equalsIgnoreCase(s)) {
              return field;
            }
          }
          return null;
        })
        .filter(Objects::nonNull)
        .collect(Collectors.toSet());
    }

    public static Collection<String> possibleValues() {
      return Arrays.stream(values())
        .map(AdditionalField::getLabel)
        .toList();
    }
  }
}<|MERGE_RESOLUTION|>--- conflicted
+++ resolved
@@ -130,25 +130,15 @@
 
   private void checkPermission(Optional<ComponentDto> component) {
     if (component.isPresent()) {
-<<<<<<< HEAD
-      String orgUuid = component.get().getOrganizationUuid();
-      if (!userSession.hasPermission(OrganizationPermission.ADMINISTER, orgUuid) &&
-              !userSession.hasPermission(OrganizationPermission.SCAN, orgUuid) &&
-              !userSession.hasComponentPermission(UserRole.SCAN, component.get())) {
-        throw insufficientPrivilegesException();
-      }
-
-=======
       checkComponentPermission(component.get());
->>>>>>> 9e1fded1
     } else {
       userSession.checkIsSystemAdministrator();
     }
   }
 
   private void checkComponentPermission(ComponentDto component) {
-    if (userSession.hasPermission(GlobalPermission.ADMINISTER) ||
-      userSession.hasPermission(GlobalPermission.SCAN) ||
+    if (userSession.hasPermission(OrganizationPermission.ADMINISTER, component.getOrganizationUuid()) ||
+      userSession.hasPermission(OrganizationPermission.SCAN, component.getOrganizationUuid()) ||
       userSession.hasComponentPermission(UserRole.ADMIN, component) ||
       userSession.hasComponentPermission(UserRole.SCAN, component)) {
       return;
