/*
 * SonarQube
 * Copyright (C) 2009-2024 SonarSource SA
 * mailto:info AT sonarsource DOT com
 *
 * This program is free software; you can redistribute it and/or
 * modify it under the terms of the GNU Lesser General Public
 * License as published by the Free Software Foundation; either
 * version 3 of the License, or (at your option) any later version.
 *
 * This program is distributed in the hope that it will be useful,
 * but WITHOUT ANY WARRANTY; without even the implied warranty of
 * MERCHANTABILITY or FITNESS FOR A PARTICULAR PURPOSE.  See the GNU
 * Lesser General Public License for more details.
 *
 * You should have received a copy of the GNU Lesser General Public License
 * along with this program; if not, write to the Free Software Foundation,
 * Inc., 51 Franklin Street, Fifth Floor, Boston, MA  02110-1301, USA.
 */
package org.sonar.server.usergroups.ws;

<<<<<<< HEAD
import java.util.Optional;
=======
import java.util.Set;
>>>>>>> 9e1fded1
import org.sonar.api.server.ws.Change;
import org.sonar.api.server.ws.Request;
import org.sonar.api.server.ws.Response;
import org.sonar.api.server.ws.WebService;
import org.sonar.api.server.ws.WebService.NewController;
import org.sonar.api.utils.log.Logger;
import org.sonar.api.utils.log.Loggers;
import org.sonar.db.DbClient;
import org.sonar.db.DbSession;
import org.sonar.db.organization.OrganizationDto;
import org.sonar.db.permission.OrganizationPermission;
import org.sonar.db.user.GroupDao;
import org.sonar.db.user.GroupDto;
import org.sonar.server.common.group.service.GroupService;
import org.sonar.server.exceptions.BadRequestException;
import org.sonar.server.exceptions.NotFoundException;
import org.sonar.server.management.ManagedInstanceService;
import org.sonar.server.user.UserSession;

import static java.lang.String.format;
import static org.sonar.server.usergroups.ws.GroupWsSupport.PARAM_GROUP_NAME;
import static org.sonar.server.usergroups.ws.GroupWsSupport.defineGroupWsParameters;

public class DeleteAction implements UserGroupsWsAction {

  private final DbClient dbClient;
  private final UserSession userSession;
<<<<<<< HEAD
  private final GroupWsSupport support;
  private final Logger logger = Loggers.get(DeleteAction.class);
=======
  private final GroupService groupService;
  private final ManagedInstanceService managedInstanceService;
>>>>>>> 9e1fded1

  public DeleteAction(DbClient dbClient, UserSession userSession, GroupService groupService, ManagedInstanceService managedInstanceService) {
    this.dbClient = dbClient;
    this.userSession = userSession;
    this.groupService = groupService;
    this.managedInstanceService = managedInstanceService;
  }

  @Override
  public void define(NewController context) {
    WebService.NewAction action = context.createAction("delete")
      .setDescription(format("Delete a group. The default groups cannot be deleted.<br/>" +
        "'%s' must be provided.<br />" +
        "Requires the following permission: 'Administer System'.", PARAM_GROUP_NAME))
      .setHandler(this)
      .setSince("5.2")
      .setDeprecatedSince("10.4")
      .setPost(true)
      .setChangelog(
        new Change("10.4", "Deprecated. Use DELETE /api/v2/authorizations/groups instead"),
        new Change("10.0", "Parameter 'id' is removed. Use 'name' instead."),
        new Change("8.4", "Parameter 'id' is deprecated. Format changes from integer to string. Use 'name' instead."));

    defineGroupWsParameters(action);
  }

  @Override
  public void handle(Request request, Response response) throws Exception {
    try (DbSession dbSession = dbClient.openSession(false)) {
<<<<<<< HEAD
      GroupDto group = support.findGroupDto(dbSession, request);
      userSession.checkPermission(OrganizationPermission.ADMINISTER, group.getOrganizationUuid());
      Optional<OrganizationDto> organization = dbClient.organizationDao().selectByUuid(dbSession, group.getOrganizationUuid());
      logger.info("Delete Group Request :: groupName: {} and organization: {}, orgId: {}", group.getName(),
              organization.get().getKey(), organization.get().getUuid());

      support.checkGroupIsNotDefault(dbSession, group);
      checkNotTryingToDeleteLastAdminGroup(dbSession, group);
      removeGroupPermissions(dbSession, group);
      removeFromPermissionTemplates(dbSession, group);
      removeGroupMembers(dbSession, group);
      dbClient.qProfileEditGroupsDao().deleteByGroup(dbSession, group);
      dbClient.qualityGateGroupPermissionsDao().deleteByGroup(dbSession, group);
      dbClient.groupDao().deleteByUuid(dbSession, group.getUuid(), group.getName());
=======
      userSession.checkPermission(GlobalPermission.ADMINISTER);
      GroupDto group = findGroupOrThrow(request, dbSession);
      checkIfInstanceAndGroupAreManaged(dbSession, group);
      groupService.delete(dbSession, group);
>>>>>>> 9e1fded1

      dbSession.commit();
      response.noContent();
    }
  }

<<<<<<< HEAD
  private void checkNotTryingToDeleteLastAdminGroup(DbSession dbSession, GroupDto group) {
    int remaining = dbClient.authorizationDao().countUsersWithGlobalPermissionExcludingGroup(dbSession,
            group.getOrganizationUuid(), OrganizationPermission.ADMINISTER.getKey(), group.getUuid());

    checkArgument(remaining > 0, "The last system admin group cannot be deleted");
  }

  private void removeGroupPermissions(DbSession dbSession, GroupDto group) {
    logger.debug("Removing group permissions for group: {}", group.getName());
    dbClient.roleDao().deleteGroupRolesByGroupUuid(dbSession, group.getUuid());
  }

  private void removeFromPermissionTemplates(DbSession dbSession, GroupDto group) {
    logger.debug("Removing group from permission template for group: {}", group.getName());
    dbClient.permissionTemplateDao().deleteByGroup(dbSession, group.getUuid(), group.getName());
  }

  private void removeGroupMembers(DbSession dbSession, GroupDto group) {
    logger.debug("Removing group members for group: {}", group.getName());
    dbClient.userGroupDao().deleteByGroupUuid(dbSession, group.getUuid(), group.getName());
=======
  private void checkIfInstanceAndGroupAreManaged(DbSession dbSession, GroupDto group) {
    boolean isGroupManaged = managedInstanceService.getGroupUuidToManaged(dbSession, Set.of(group.getUuid())).getOrDefault(group.getUuid(), false);
    if (isGroupManaged) {
      throw BadRequestException.create("Deleting managed groups is not allowed.");
    }
  }

  private GroupDto findGroupOrThrow(Request request, DbSession dbSession) {
    String groupName = request.mandatoryParam(PARAM_GROUP_NAME);
    return groupService.findGroup(dbSession, groupName)
      .orElseThrow(() -> new NotFoundException(format("No group with name '%s'", groupName)));
>>>>>>> 9e1fded1
  }
}<|MERGE_RESOLUTION|>--- conflicted
+++ resolved
@@ -19,11 +19,8 @@
  */
 package org.sonar.server.usergroups.ws;
 
-<<<<<<< HEAD
-import java.util.Optional;
-=======
-import java.util.Set;
->>>>>>> 9e1fded1
+import org.slf4j.Logger;
+import org.slf4j.LoggerFactory;
 import org.sonar.api.server.ws.Change;
 import org.sonar.api.server.ws.Request;
 import org.sonar.api.server.ws.Response;
@@ -49,15 +46,12 @@
 
 public class DeleteAction implements UserGroupsWsAction {
 
+  private final Logger logger = LoggerFactory.getLogger(DeleteAction.class);
+
   private final DbClient dbClient;
   private final UserSession userSession;
-<<<<<<< HEAD
-  private final GroupWsSupport support;
-  private final Logger logger = Loggers.get(DeleteAction.class);
-=======
   private final GroupService groupService;
   private final ManagedInstanceService managedInstanceService;
->>>>>>> 9e1fded1
 
   public DeleteAction(DbClient dbClient, UserSession userSession, GroupService groupService, ManagedInstanceService managedInstanceService) {
     this.dbClient = dbClient;
@@ -87,55 +81,21 @@
   @Override
   public void handle(Request request, Response response) throws Exception {
     try (DbSession dbSession = dbClient.openSession(false)) {
-<<<<<<< HEAD
-      GroupDto group = support.findGroupDto(dbSession, request);
+      GroupDto group = findGroupOrThrow(request, dbSession);
       userSession.checkPermission(OrganizationPermission.ADMINISTER, group.getOrganizationUuid());
-      Optional<OrganizationDto> organization = dbClient.organizationDao().selectByUuid(dbSession, group.getOrganizationUuid());
+      OrganizationDto organization = dbClient.organizationDao().selectByUuid(dbSession, group.getOrganizationUuid())
+          .orElseThrow(() -> new IllegalArgumentException("No organization found: " + group.getOrganizationUuid()));
       logger.info("Delete Group Request :: groupName: {} and organization: {}, orgId: {}", group.getName(),
-              organization.get().getKey(), organization.get().getUuid());
+          organization.getKey(), organization.getUuid());
 
-      support.checkGroupIsNotDefault(dbSession, group);
-      checkNotTryingToDeleteLastAdminGroup(dbSession, group);
-      removeGroupPermissions(dbSession, group);
-      removeFromPermissionTemplates(dbSession, group);
-      removeGroupMembers(dbSession, group);
-      dbClient.qProfileEditGroupsDao().deleteByGroup(dbSession, group);
-      dbClient.qualityGateGroupPermissionsDao().deleteByGroup(dbSession, group);
-      dbClient.groupDao().deleteByUuid(dbSession, group.getUuid(), group.getName());
-=======
-      userSession.checkPermission(GlobalPermission.ADMINISTER);
-      GroupDto group = findGroupOrThrow(request, dbSession);
       checkIfInstanceAndGroupAreManaged(dbSession, group);
-      groupService.delete(dbSession, group);
->>>>>>> 9e1fded1
+      groupService.delete(dbSession, organization, group);
 
       dbSession.commit();
       response.noContent();
     }
   }
 
-<<<<<<< HEAD
-  private void checkNotTryingToDeleteLastAdminGroup(DbSession dbSession, GroupDto group) {
-    int remaining = dbClient.authorizationDao().countUsersWithGlobalPermissionExcludingGroup(dbSession,
-            group.getOrganizationUuid(), OrganizationPermission.ADMINISTER.getKey(), group.getUuid());
-
-    checkArgument(remaining > 0, "The last system admin group cannot be deleted");
-  }
-
-  private void removeGroupPermissions(DbSession dbSession, GroupDto group) {
-    logger.debug("Removing group permissions for group: {}", group.getName());
-    dbClient.roleDao().deleteGroupRolesByGroupUuid(dbSession, group.getUuid());
-  }
-
-  private void removeFromPermissionTemplates(DbSession dbSession, GroupDto group) {
-    logger.debug("Removing group from permission template for group: {}", group.getName());
-    dbClient.permissionTemplateDao().deleteByGroup(dbSession, group.getUuid(), group.getName());
-  }
-
-  private void removeGroupMembers(DbSession dbSession, GroupDto group) {
-    logger.debug("Removing group members for group: {}", group.getName());
-    dbClient.userGroupDao().deleteByGroupUuid(dbSession, group.getUuid(), group.getName());
-=======
   private void checkIfInstanceAndGroupAreManaged(DbSession dbSession, GroupDto group) {
     boolean isGroupManaged = managedInstanceService.getGroupUuidToManaged(dbSession, Set.of(group.getUuid())).getOrDefault(group.getUuid(), false);
     if (isGroupManaged) {
@@ -147,6 +107,5 @@
     String groupName = request.mandatoryParam(PARAM_GROUP_NAME);
     return groupService.findGroup(dbSession, groupName)
       .orElseThrow(() -> new NotFoundException(format("No group with name '%s'", groupName)));
->>>>>>> 9e1fded1
   }
 }