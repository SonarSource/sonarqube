/*
 * SonarQube
 * Copyright (C) 2009-2024 SonarSource SA
 * mailto:info AT sonarsource DOT com
 *
 * This program is free software; you can redistribute it and/or
 * modify it under the terms of the GNU Lesser General Public
 * License as published by the Free Software Foundation; either
 * version 3 of the License, or (at your option) any later version.
 *
 * This program is distributed in the hope that it will be useful,
 * but WITHOUT ANY WARRANTY; without even the implied warranty of
 * MERCHANTABILITY or FITNESS FOR A PARTICULAR PURPOSE.  See the GNU
 * Lesser General Public License for more details.
 *
 * You should have received a copy of the GNU Lesser General Public License
 * along with this program; if not, write to the Free Software Foundation,
 * Inc., 51 Franklin Street, Fifth Floor, Boston, MA  02110-1301, USA.
 */
package org.sonar.server.rule;

import com.google.common.base.Function;
import com.google.common.base.Strings;
import com.google.common.collect.Lists;
import com.google.common.collect.Multimap;
import java.util.Collection;
import java.util.Collections;
import java.util.List;
import java.util.Map;
import java.util.Optional;
import java.util.Set;
import java.util.function.Consumer;
import javax.annotation.Nonnull;
import org.apache.commons.lang3.builder.EqualsBuilder;
import org.sonar.api.rule.RuleStatus;
import org.sonar.api.rule.Severity;
import org.sonar.api.server.ServerSide;
import org.sonar.api.server.debt.DebtRemediationFunction;
import org.sonar.api.server.rule.internal.ImpactMapper;
import org.sonar.api.utils.System2;
import org.sonar.core.util.UuidFactory;
import org.sonar.db.DbClient;
import org.sonar.db.DbSession;
import org.sonar.db.organization.OrganizationDto;
import org.sonar.db.qualityprofile.ActiveRuleDto;
import org.sonar.db.qualityprofile.ActiveRuleParamDto;
import org.sonar.db.qualityprofile.OrgActiveRuleDto;
import org.sonar.db.rule.RuleDescriptionSectionDto;
import org.sonar.db.rule.RuleDto;
import org.sonar.db.rule.RuleParamDto;
import org.sonar.server.rule.index.RuleIndexer;
import org.sonar.server.user.UserSession;

import static com.google.common.base.Preconditions.checkNotNull;
import static com.google.common.base.Strings.isNullOrEmpty;
import static com.google.common.collect.FluentIterable.from;
import static com.google.common.collect.Lists.newArrayList;
import static org.apache.commons.lang3.StringUtils.isBlank;
import static org.sonar.db.rule.RuleDescriptionSectionDto.createDefaultRuleDescriptionSection;

@ServerSide
public class RuleUpdater {

  private final DbClient dbClient;
  private final RuleIndexer ruleIndexer;
  private final UuidFactory uuidFactory;
  private final System2 system;

  public RuleUpdater(DbClient dbClient, RuleIndexer ruleIndexer, UuidFactory uuidFactory, System2 system) {
    this.dbClient = dbClient;
    this.ruleIndexer = ruleIndexer;
    this.uuidFactory = uuidFactory;
    this.system = system;
  }

  /**
   * Update manual rules and custom rules (rules instantiated from templates)
   */
  public boolean update(DbSession dbSession, RuleUpdate update, OrganizationDto organization, UserSession userSession) {
    if (update.isEmpty()) {
      return false;
    }

    RuleDto rule = getRuleDto(update);
    // validate only the changes, not all the rule fields
    apply(update, rule, userSession);
    update(dbSession, rule);
    updateParameters(dbSession, organization, update, rule);
    ruleIndexer.commitAndIndex(dbSession, rule.getUuid(), organization);

    return true;
  }

  /**
   * Load all the DTOs required for validating changes and updating rule
   */
  private RuleDto getRuleDto(RuleUpdate change) {
    try (DbSession dbSession = dbClient.openSession(false)) {
<<<<<<< HEAD
      RuleDto rule = dbClient.ruleDao().selectOrFailByKey(dbSession, change.getOrganization(), change.getRuleKey());
      if (RuleStatus.REMOVED == rule.getStatus()) {
        throw new IllegalArgumentException("Rule with REMOVED status cannot be updated: " + change.getRuleKey());
      }
      return rule;
=======
      return dbClient.ruleDao().selectOrFailByKey(dbSession, change.getRuleKey());
>>>>>>> 9e1fded1
    }
  }

  private void apply(RuleUpdate update, RuleDto rule, UserSession userSession) {
    if (update.isChangeName()) {
      updateName(update, rule);
    }
    if (update.isChangeDescription()) {
      updateDescription(update, rule);
    }
    if (update.isChangeSeverity()) {
      updateSeverity(update, rule);
    }
    if (update.isChangeStatus()) {
      updateStatus(update, rule);
    }
    if (update.isChangeMarkdownNote()) {
      updateMarkdownNote(update, rule, userSession);
    }
    if (update.isChangeTags()) {
      updateTags(update, rule);
    }
    // order is important -> sub-characteristic must be set
    if (update.isChangeDebtRemediationFunction()) {
      updateDebtRemediationFunction(update, rule);
    }
  }

  private static void updateImpactSeverity(RuleDto rule, String severity) {
    rule.getDefaultImpacts()
      .stream()
      .filter(i -> i.getSoftwareQuality().equals(ImpactMapper.convertToSoftwareQuality(rule.getEnumType())))
      .findFirst()
      .ifPresent(i -> i.setSeverity(ImpactMapper.convertToImpactSeverity(severity)));
  }

  private static void updateName(RuleUpdate update, RuleDto rule) {
    String name = update.getName();
    if (isNullOrEmpty(name)) {
      throw new IllegalArgumentException("The name is missing");
    }
    rule.setName(name);
  }

  private void updateDescription(RuleUpdate update, RuleDto rule) {
    String description = update.getMarkdownDescription();
    if (isNullOrEmpty(description)) {
      throw new IllegalArgumentException("The description is missing");
    }
    RuleDescriptionSectionDto descriptionSectionDto = createDefaultRuleDescriptionSection(uuidFactory.create(), description);
    rule.setDescriptionFormat(RuleDto.Format.MARKDOWN);
    rule.replaceRuleDescriptionSectionDtos(List.of(descriptionSectionDto));
  }

  private static void updateSeverity(RuleUpdate update, RuleDto rule) {
    String severity = update.getSeverity();
    if (isNullOrEmpty(severity) || !Severity.ALL.contains(severity)) {
      throw new IllegalArgumentException("The severity is invalid");
    }
    rule.setSeverity(severity);
    updateImpactSeverity(rule, severity);
  }

  private static void updateStatus(RuleUpdate update, RuleDto rule) {
    RuleStatus status = update.getStatus();
    if (status == null) {
      throw new IllegalArgumentException("The status is missing");
    }
    rule.setStatus(status);
  }

  private static void updateTags(RuleUpdate update, RuleDto rule) {
    Set<String> tags = update.getTags();
    if (tags == null || tags.isEmpty()) {
      rule.setTags(Collections.emptySet());
    } else {
      RuleTagHelper.applyTags(rule, tags);
    }
  }

  private static void updateDebtRemediationFunction(RuleUpdate update, RuleDto rule) {
    DebtRemediationFunction function = update.getDebtRemediationFunction();
    if (function == null) {
      rule.setRemediationFunction(null);
      rule.setRemediationGapMultiplier(null);
      rule.setRemediationBaseEffort(null);
    } else {
      if (isSameAsDefaultFunction(function, rule)) {
        // reset to default
        rule.setRemediationFunction(null);
        rule.setRemediationGapMultiplier(null);
        rule.setRemediationBaseEffort(null);
      } else {
        rule.setRemediationFunction(function.type().name());
        rule.setRemediationGapMultiplier(function.gapMultiplier());
        rule.setRemediationBaseEffort(function.baseEffort());
      }
    }
  }

  private void updateMarkdownNote(RuleUpdate update, RuleDto rule, UserSession userSession) {
    if (isBlank(update.getMarkdownNote())) {
      rule.setNoteData(null);
      rule.setNoteCreatedAt(null);
      rule.setNoteUpdatedAt(null);
      rule.setNoteUserUuid(null);
    } else {
      long now = system.now();
      rule.setNoteData(update.getMarkdownNote());
      rule.setNoteCreatedAt(rule.getNoteCreatedAt() != null ? rule.getNoteCreatedAt() : now);
      rule.setNoteUpdatedAt(now);
      rule.setNoteUserUuid(userSession.getUuid());
    }
  }

  private static boolean isSameAsDefaultFunction(DebtRemediationFunction fn, RuleDto rule) {
    return new EqualsBuilder()
      .append(fn.type().name(), rule.getDefRemediationFunction())
      .append(fn.gapMultiplier(), rule.getDefRemediationGapMultiplier())
      .append(fn.baseEffort(), rule.getDefRemediationBaseEffort())
      .isEquals();
  }

  private void updateParameters(DbSession dbSession, OrganizationDto organization, RuleUpdate update, RuleDto rule) {
    if (update.isChangeParameters() && update.isCustomRule()) {
      RuleDto customRule = rule;
      String templateUuid = customRule.getTemplateUuid();
      checkNotNull(templateUuid, "Rule '%s' has no persisted template!", customRule);
      Optional<RuleDto> templateRule = dbClient.ruleDao().selectByUuid(templateUuid, dbSession);
      if (!templateRule.isPresent()) {
        throw new IllegalStateException(String.format("Template %s of rule %s does not exist",
          customRule.getTemplateUuid(), customRule.getKey()));
      }
      List<String> paramKeys = newArrayList();

      // Load active rules and its parameters in cache
      Multimap<ActiveRuleDto, ActiveRuleParamDto> activeRuleParamsByActiveRule = getActiveRuleParamsByActiveRule(dbSession, organization, customRule);
      // Browse custom rule parameters to create, update or delete them
      deleteOrUpdateParameters(dbSession, update, customRule, paramKeys, activeRuleParamsByActiveRule);
    }
  }

  private Multimap<ActiveRuleDto, ActiveRuleParamDto> getActiveRuleParamsByActiveRule(DbSession dbSession, OrganizationDto organization, RuleDto customRule) {
    List<OrgActiveRuleDto> activeRuleDtos = dbClient.activeRuleDao().selectByOrgRuleUuid(dbSession, organization, customRule.getUuid());
    Map<String, OrgActiveRuleDto> activeRuleByUuid = from(activeRuleDtos).uniqueIndex(ActiveRuleDto::getUuid);
    List<String> activeRuleUuids = Lists.transform(activeRuleDtos, ActiveRuleDto::getUuid);
    List<ActiveRuleParamDto> activeRuleParamDtos = dbClient.activeRuleDao().selectParamsByActiveRuleUuids(dbSession, activeRuleUuids);
    return from(activeRuleParamDtos)
      .index(new ActiveRuleParamToActiveRule(activeRuleByUuid));
  }

  private void deleteOrUpdateParameters(DbSession dbSession, RuleUpdate update, RuleDto customRule, List<String> paramKeys,
    Multimap<ActiveRuleDto, ActiveRuleParamDto> activeRuleParamsByActiveRule) {
    for (RuleParamDto ruleParamDto : dbClient.ruleDao().selectRuleParamsByRuleKey(dbSession, update.getRuleKey())) {
      String key = ruleParamDto.getName();
      String value = Strings.emptyToNull(update.parameter(key));

      // Update rule param
      ruleParamDto.setDefaultValue(value);
      dbClient.ruleDao().updateRuleParam(dbSession, customRule, ruleParamDto);

      if (value != null) {
        // Update linked active rule params or create new one
        updateOrInsertActiveRuleParams(dbSession, ruleParamDto, activeRuleParamsByActiveRule);
      } else {
        // Delete linked active rule params
        deleteActiveRuleParams(dbSession, key, activeRuleParamsByActiveRule.values());
      }
      paramKeys.add(key);
    }
  }

  private void updateOrInsertActiveRuleParams(DbSession dbSession, RuleParamDto ruleParamDto, Multimap<ActiveRuleDto, ActiveRuleParamDto> activeRuleParamsByActiveRule) {
    activeRuleParamsByActiveRule
      .keySet()
      .forEach(new UpdateOrInsertActiveRuleParams(dbSession, dbClient, ruleParamDto, activeRuleParamsByActiveRule));
  }

  private void deleteActiveRuleParams(DbSession dbSession, String key, Collection<ActiveRuleParamDto> activeRuleParamDtos) {
    activeRuleParamDtos.forEach(new DeleteActiveRuleParams(dbSession, dbClient, key));
  }

  private static class ActiveRuleParamToActiveRule implements Function<ActiveRuleParamDto, ActiveRuleDto> {
    private final Map<String, OrgActiveRuleDto> activeRuleByUuid;

    private ActiveRuleParamToActiveRule(Map<String, OrgActiveRuleDto> activeRuleByUuid) {
      this.activeRuleByUuid = activeRuleByUuid;
    }

    @Override
    public OrgActiveRuleDto apply(@Nonnull ActiveRuleParamDto input) {
      return activeRuleByUuid.get(input.getActiveRuleUuid());
    }
  }

  private static class UpdateOrInsertActiveRuleParams implements Consumer<ActiveRuleDto> {
    private final DbSession dbSession;
    private final DbClient dbClient;
    private final RuleParamDto ruleParamDto;
    private final Multimap<ActiveRuleDto, ActiveRuleParamDto> activeRuleParams;

    private UpdateOrInsertActiveRuleParams(DbSession dbSession, DbClient dbClient, RuleParamDto ruleParamDto, Multimap<ActiveRuleDto, ActiveRuleParamDto> activeRuleParams) {
      this.dbSession = dbSession;
      this.dbClient = dbClient;
      this.ruleParamDto = ruleParamDto;
      this.activeRuleParams = activeRuleParams;
    }

    @Override
    public void accept(@Nonnull ActiveRuleDto activeRuleDto) {
      Map<String, ActiveRuleParamDto> activeRuleParamByKey = from(activeRuleParams.get(activeRuleDto))
        .uniqueIndex(ActiveRuleParamDto::getKey);
      ActiveRuleParamDto activeRuleParamDto = activeRuleParamByKey.get(ruleParamDto.getName());
      if (activeRuleParamDto != null) {
        dbClient.activeRuleDao().updateParam(dbSession, activeRuleParamDto.setValue(ruleParamDto.getDefaultValue()));
      } else {
        dbClient.activeRuleDao().insertParam(dbSession, activeRuleDto, ActiveRuleParamDto.createFor(ruleParamDto).setValue(ruleParamDto.getDefaultValue()));
      }
    }
  }

  private static class DeleteActiveRuleParams implements Consumer<ActiveRuleParamDto> {
    private final DbSession dbSession;
    private final DbClient dbClient;
    private final String key;

    public DeleteActiveRuleParams(DbSession dbSession, DbClient dbClient, String key) {
      this.dbSession = dbSession;
      this.dbClient = dbClient;
      this.key = key;
    }

    @Override
    public void accept(@Nonnull ActiveRuleParamDto activeRuleParamDto) {
      if (activeRuleParamDto.getKey().equals(key)) {
        dbClient.activeRuleDao().deleteParamByUuid(dbSession, activeRuleParamDto.getUuid());
      }
    }
  }

  private void update(DbSession session, RuleDto rule) {
    rule.setUpdatedAt(system.now());
    dbClient.ruleDao().update(session, rule);
  }

}<|MERGE_RESOLUTION|>--- conflicted
+++ resolved
@@ -96,15 +96,7 @@
    */
   private RuleDto getRuleDto(RuleUpdate change) {
     try (DbSession dbSession = dbClient.openSession(false)) {
-<<<<<<< HEAD
-      RuleDto rule = dbClient.ruleDao().selectOrFailByKey(dbSession, change.getOrganization(), change.getRuleKey());
-      if (RuleStatus.REMOVED == rule.getStatus()) {
-        throw new IllegalArgumentException("Rule with REMOVED status cannot be updated: " + change.getRuleKey());
-      }
-      return rule;
-=======
-      return dbClient.ruleDao().selectOrFailByKey(dbSession, change.getRuleKey());
->>>>>>> 9e1fded1
+      return dbClient.ruleDao().selectOrFailByKey(dbSession, change.getOrganization(), change.getRuleKey());
     }
   }
 
