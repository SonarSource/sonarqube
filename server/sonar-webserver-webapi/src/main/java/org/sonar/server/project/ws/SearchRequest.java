/*
 * SonarQube
 * Copyright (C) 2009-2024 SonarSource SA
 * mailto:info AT sonarsource DOT com
 *
 * This program is free software; you can redistribute it and/or
 * modify it under the terms of the GNU Lesser General Public
 * License as published by the Free Software Foundation; either
 * version 3 of the License, or (at your option) any later version.
 *
 * This program is distributed in the hope that it will be useful,
 * but WITHOUT ANY WARRANTY; without even the implied warranty of
 * MERCHANTABILITY or FITNESS FOR A PARTICULAR PURPOSE.  See the GNU
 * Lesser General Public License for more details.
 *
 * You should have received a copy of the GNU Lesser General Public License
 * along with this program; if not, write to the Free Software Foundation,
 * Inc., 51 Franklin Street, Fifth Floor, Boston, MA  02110-1301, USA.
 */
package org.sonar.server.project.ws;

import java.util.List;
import javax.annotation.CheckForNull;
import javax.annotation.Nullable;
import org.sonar.db.component.ComponentQualifiers;

import static com.google.common.base.Preconditions.checkArgument;
import static java.util.Collections.singletonList;
import static java.util.Objects.requireNonNull;
import static org.sonarqube.ws.client.project.ProjectsWsParameters.MAX_PAGE_SIZE;

class SearchRequest {

  private final String organization;
  private final String query;
  private final List<String> qualifiers;
  private final String visibility;
  private final Integer page;
  private final Integer pageSize;
  private final String analyzedBefore;
  private final boolean onProvisionedOnly;
  private final List<String> projects;

  public SearchRequest(Builder builder) {
    this.organization = builder.organization;
    this.query = builder.query;
    this.qualifiers = builder.qualifiers;
    this.visibility = builder.visibility;
    this.page = builder.page;
    this.pageSize = builder.pageSize;
    this.analyzedBefore = builder.analyzedBefore;
    this.onProvisionedOnly = builder.onProvisionedOnly;
    this.projects = builder.projects;
  }

  public String getOrganization() {
    return organization;
  }

  public List<String> getQualifiers() {
    return qualifiers;
  }

  @CheckForNull
  public Integer getPage() {
    return page;
  }

  @CheckForNull
  public Integer getPageSize() {
    return pageSize;
  }

  @CheckForNull
  public String getQuery() {
    return query;
  }

  @CheckForNull
  public String getVisibility() {
    return visibility;
  }

  @CheckForNull
  public String getAnalyzedBefore() {
    return analyzedBefore;
  }

  public boolean isOnProvisionedOnly() {
    return onProvisionedOnly;
  }

  @CheckForNull
  public List<String> getProjects() {
    return projects;
  }

  public static Builder builder() {
    return new Builder();
  }

  public static class Builder {
<<<<<<< HEAD
    private String organization;
    private List<String> qualifiers = singletonList(Qualifiers.PROJECT);
=======
    private List<String> qualifiers = singletonList(ComponentQualifiers.PROJECT);
>>>>>>> 3599d7c3
    private Integer page;
    private Integer pageSize;
    private String query;
    private String visibility;
    private String analyzedBefore;
    private boolean onProvisionedOnly = false;
    private List<String> projects;

    public Builder setOrganization(@Nullable String organization) {
      this.organization = organization;
      return this;
    }

    public Builder setQualifiers(List<String> qualifiers) {
      this.qualifiers = requireNonNull(qualifiers, "Qualifiers cannot be null");
      return this;
    }

    public Builder setPage(@Nullable Integer page) {
      this.page = page;
      return this;
    }

    public Builder setPageSize(@Nullable Integer pageSize) {
      this.pageSize = pageSize;
      return this;
    }

    public Builder setQuery(@Nullable String query) {
      this.query = query;
      return this;
    }

    public Builder setVisibility(@Nullable String visibility) {
      this.visibility = visibility;
      return this;
    }

    public Builder setAnalyzedBefore(@Nullable String lastAnalysisBefore) {
      this.analyzedBefore = lastAnalysisBefore;
      return this;
    }

    public Builder setOnProvisionedOnly(boolean onProvisionedOnly) {
      this.onProvisionedOnly = onProvisionedOnly;
      return this;
    }

    public Builder setProjects(@Nullable List<String> projects) {
      this.projects = projects;
      return this;
    }

    public SearchRequest build() {
      checkArgument(projects == null || !projects.isEmpty(), "Project key list must not be empty");
      checkArgument(pageSize == null || pageSize <= MAX_PAGE_SIZE, "Page size must not be greater than %s", MAX_PAGE_SIZE);
      return new SearchRequest(this);
    }
  }
}<|MERGE_RESOLUTION|>--- conflicted
+++ resolved
@@ -100,12 +100,8 @@
   }
 
   public static class Builder {
-<<<<<<< HEAD
     private String organization;
-    private List<String> qualifiers = singletonList(Qualifiers.PROJECT);
-=======
     private List<String> qualifiers = singletonList(ComponentQualifiers.PROJECT);
->>>>>>> 3599d7c3
     private Integer page;
     private Integer pageSize;
     private String query;
