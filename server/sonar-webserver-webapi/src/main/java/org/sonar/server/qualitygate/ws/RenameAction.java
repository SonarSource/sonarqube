--- conflicted
+++ resolved
@@ -86,20 +86,11 @@
     try (DbSession dbSession = dbClient.openSession(false)) {
       OrganizationDto organization = wsSupport.getOrganization(dbSession, request);
       QualityGateDto qualityGate;
-<<<<<<< HEAD
-      if (uuid != null) {
-        qualityGate = wsSupport.getByOrganizationAndUuid(dbSession, organization, uuid);
-      } else {
-        qualityGate = wsSupport.getByOrganizationAndName(dbSession, organization, currentName);
-      }
+
+      qualityGate = wsSupport.getByOrganizationAndName(dbSession, organization, currentName);
+
       QualityGateDto renamedQualityGate = rename(dbSession, organization, qualityGate, request.mandatoryParam(PARAM_NAME));
       logger.info("Renamed Quality Gate:: organization: {}, renamedTo: {}", organization.getKey(), currentName);
-=======
-
-      qualityGate = wsSupport.getByName(dbSession, currentName);
-
-      QualityGateDto renamedQualityGate = rename(dbSession, qualityGate, request.mandatoryParam(PARAM_NAME));
->>>>>>> 9e1fded1
       writeProtobuf(QualityGate.newBuilder()
         .setId(renamedQualityGate.getUuid())
         .setName(renamedQualityGate.getName())
