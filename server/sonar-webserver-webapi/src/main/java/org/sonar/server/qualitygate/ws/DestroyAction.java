/*
 * SonarQube
 * Copyright (C) 2009-2024 SonarSource SA
 * mailto:info AT sonarsource DOT com
 *
 * This program is free software; you can redistribute it and/or
 * modify it under the terms of the GNU Lesser General Public
 * License as published by the Free Software Foundation; either
 * version 3 of the License, or (at your option) any later version.
 *
 * This program is distributed in the hope that it will be useful,
 * but WITHOUT ANY WARRANTY; without even the implied warranty of
 * MERCHANTABILITY or FITNESS FOR A PARTICULAR PURPOSE.  See the GNU
 * Lesser General Public License for more details.
 *
 * You should have received a copy of the GNU Lesser General Public License
 * along with this program; if not, write to the Free Software Foundation,
 * Inc., 51 Franklin Street, Fifth Floor, Boston, MA  02110-1301, USA.
 */
package org.sonar.server.qualitygate.ws;

import org.sonar.api.server.ws.Change;
import org.sonar.api.server.ws.Request;
import org.sonar.api.server.ws.Response;
import org.sonar.api.server.ws.WebService;
import org.sonar.api.utils.log.Logger;
import org.sonar.api.utils.log.Loggers;
import org.sonar.db.DbClient;
import org.sonar.db.DbSession;
import org.sonar.db.organization.OrganizationDto;
import org.sonar.db.qualitygate.QualityGateDto;
import org.sonar.server.qualitygate.QualityGateFinder;

import static com.google.common.base.Preconditions.checkArgument;
import static org.sonar.server.qualitygate.ws.CreateAction.NAME_MAXIMUM_LENGTH;

public class DestroyAction implements QualityGatesWsAction {

  private final DbClient dbClient;
  private final QualityGatesWsSupport wsSupport;
  private final QualityGateFinder finder;
  private final Logger logger = Loggers.get(DestroyAction.class);

  public DestroyAction(DbClient dbClient, QualityGatesWsSupport wsSupport, QualityGateFinder finder) {
    this.dbClient = dbClient;
    this.wsSupport = wsSupport;
    this.finder = finder;
  }

  @Override
  public void define(WebService.NewController controller) {
    WebService.NewAction action = controller.createAction("destroy")
      .setDescription("Delete a Quality Gate.<br>" +
        "Parameter 'name' must be specified. Requires the 'Administer Quality Gates' permission.")
      .setSince("4.3")
      .setPost(true)
      .setChangelog(
        new Change("10.0", "Parameter 'id' is removed. Use 'name' instead."),
        new Change("8.4", "Parameter 'name' added"),
        new Change("8.4", "Parameter 'id' is deprecated. Format changes from integer to string. Use 'name' instead."))
      .setHandler(this);

    action.createParam(QualityGatesWsParameters.PARAM_NAME)
      .setDescription("Name of the quality gate to delete")
      .setRequired(true)
      .setMaximumLength(NAME_MAXIMUM_LENGTH)
      .setSince("8.4")
      .setExampleValue("SonarSource Way");

    wsSupport.createOrganizationParam(action);
  }

  @Override
  public void handle(Request request, Response response) {
    String name = request.mandatoryParam(QualityGatesWsParameters.PARAM_NAME);


    try (DbSession dbSession = dbClient.openSession(false)) {
      OrganizationDto organization = wsSupport.getOrganization(dbSession, request);
      QualityGateDto qualityGate;

<<<<<<< HEAD
      if (uuid != null) {
        qualityGate = wsSupport.getByOrganizationAndUuid(dbSession, organization, uuid);
      } else {
        qualityGate = wsSupport.getByOrganizationAndName(dbSession, organization, name);
      }
=======
      qualityGate = wsSupport.getByName(dbSession, name);
>>>>>>> 9e1fded1

      QualityGateDto defaultQualityGate = finder.getDefault(dbSession, organization);
      checkArgument(!defaultQualityGate.getUuid().equals(qualityGate.getUuid()), "The default quality gate cannot be removed");
      wsSupport.checkCanEdit(qualityGate);

      logger.debug("Delete Project-qGate association:: organization: {}, qGate: {}", organization.getKey(),
              qualityGate.getName());
      dbClient.projectQgateAssociationDao().deleteByQGateUuid(dbSession, qualityGate.getUuid());
      logger.debug("Delete qGate group permissions:: organization: {}, qGate: {}", organization.getKey(),
              qualityGate.getName());
      dbClient.qualityGateGroupPermissionsDao().deleteByQualityGate(dbSession, qualityGate);
      logger.debug("Delete qGate user permissions:: organization: {}, qGate: {}", organization.getKey(),
              qualityGate.getName());
      dbClient.qualityGateUserPermissionDao().deleteByQualityGate(dbSession, qualityGate);
      logger.debug("Delete qGate conditions:: organization: {}, qGate: {}", organization.getKey(),
              qualityGate.getName());
      dbClient.gateConditionDao().deleteQGateCondition(qualityGate, dbSession);
      dbClient.qualityGateDao().delete(qualityGate, dbSession);
      dbClient.gateConditionDao().deleteForQualityGate(qualityGate.getUuid(), dbSession);
      dbSession.commit();
      logger.info("Deleted Quality Gate:: organization: {}, qGate: {}", organization.getKey(), qualityGate.getName());
      response.noContent();
    }
  }

}<|MERGE_RESOLUTION|>--- conflicted
+++ resolved
@@ -79,15 +79,7 @@
       OrganizationDto organization = wsSupport.getOrganization(dbSession, request);
       QualityGateDto qualityGate;
 
-<<<<<<< HEAD
-      if (uuid != null) {
-        qualityGate = wsSupport.getByOrganizationAndUuid(dbSession, organization, uuid);
-      } else {
-        qualityGate = wsSupport.getByOrganizationAndName(dbSession, organization, name);
-      }
-=======
-      qualityGate = wsSupport.getByName(dbSession, name);
->>>>>>> 9e1fded1
+      qualityGate = wsSupport.getByOrganizationAndName(dbSession, organization, name);
 
       QualityGateDto defaultQualityGate = finder.getDefault(dbSession, organization);
       checkArgument(!defaultQualityGate.getUuid().equals(qualityGate.getUuid()), "The default quality gate cannot be removed");
