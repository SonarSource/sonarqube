--- conflicted
+++ resolved
@@ -39,13 +39,11 @@
 import org.sonar.db.component.ComponentQuery;
 import org.sonar.db.component.ProjectLastAnalysisDateDto;
 import org.sonar.db.component.SnapshotDto;
-<<<<<<< HEAD
+import org.sonar.db.permission.GlobalPermission;
+import org.sonar.server.exceptions.NotFoundException;
+import org.sonar.server.management.ManagedProjectService;
 import org.sonar.db.organization.OrganizationDto;
 import org.sonar.db.permission.OrganizationPermission;
-=======
-import org.sonar.db.permission.GlobalPermission;
-import org.sonar.server.management.ManagedProjectService;
->>>>>>> 9e1fded1
 import org.sonar.server.project.Visibility;
 import org.sonar.server.user.UserSession;
 import org.sonarqube.ws.Projects.SearchWsResponse;
@@ -80,21 +78,12 @@
 
   private final DbClient dbClient;
   private final UserSession userSession;
-<<<<<<< HEAD
-  private final ProjectsWsSupport wsSupport;
-
-  public SearchAction(DbClient dbClient, UserSession userSession, ProjectsWsSupport wsSupport) {
-    this.dbClient = dbClient;
-    this.userSession = userSession;
-    this.wsSupport = wsSupport;
-=======
   private final ManagedProjectService managedProjectService;
 
   public SearchAction(DbClient dbClient, UserSession userSession, ManagedProjectService managedProjectService) {
     this.dbClient = dbClient;
     this.userSession = userSession;
     this.managedProjectService = managedProjectService;
->>>>>>> 9e1fded1
   }
 
   @Override
@@ -183,17 +172,12 @@
 
   private SearchWsResponse doHandle(SearchRequest request) {
     try (DbSession dbSession = dbClient.openSession(false)) {
-      OrganizationDto organization = wsSupport.getOrganization(dbSession, request.getOrganization());
+      OrganizationDto organization = dbClient.organizationDao().selectByKey(dbSession, request.getOrganization())
+          .orElseThrow(() -> new NotFoundException("No organization found with key: " + request.getOrganization()));
       userSession.checkPermission(OrganizationPermission.ADMINISTER, organization);
 
-      ComponentQuery query = buildDbQuery(request);
-<<<<<<< HEAD
+      ComponentQuery query = buildDbQuery(request, organization);
       Paging paging = buildPaging(dbSession, request, organization, query);
-      List<ComponentDto> components = dbClient.componentDao().selectByQuery(dbSession, organization.getUuid(), query, paging.offset(), paging.pageSize());
-      Set<String> componentUuids = components.stream().map(ComponentDto::uuid).collect(MoreCollectors.toHashSet(components.size()));
-      Map<String, Long> lastAnalysisDateByComponentUuid = dbClient.snapshotDao().selectLastAnalysisDateByProjects(dbSession, componentUuids).stream()
-=======
-      Paging paging = buildPaging(dbSession, request, query);
       List<ComponentDto> components = dbClient.componentDao().selectByQuery(dbSession, query, forPage(paging.pageIndex()).andSize(paging.pageSize()));
       Set<String> componentUuids = components.stream().map(ComponentDto::uuid).collect(Collectors.toSet());
       List<BranchDto> branchDtos = dbClient.branchDao().selectByUuids(dbSession, componentUuids);
@@ -201,35 +185,31 @@
       Map<String, Boolean> projectUuidToManaged = managedProjectService.getProjectUuidToManaged(dbSession, new HashSet<>(componentUuidToProjectUuid.values()));
       Map<String, Boolean> componentUuidToManaged = toComponentUuidToManaged(componentUuidToProjectUuid, projectUuidToManaged);
       Map<String, Long> lastAnalysisDateByComponentUuid = dbClient.snapshotDao().selectLastAnalysisDateByProjectUuids(dbSession, componentUuidToProjectUuid.values()).stream()
->>>>>>> 9e1fded1
         .collect(Collectors.toMap(ProjectLastAnalysisDateDto::getProjectUuid, ProjectLastAnalysisDateDto::getDate));
       Map<String, SnapshotDto> snapshotsByComponentUuid = dbClient.snapshotDao()
         .selectLastAnalysesByRootComponentUuids(dbSession, componentUuids).stream()
         .collect(Collectors.toMap(SnapshotDto::getRootComponentUuid, identity()));
 
-<<<<<<< HEAD
-      return buildResponse(components, organization, snapshotsByComponentUuid, lastAnalysisDateByComponentUuid, paging);
-=======
-      return buildResponse(components, snapshotsByComponentUuid, lastAnalysisDateByComponentUuid, componentUuidToProjectUuid, componentUuidToManaged, paging);
->>>>>>> 9e1fded1
+      return buildResponse(organization, components, snapshotsByComponentUuid, lastAnalysisDateByComponentUuid, componentUuidToProjectUuid, componentUuidToManaged, paging)
     }
   }
 
   private Map<String, Boolean> toComponentUuidToManaged(Map<String, String> componentUuidToProjectUuid, Map<String, Boolean> projectUuidToManaged) {
     return componentUuidToProjectUuid.keySet().stream()
-      .collect(toMap(identity(), componentUuid -> isComponentManaged(
-        componentUuidToProjectUuid.get(componentUuid),
-        projectUuidToManaged))
-      );
+        .collect(toMap(identity(), componentUuid -> isComponentManaged(
+            componentUuidToProjectUuid.get(componentUuid),
+            projectUuidToManaged))
+        );
   }
 
   private boolean isComponentManaged(String projectUuid, Map<String, Boolean> projectUuidToManaged) {
     return ofNullable(projectUuidToManaged.get(projectUuid)).orElse(false);
   }
 
-  static ComponentQuery buildDbQuery(SearchRequest request) {
+  static ComponentQuery buildDbQuery(SearchRequest request, OrganizationDto organization) {
     List<String> qualifiers = request.getQualifiers();
     ComponentQuery.Builder query = ComponentQuery.builder()
+      .setOrganizationUuid(organization.getUuid())
       .setQualifiers(qualifiers.toArray(new String[0]));
 
     ofNullable(request.getQuery()).ifPresent(q -> {
@@ -251,13 +231,8 @@
       .andTotal(total);
   }
 
-<<<<<<< HEAD
-  private static SearchWsResponse buildResponse(List<ComponentDto> components, OrganizationDto organization, Map<String, SnapshotDto> snapshotsByComponentUuid,
-    Map<String, Long> lastAnalysisDateByComponentUuid, Paging paging) {
-=======
-  private static SearchWsResponse buildResponse(List<ComponentDto> components, Map<String, SnapshotDto> snapshotsByComponentUuid,
+  private static SearchWsResponse buildResponse(OrganizationDto organization, List<ComponentDto> components, Map<String, SnapshotDto> snapshotsByComponentUuid,
     Map<String, Long> lastAnalysisDateByComponentUuid, Map<String, String> projectUuidByComponentUuid, Map<String, Boolean> componentUuidToManaged, Paging paging) {
->>>>>>> 9e1fded1
     SearchWsResponse.Builder responseBuilder = newBuilder();
     responseBuilder.getPagingBuilder()
       .setPageIndex(paging.pageIndex())
@@ -266,26 +241,18 @@
       .build();
 
     components.stream()
-<<<<<<< HEAD
-      .map(dto -> dtoToProject(organization, dto, snapshotsByComponentUuid.get(dto.uuid()), lastAnalysisDateByComponentUuid.get(dto.uuid())))
-=======
-      .map(dto -> dtoToProject(dto, snapshotsByComponentUuid.get(dto.uuid()), lastAnalysisDateByComponentUuid.get(projectUuidByComponentUuid.get(dto.uuid())),
+      .map(dto -> dtoToProject(organization, dto, snapshotsByComponentUuid.get(dto.uuid()), lastAnalysisDateByComponentUuid.get(projectUuidByComponentUuid.get(dto.uuid())),
         PROJECT.equals(dto.qualifier()) ? componentUuidToManaged.get(dto.uuid()) : null))
->>>>>>> 9e1fded1
       .forEach(responseBuilder::addComponents);
     return responseBuilder.build();
   }
 
-<<<<<<< HEAD
-  private static Component dtoToProject(OrganizationDto organization, ComponentDto dto, @Nullable SnapshotDto snapshot, @Nullable Long lastAnalysisDate) {
+  private static Component dtoToProject(OrganizationDto organization, ComponentDto dto, @Nullable SnapshotDto snapshot, @Nullable Long lastAnalysisDate, @Nullable Boolean isManaged) {
     checkArgument(
-            organization.getUuid().equals(dto.getOrganizationUuid()),
-            "No Organization found for uuid '%s'",
-            dto.getOrganizationUuid());
-
-=======
-  private static Component dtoToProject(ComponentDto dto, @Nullable SnapshotDto snapshot, @Nullable Long lastAnalysisDate, @Nullable Boolean isManaged) {
->>>>>>> 9e1fded1
+        organization.getUuid().equals(dto.getOrganizationUuid()),
+        "No Organization found for uuid '%s'",
+        dto.getOrganizationUuid());
+
     Component.Builder builder = Component.newBuilder()
       .setOrganization(organization.getKey())
       .setKey(dto.getKey())
