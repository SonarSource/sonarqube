/*
 * SonarQube
 * Copyright (C) 2009-2024 SonarSource SA
 * mailto:info AT sonarsource DOT com
 *
 * This program is free software; you can redistribute it and/or
 * modify it under the terms of the GNU Lesser General Public
 * License as published by the Free Software Foundation; either
 * version 3 of the License, or (at your option) any later version.
 *
 * This program is distributed in the hope that it will be useful,
 * but WITHOUT ANY WARRANTY; without even the implied warranty of
 * MERCHANTABILITY or FITNESS FOR A PARTICULAR PURPOSE.  See the GNU
 * Lesser General Public License for more details.
 *
 * You should have received a copy of the GNU Lesser General Public License
 * along with this program; if not, write to the Free Software Foundation,
 * Inc., 51 Franklin Street, Fifth Floor, Boston, MA  02110-1301, USA.
 */
package org.sonar.server.rule.ws;

import com.google.common.io.Resources;
import java.util.Collections;
import java.util.List;
import org.sonar.api.rule.RuleKey;
import org.sonar.api.server.ws.Change;
import org.sonar.api.server.ws.Request;
import org.sonar.api.server.ws.Response;
import org.sonar.api.server.ws.WebService;
import org.sonar.db.DbClient;
import org.sonar.db.DbSession;
import org.sonar.db.organization.OrganizationDto;
import org.sonar.db.rule.RuleDto;
import org.sonar.db.rule.RuleParamDto;
import org.sonar.server.exceptions.NotFoundException;
import org.sonarqube.ws.Rules.ShowResponse;

import static java.lang.String.format;
import static java.util.Collections.singletonList;
import static java.util.Optional.ofNullable;
import static org.sonar.server.ws.WsUtils.writeProtobuf;

/**
 * @since 4.4
 */
public class ShowAction implements RulesWsAction {

  public static final String PARAM_KEY = "key";
  public static final String PARAM_ACTIVES = "actives";
  public static final String PARAM_ORGANIZATION = "organization";

  private final DbClient dbClient;
  private final RulesResponseFormatter rulesResponseFormatter;

  public ShowAction(DbClient dbClient, RulesResponseFormatter rulesResponseFormatter) {
    this.dbClient = dbClient;
    this.rulesResponseFormatter = rulesResponseFormatter;
  }

  @Override
  public void define(WebService.NewController controller) {
    WebService.NewAction action = controller
      .createAction("show")
      .setDescription("Get detailed information about a rule<br>")
      .setSince("4.2")
      .setResponseExample(Resources.getResource(getClass(), "show-example.json"))
      .setHandler(this)
      .setChangelog(
        new Change("5.5", "The field 'effortToFixDescription' in the response has been deprecated, it becomes 'gapDescription'."),
        new Change("5.5", "The field 'debtRemFnCoeff' in the response has been deprecated, it becomes 'remFnGapMultiplier'."),
        new Change("5.5", "The field 'defaultDebtRemFnCoeff' in the response has been deprecated, it becomes 'defaultRemFnGapMultiplier'."),
        new Change("5.5", "The field 'debtRemFnOffset' in the response has been deprecated, it becomes 'remFnBaseEffort'."),
        new Change("5.5", "The field 'defaultDebtRemFnOffset' in the response has been deprecated, it becomes 'defaultRemFnBaseEffort'."),
        new Change("5.5", "The field 'debtOverloaded' in the response has been deprecated, it becomes 'remFnOverloaded'."),
        new Change("7.1", "The field 'scope' has been added."),
        new Change("9.5", "The field 'htmlDesc' in the response has been deprecated, it becomes 'descriptionSections'."),
        new Change("9.5", "The field 'descriptionSections' has been added to the payload."),
        new Change("9.6", "'descriptionSections' can optionally embed a context field."),
        new Change("9.6", "'educationPrinciples' has been added."),
        new Change("10.0", "The deprecated field 'effortToFixDescription' has been removed, use 'gapDescription' instead."),
        new Change("10.0", "The deprecated field 'debtRemFnCoeff' has been removed, use 'remFnGapMultiplier' instead."),
        new Change("10.0", "The deprecated field 'defaultDebtRemFnCoeff' has been removed, use 'defaultRemFnGapMultiplier' instead."),
        new Change("10.0", "The deprecated field 'debtRemFnOffset' has been removed, use 'remFnBaseEffort' instead."),
        new Change("10.0", "The deprecated field 'defaultDebtRemFnOffset' has been removed, use 'defaultRemFnBaseEffort' instead."),
        new Change("10.0", "The deprecated field 'debtOverloaded' has been removed, use 'remFnOverloaded' instead."),
        new Change("10.0", "The field 'defaultDebtRemFnType' has been deprecated, use 'defaultRemFnType' instead"),
        new Change("10.0", "The field 'debtRemFnType' has been deprecated, use 'remFnType' instead"),
        new Change("10.2", "Add 'impacts', 'cleanCodeAttribute', 'cleanCodeAttributeCategory' fields to the response"),
        new Change("10.2", "The field 'severity' and 'type' in the response have been deprecated, use 'impacts' instead."));

    action
      .createParam(PARAM_KEY)
      .setDescription("Rule key")
      .setRequired(true)
      .setExampleValue("javascript:EmptyBlock");

    action
      .createParam(PARAM_ACTIVES)
      .setDescription("Show rule's activations for all profiles (\"active rules\")")
      .setBooleanPossibleValues()
      .setDefaultValue(false);

    action.createParam(PARAM_ORGANIZATION)
            .setDescription("Organization key")
            .setRequired(true)
            .setExampleValue("my-org");
  }

  @Override
  public void handle(Request request, Response response) throws Exception {
    RuleKey key = RuleKey.parse(request.mandatoryParam(PARAM_KEY));
    try (DbSession dbSession = dbClient.openSession(false)) {
      OrganizationDto organization = ruleWsSupport.getOrganizationByKey(dbSession, request.mandatoryParam(PARAM_ORGANIZATION));
      RuleDto rule = dbClient.ruleDao().selectByKey(dbSession, organization.getUuid(), key)
        .orElseThrow(() -> new NotFoundException(format("Rule not found: %s", key)));

      List<RuleDto> templateRules = ofNullable(rule.getTemplateUuid())
        .flatMap(templateUuid -> dbClient.ruleDao().selectByUuid(rule.getTemplateUuid(), dbSession))
        .map(Collections::singletonList).orElseGet(Collections::emptyList);

      List<RuleParamDto> ruleParameters = dbClient.ruleDao().selectRuleParamsByRuleUuids(dbSession, singletonList(rule.getUuid()));
<<<<<<< HEAD
      ShowResponse showResponse = buildResponse(dbSession, organization, request,
        new SearchAction.SearchResult()
=======
      ShowResponse showResponse = buildResponse(dbSession, request,
        new RulesResponseFormatter.SearchResult()
>>>>>>> 9e1fded1
          .setRules(singletonList(rule))
          .setTemplateRules(templateRules)
          .setRuleParameters(ruleParameters)
          .setTotal(1L));
      writeProtobuf(showResponse, request, response);
    }
  }

<<<<<<< HEAD
  private ShowResponse buildResponse(DbSession dbSession, OrganizationDto organization, Request request, SearchAction.SearchResult searchResult) {
    ShowResponse.Builder responseBuilder = ShowResponse.newBuilder();
    RuleDto rule = searchResult.getRules().get(0);
    responseBuilder.setRule(mapper.toWsRule(rule, searchResult, Collections.emptySet(),
      ruleWsSupport.getUsersByUuid(dbSession, searchResult.getRules()), emptyMap()));
    if (request.mandatoryParamAsBoolean(PARAM_ACTIVES) && ruleWsSupport.areActiveRulesVisible(organization)) {
      activeRuleCompleter.completeShow(dbSession, organization, rule).forEach(responseBuilder::addActives);
=======
  private ShowResponse buildResponse(DbSession dbSession, Request request, RulesResponseFormatter.SearchResult searchResult) {
    ShowResponse.Builder responseBuilder = ShowResponse.newBuilder();
    RuleDto rule = searchResult.getRules().get(0);
    responseBuilder.setRule(rulesResponseFormatter.formatRule(dbSession, searchResult));
    if (request.mandatoryParamAsBoolean(PARAM_ACTIVES)) {
      responseBuilder.addAllActives(rulesResponseFormatter.formatActiveRule(dbSession, rule));
>>>>>>> 9e1fded1
    }
    return responseBuilder.build();
  }

}<|MERGE_RESOLUTION|>--- conflicted
+++ resolved
@@ -119,13 +119,8 @@
         .map(Collections::singletonList).orElseGet(Collections::emptyList);
 
       List<RuleParamDto> ruleParameters = dbClient.ruleDao().selectRuleParamsByRuleUuids(dbSession, singletonList(rule.getUuid()));
-<<<<<<< HEAD
       ShowResponse showResponse = buildResponse(dbSession, organization, request,
-        new SearchAction.SearchResult()
-=======
-      ShowResponse showResponse = buildResponse(dbSession, request,
         new RulesResponseFormatter.SearchResult()
->>>>>>> 9e1fded1
           .setRules(singletonList(rule))
           .setTemplateRules(templateRules)
           .setRuleParameters(ruleParameters)
@@ -134,22 +129,12 @@
     }
   }
 
-<<<<<<< HEAD
-  private ShowResponse buildResponse(DbSession dbSession, OrganizationDto organization, Request request, SearchAction.SearchResult searchResult) {
-    ShowResponse.Builder responseBuilder = ShowResponse.newBuilder();
-    RuleDto rule = searchResult.getRules().get(0);
-    responseBuilder.setRule(mapper.toWsRule(rule, searchResult, Collections.emptySet(),
-      ruleWsSupport.getUsersByUuid(dbSession, searchResult.getRules()), emptyMap()));
-    if (request.mandatoryParamAsBoolean(PARAM_ACTIVES) && ruleWsSupport.areActiveRulesVisible(organization)) {
-      activeRuleCompleter.completeShow(dbSession, organization, rule).forEach(responseBuilder::addActives);
-=======
-  private ShowResponse buildResponse(DbSession dbSession, Request request, RulesResponseFormatter.SearchResult searchResult) {
+  private ShowResponse buildResponse(DbSession dbSession, OrganizationDto organization, Request request, RulesResponseFormatter.SearchResult searchResult) {
     ShowResponse.Builder responseBuilder = ShowResponse.newBuilder();
     RuleDto rule = searchResult.getRules().get(0);
     responseBuilder.setRule(rulesResponseFormatter.formatRule(dbSession, searchResult));
     if (request.mandatoryParamAsBoolean(PARAM_ACTIVES)) {
       responseBuilder.addAllActives(rulesResponseFormatter.formatActiveRule(dbSession, rule));
->>>>>>> 9e1fded1
     }
     return responseBuilder.build();
   }
