--- conflicted
+++ resolved
@@ -24,13 +24,8 @@
 import java.util.Set;
 import org.sonar.api.server.ServerSide;
 import org.sonar.api.web.UserRole;
-<<<<<<< HEAD
-import org.sonar.db.component.ComponentDto;
+import org.sonar.db.entity.EntityDto;
 import org.sonar.db.permission.OrganizationPermission;
-=======
-import org.sonar.db.entity.EntityDto;
-import org.sonar.db.permission.GlobalPermission;
->>>>>>> 9e1fded1
 import org.sonar.process.ProcessProperties;
 import org.sonar.server.user.UserSession;
 
@@ -66,13 +61,8 @@
     return hasPermission(OrganizationPermission.SCAN, UserRole.SCAN, component) || !isProtected(key);
   }
 
-<<<<<<< HEAD
-  private boolean isAdmin(Optional<ComponentDto> component) {
+  private boolean isAdmin(Optional<EntityDto> component) {
     return userSession.isSystemAdministrator() || hasPermission(OrganizationPermission.ADMINISTER, ADMIN, component);
-=======
-  private boolean isAdmin(Optional<EntityDto> component) {
-    return userSession.isSystemAdministrator() || hasPermission(GlobalPermission.ADMINISTER, ADMIN, component);
->>>>>>> 9e1fded1
   }
 
   private static boolean isProtected(String key) {
@@ -87,21 +77,12 @@
     return ADMIN_ONLY_SETTINGS.contains(key);
   }
 
-<<<<<<< HEAD
-  private boolean hasPermission(OrganizationPermission orgPermission, String projectPermission, Optional<ComponentDto> component) {
-    if (userSession.isSystemAdministrator()) {
-      return true;
-    }
-    return component
-      .map(c -> userSession.hasPermission(orgPermission, c.getOrganizationUuid()) || userSession.hasComponentPermission(projectPermission, c))
-=======
-  private boolean hasPermission(GlobalPermission orgPermission, String projectPermission, Optional<EntityDto> component) {
-    if (userSession.hasPermission(orgPermission)) {
+  private boolean hasPermission(OrganizationPermission orgPermission, String projectPermission, Optional<EntityDto> component) {
+    if (userSession.hasPermission(orgPermission, component.getOrganizationUuid())) {
       return true;
     }
     return component
       .map(c -> userSession.hasEntityPermission(projectPermission, c))
->>>>>>> 9e1fded1
       .orElse(false);
   }
 
