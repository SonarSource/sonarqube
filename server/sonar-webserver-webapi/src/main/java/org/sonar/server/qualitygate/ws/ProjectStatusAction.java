--- conflicted
+++ resolved
@@ -36,13 +36,8 @@
 import org.sonar.db.component.BranchDto;
 import org.sonar.db.component.SnapshotDto;
 import org.sonar.db.measure.LiveMeasureDto;
-<<<<<<< HEAD
-import org.sonar.db.measure.MeasureDto;
+import org.sonar.db.measure.ProjectMeasureDto;
 import org.sonar.db.organization.OrganizationDto;
-=======
-import org.sonar.db.measure.ProjectMeasureDto;
-import org.sonar.db.permission.GlobalPermission;
->>>>>>> 9e1fded1
 import org.sonar.db.project.ProjectDto;
 import org.sonar.server.component.ComponentFinder;
 import org.sonar.server.exceptions.BadRequestException;
@@ -101,10 +96,7 @@
       .setSince("5.3")
       .setHandler(this)
       .setChangelog(
-<<<<<<< HEAD
-=======
         new Change("10.0", "The fields 'periods' and 'periodIndex' in the response are removed"),
->>>>>>> 9e1fded1
         new Change("9.9", "'caycStatus' field is added to the response"),
         new Change("9.5", "The 'Execute Analysis' permission also allows to access the endpoint"),
         new Change("8.5", "The field 'periods' in the response is deprecated. Use 'period' instead"),
@@ -162,13 +154,9 @@
     ProjectAndSnapshot projectAndSnapshot = getProjectAndSnapshot(dbSession, analysisId, projectUuid, projectKey, branchKey, pullRequestId);
     checkPermission(projectAndSnapshot.project);
     Optional<String> measureData = loadQualityGateDetails(dbSession, projectAndSnapshot, analysisId != null);
-<<<<<<< HEAD
     OrganizationDto organization = dbClient.organizationDao().selectByUuid(dbSession, projectAndSnapshot.project.getOrganizationUuid())
-            .orElseThrow(IllegalArgumentException::new);
+        .orElseThrow(IllegalArgumentException::new);
     QualityGateCaycStatus caycStatus = qualityGateCaycChecker.checkCaycCompliantFromProject(dbSession, organization, projectAndSnapshot.project.getUuid());
-=======
-    QualityGateCaycStatus caycStatus = qualityGateCaycChecker.checkCaycCompliantFromProject(dbSession, projectAndSnapshot.project.getUuid());
->>>>>>> 9e1fded1
 
     return ProjectStatusResponse.newBuilder()
       .setProjectStatus(new QualityGateDetailsFormatter(measureData.orElse(null), projectAndSnapshot.snapshotDto.orElse(null), caycStatus).format())
@@ -235,16 +223,9 @@
   }
 
   private void checkPermission(ProjectDto project) {
-<<<<<<< HEAD
-    if (!userSession.hasProjectPermission(UserRole.ADMIN, project) &&
-      !userSession.hasProjectPermission(UserRole.USER, project) &&
-      !userSession.hasProjectPermission(UserRole.SCAN, project)) {
-=======
     if (!userSession.hasEntityPermission(UserRole.ADMIN, project) &&
         !userSession.hasEntityPermission(UserRole.USER, project) &&
-        !userSession.hasEntityPermission(UserRole.SCAN, project) &&
-        !userSession.hasPermission(GlobalPermission.SCAN)) {
->>>>>>> 9e1fded1
+        !userSession.hasEntityPermission(UserRole.SCAN, project)) {
       throw insufficientPrivilegesException();
     }
   }
