--- conflicted
+++ resolved
@@ -219,16 +219,7 @@
           return;
         }
 
-<<<<<<< HEAD
-        Set<String> uuids = dbClient.defaultQProfileDao().selectExistingQProfileUuids(dbSession, qp.getOrganizationUuid(), Collections.singleton(qp.getKee()));
-        dbClient.defaultQProfileDao().deleteByQProfileUuids(dbSession, uuids);
-        dbClient.defaultQProfileDao().insertOrUpdate(dbSession, new DefaultQProfileDto()
-          .setOrganizationUuid(qp.getOrganizationUuid())
-          .setQProfileUuid(qualityProfile.getKee())
-          .setLanguage(qp.getLanguage()));
-=======
         reassignDefaultQualityProfile(dbSession, qp, qualityProfile);
->>>>>>> 9e1fded1
 
         LOGGER.info("Default built-in quality profile for language [{}] has been updated from [{}] to [{}] since previous default does not have active rules.",
           qp.getLanguage(),
@@ -241,6 +232,7 @@
     Set<String> uuids = dbClient.defaultQProfileDao().selectExistingQProfileUuids(dbSession, Collections.singleton(currentDefaultQualityProfile.getKee()));
     dbClient.defaultQProfileDao().deleteByQProfileUuids(dbSession, uuids);
     dbClient.defaultQProfileDao().insertOrUpdate(dbSession, new DefaultQProfileDto()
+      .setOrganizationUuid(currentDefaultQualityProfile.getOrganizationUuid())
       .setQProfileUuid(newDefaultQualityProfile.getKee())
       .setLanguage(currentDefaultQualityProfile.getLanguage()));
   }
