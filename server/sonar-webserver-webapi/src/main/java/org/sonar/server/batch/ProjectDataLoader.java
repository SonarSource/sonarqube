/*
 * SonarQube
 * Copyright (C) 2009-2024 SonarSource SA
 * mailto:info AT sonarsource DOT com
 *
 * This program is free software; you can redistribute it and/or
 * modify it under the terms of the GNU Lesser General Public
 * License as published by the Free Software Foundation; either
 * version 3 of the License, or (at your option) any later version.
 *
 * This program is distributed in the hope that it will be useful,
 * but WITHOUT ANY WARRANTY; without even the implied warranty of
 * MERCHANTABILITY or FITNESS FOR A PARTICULAR PURPOSE.  See the GNU
 * Lesser General Public License for more details.
 *
 * You should have received a copy of the GNU Lesser General Public License
 * along with this program; if not, write to the Free Software Foundation,
 * Inc., 51 Franklin Street, Fifth Floor, Boston, MA  02110-1301, USA.
 */
package org.sonar.server.batch;

import java.util.Collections;
import java.util.List;
import javax.annotation.Nullable;
import org.sonar.api.server.ServerSide;
import org.sonar.api.web.UserRole;
import org.sonar.db.DbClient;
import org.sonar.db.DbSession;
import org.sonar.db.component.ComponentDto;
import org.sonar.db.component.FilePathWithHashDto;
import org.sonar.db.permission.OrganizationPermission;
import org.sonar.scanner.protocol.input.FileData;
import org.sonar.scanner.protocol.input.ProjectRepositories;
import org.sonar.server.component.ComponentFinder;
import org.sonar.server.exceptions.ForbiddenException;
import org.sonar.server.user.UserSession;

import static org.sonar.server.exceptions.BadRequestException.checkRequest;

@ServerSide
public class ProjectDataLoader {

  private final DbClient dbClient;
  private final UserSession userSession;
  private final ComponentFinder componentFinder;

  public ProjectDataLoader(DbClient dbClient, UserSession userSession, ComponentFinder componentFinder) {
    this.dbClient = dbClient;
    this.userSession = userSession;
    this.componentFinder = componentFinder;
  }

  public ProjectRepositories load(ProjectDataQuery query) {
    try (DbSession session = dbClient.openSession(false)) {
      String projectKey = query.getProjectKey();
      String branch = query.getBranch();
      String pullRequest = query.getPullRequest();
      ComponentDto project = componentFinder.getByKey(session, projectKey);
      checkRequest(project.isRootProject(), "Key '%s' belongs to a component which is not a Project", projectKey);
<<<<<<< HEAD
      boolean hasScanPerm = userSession.hasComponentPermission(UserRole.SCAN, project) ||
          userSession.hasPermission(OrganizationPermission.SCAN, project.getOrganizationUuid());
=======
      boolean hasScanPerm = userSession.hasComponentPermission(UserRole.SCAN, project) || userSession.hasPermission(GlobalPermission.SCAN);
>>>>>>> 9e1fded1
      checkPermission(hasScanPerm);
      ComponentDto branchComponent = (branch == null && pullRequest == null) ? project
        : componentFinder.getByKeyAndOptionalBranchOrPullRequest(session, projectKey, branch, pullRequest);

      List<FilePathWithHashDto> files = searchFilesWithHashAndRevision(session, branchComponent);
      ProjectRepositories repository = new ProjectRepositories();
      addFileData(repository, files);
      return repository;
    }
  }

  private List<FilePathWithHashDto> searchFilesWithHashAndRevision(DbSession session, @Nullable ComponentDto branchComponent) {
    if (branchComponent == null) {
      return Collections.emptyList();
    }
    return dbClient.componentDao().selectEnabledFilesFromProject(session, branchComponent.uuid());
  }

  private static void addFileData(ProjectRepositories data, List<FilePathWithHashDto> files) {
    for (FilePathWithHashDto file : files) {
      FileData fileData = new FileData(file.getSrcHash(), file.getRevision());
      data.addFileData(file.getPath(), fileData);
    }
  }

  private static void checkPermission(boolean hasScanPerm) {
    if (!hasScanPerm) {
      throw new ForbiddenException("You're not authorized to push analysis results to the SonarQube server. " +
        "Please contact your SonarQube administrator.");
    }
  }

}<|MERGE_RESOLUTION|>--- conflicted
+++ resolved
@@ -57,12 +57,7 @@
       String pullRequest = query.getPullRequest();
       ComponentDto project = componentFinder.getByKey(session, projectKey);
       checkRequest(project.isRootProject(), "Key '%s' belongs to a component which is not a Project", projectKey);
-<<<<<<< HEAD
-      boolean hasScanPerm = userSession.hasComponentPermission(UserRole.SCAN, project) ||
-          userSession.hasPermission(OrganizationPermission.SCAN, project.getOrganizationUuid());
-=======
-      boolean hasScanPerm = userSession.hasComponentPermission(UserRole.SCAN, project) || userSession.hasPermission(GlobalPermission.SCAN);
->>>>>>> 9e1fded1
+      boolean hasScanPerm = userSession.hasComponentPermission(UserRole.SCAN, project) || userSession.hasPermission(OrganizationPermission.SCAN, project.getOrganizationUuid());
       checkPermission(hasScanPerm);
       ComponentDto branchComponent = (branch == null && pullRequest == null) ? project
         : componentFinder.getByKeyAndOptionalBranchOrPullRequest(session, projectKey, branch, pullRequest);
