/*
 * SonarQube
 * Copyright (C) 2009-2024 SonarSource SA
 * mailto:info AT sonarsource DOT com
 *
 * This program is free software; you can redistribute it and/or
 * modify it under the terms of the GNU Lesser General Public
 * License as published by the Free Software Foundation; either
 * version 3 of the License, or (at your option) any later version.
 *
 * This program is distributed in the hope that it will be useful,
 * but WITHOUT ANY WARRANTY; without even the implied warranty of
 * MERCHANTABILITY or FITNESS FOR A PARTICULAR PURPOSE.  See the GNU
 * Lesser General Public License for more details.
 *
 * You should have received a copy of the GNU Lesser General Public License
 * along with this program; if not, write to the Free Software Foundation,
 * Inc., 51 Franklin Street, Fifth Floor, Boston, MA  02110-1301, USA.
 */
package org.sonar.server.rule.ws;

import com.google.common.io.Resources;
import java.util.ArrayList;
import java.util.Arrays;
import java.util.Collections;
import java.util.List;
import java.util.Optional;
import org.sonar.api.issue.impact.SoftwareQuality;
import org.sonar.api.rule.RuleKey;
import org.sonar.api.rule.RuleStatus;
import org.sonar.api.rule.Severity;
import org.sonar.api.rules.CleanCodeAttribute;
import org.sonar.api.rules.RuleType;
import org.sonar.api.server.ws.Change;
import org.sonar.api.server.ws.Request;
import org.sonar.api.server.ws.Response;
import org.sonar.api.server.ws.WebService;
import org.sonar.api.utils.KeyValueFormat;
import org.sonar.db.DbClient;
import org.sonar.db.DbSession;
import org.sonar.db.organization.OrganizationDto;
import org.sonar.db.rule.RuleDto;
import org.sonar.db.rule.RuleParamDto;
import org.sonar.server.common.rule.ReactivationException;
import org.sonar.server.common.rule.service.NewCustomRule;
import org.sonar.server.common.rule.service.RuleInformation;
import org.sonar.server.common.rule.service.RuleService;
import org.sonarqube.ws.Rules;

import static com.google.common.base.Strings.isNullOrEmpty;
import static java.net.HttpURLConnection.HTTP_CONFLICT;
import static java.util.Collections.singletonList;
import static java.util.Optional.ofNullable;
import static org.sonar.server.ws.WsUtils.writeProtobuf;

public class CreateAction implements RulesWsAction {

  public static final String PARAM_CUSTOM_KEY = "customKey";
  public static final String PARAM_NAME = "name";
  public static final String PARAM_DESCRIPTION = "markdownDescription";
  public static final String PARAM_SEVERITY = "severity";
  public static final String PARAM_STATUS = "status";
  public static final String PARAM_TEMPLATE_KEY = "templateKey";
  public static final String PARAM_TYPE = "type";
  private static final String PARAM_IMPACTS = "impacts";
  private static final String PARAM_CLEAN_CODE_ATTRIBUTE = "cleanCodeAttribute";
  public static final String PARAMS = "params";
  public static final String PARAM_ORGANIZATION = "organization";

  static final int KEY_MAXIMUM_LENGTH = 200;
  static final int NAME_MAXIMUM_LENGTH = 200;

  /**
   * @deprecated since 10.4
   */
  @Deprecated(since = "10.4")
  private static final String PARAM_PREVENT_REACTIVATION = "preventReactivation";

  private final DbClient dbClient;
  private final RuleService ruleService;
  private final RuleMapper ruleMapper;
  private final RuleWsSupport ruleWsSupport;

  public CreateAction(DbClient dbClient, RuleService ruleService, RuleMapper ruleMapper, RuleWsSupport ruleWsSupport) {
    this.dbClient = dbClient;
    this.ruleService = ruleService;
    this.ruleMapper = ruleMapper;
    this.ruleWsSupport = ruleWsSupport;
  }

  @Override
  public void define(WebService.NewController controller) {
    WebService.NewAction action = controller
      .createAction("create")
      .setPost(true)
      .setDescription("Create a custom rule.<br>" +
        "Requires the 'Administer Quality Profiles' permission")
      .setResponseExample(Resources.getResource(getClass(), "create-example.json"))
      .setSince("4.4")
      .setChangelog(
        new Change("5.5", "Creating manual rule is not more possible"),
        new Change("10.0","Drop deprecated keys: 'custom_key', 'template_key', 'markdown_description', 'prevent_reactivation'"),
        new Change("10.2", "Add 'impacts', 'cleanCodeAttribute', 'cleanCodeAttributeCategory' fields to the response"),
        new Change("10.2", "Fields 'type' and 'severity' are deprecated in the response. Use 'impacts' instead."),
        new Change("10.4", String.format("Add '%s' and '%s' parameters to the request", PARAM_IMPACTS, PARAM_CLEAN_CODE_ATTRIBUTE)),
        new Change("10.4", String.format("Parameters '%s' and '%s' are deprecated. Use '%s' instead.", PARAM_TYPE, PARAM_SEVERITY, PARAM_IMPACTS)),
        new Change("10.4", String.format("Parameter '%s' is deprecated. Use api/rules/update endpoint instead.", PARAM_PREVENT_REACTIVATION)))
      .setHandler(this);

    action
      .createParam(PARAM_CUSTOM_KEY)
      .setRequired(true)
      .setMaximumLength(KEY_MAXIMUM_LENGTH)
      .setDescription("Key of the custom rule")
      .setExampleValue("Todo_should_not_be_used");

    action
      .createParam(PARAM_TEMPLATE_KEY)
      .setRequired(true)
      .setDescription("Key of the template rule in order to create a custom rule")
      .setExampleValue("java:XPath");

    action
      .createParam(PARAM_NAME)
      .setRequired(true)
      .setMaximumLength(NAME_MAXIMUM_LENGTH)
      .setDescription("Rule name")
      .setExampleValue("My custom rule");

    action
      .createParam(PARAM_DESCRIPTION)
      .setRequired(true)
      .setDescription("Rule description in <a href='/formatting/help'>markdown format</a>")
      .setExampleValue("Description of my custom rule");

    action
      .createParam(PARAM_SEVERITY)
      .setPossibleValues(Severity.ALL)
      .setDescription("Rule severity")
      .setDeprecatedSince("10.4");

    action
      .createParam(PARAM_STATUS)
      .setPossibleValues(
        Arrays.stream(RuleStatus.values())
          .filter(status -> !RuleStatus.REMOVED.equals(status))
          .toList())
      .setDefaultValue(RuleStatus.READY)
      .setDescription("Rule status");

    action.createParam(PARAMS)
      .setDescription("Parameters as semi-colon list of &lt;key&gt;=&lt;value&gt;")
      .setExampleValue("key1=v1;key2=v2");

    action
      .createParam(PARAM_PREVENT_REACTIVATION)
      .setDeprecatedSince("10.4")
      .setBooleanPossibleValues()
      .setDefaultValue(false)
      .setDescription("If set to true and if the rule has been deactivated (status 'REMOVED'), a status 409 will be returned");

    action.createParam(PARAM_TYPE)
      .setPossibleValues(RuleType.names())
      .setDescription("Rule type")
<<<<<<< HEAD
      .setSince("6.7");

    action.createParam(PARAM_ORGANIZATION)
            .setDescription("Organization key")
            .setRequired(true)
            .setExampleValue("org-key");
=======
      .setSince("6.7")
      .setDeprecatedSince("10.4");

    action.createParam(PARAM_CLEAN_CODE_ATTRIBUTE)
      .setDescription("Clean code attribute")
      .setPossibleValues(CleanCodeAttribute.values())
      .setSince("10.4");

    action.createParam(PARAM_IMPACTS)
      .setDescription("Impacts as semi-colon list of &lt;software_quality&gt;=&lt;severity&gt;")
      .setExampleValue("SECURITY=HIGH;MAINTAINABILITY=LOW")
      .setSince("10.4");
>>>>>>> 9e1fded1
  }

  @Override
  public void handle(Request request, Response response) throws Exception {
<<<<<<< HEAD
    String customKey = request.mandatoryParam(PARAM_CUSTOM_KEY);
    String organizationKey = request.mandatoryParam(PARAM_ORGANIZATION);
=======
    ruleWsSupport.checkQProfileAdminPermission();
>>>>>>> 9e1fded1
    try (DbSession dbSession = dbClient.openSession(false)) {
      OrganizationDto organization = ruleWsSupport.getOrganizationByKey(dbSession, organizationKey);
      ruleWsSupport.checkQProfileAdminPermission(organization);

      try {
<<<<<<< HEAD
        NewCustomRule newRule = NewCustomRule.createForCustomRule(customKey, RuleKey.parse(request.mandatoryParam(PARAM_TEMPLATE_KEY)))
          .setName(request.mandatoryParam(PARAM_NAME))
          .setMarkdownDescription(request.mandatoryParam(PARAM_DESCRIPTION))
          .setSeverity(request.mandatoryParam(PARAM_SEVERITY))
          .setStatus(RuleStatus.valueOf(request.mandatoryParam(PARAM_STATUS)))
          .setOrganizationKey(organizationKey)
          .setPreventReactivation(request.mandatoryParamAsBoolean(PARAM_PREVENT_REACTIVATION));
        String params = request.param(PARAMS);
        if (!isNullOrEmpty(params)) {
          newRule.setParameters(KeyValueFormat.parse(params));
        }
        ofNullable(request.param(PARAM_TYPE)).ifPresent(t -> newRule.setType(RuleType.valueOf(t)));
        writeResponse(dbSession, request, response, ruleCreator.create(dbSession, newRule));
=======
        NewCustomRule newCustomRule = toNewCustomRule(request);
        RuleInformation customRule = ruleService.createCustomRule(newCustomRule, dbSession);
        writeResponse(dbSession, request, response, customRule.ruleDto(), customRule.params());
>>>>>>> 9e1fded1
      } catch (ReactivationException e) {
        response.stream().setStatus(HTTP_CONFLICT);
        writeResponse(dbSession, request, response, e.ruleKey());
      }
    }
  }

  private static NewCustomRule toNewCustomRule(Request request) {
    RuleKey templateKey = RuleKey.parse(request.mandatoryParam(PARAM_TEMPLATE_KEY));
    NewCustomRule newRule = NewCustomRule.createForCustomRule(
        RuleKey.of(templateKey.repository(), request.mandatoryParam(PARAM_CUSTOM_KEY)), templateKey)
      .setName(request.mandatoryParam(PARAM_NAME))
      .setMarkdownDescription(request.mandatoryParam(PARAM_DESCRIPTION))
      .setStatus(RuleStatus.valueOf(request.mandatoryParam(PARAM_STATUS)))
      .setPreventReactivation(request.mandatoryParamAsBoolean(PARAM_PREVENT_REACTIVATION))
      .setSeverity(request.param(PARAM_SEVERITY))
      .setType(ofNullable(request.param(PARAM_TYPE)).map(RuleType::valueOf).orElse(null))
      .setCleanCodeAttribute(ofNullable(request.param(PARAM_CLEAN_CODE_ATTRIBUTE)).map(CleanCodeAttribute::valueOf).orElse(null));
    String params = request.param(PARAMS);
    if (!isNullOrEmpty(params)) {
      newRule.setParameters(KeyValueFormat.parse(params));
    }
    String impacts = request.param(PARAM_IMPACTS);
    if (!isNullOrEmpty(impacts)) {
      newRule.setImpacts(KeyValueFormat.parse(impacts).entrySet().stream()
        .map(e -> new NewCustomRule.Impact(SoftwareQuality.valueOf(e.getKey()), org.sonar.api.issue.impact.Severity.valueOf(e.getValue())))
        .toList());
    }
    return newRule;
  }

  private void writeResponse(DbSession dbSession, Request request, Response response, RuleDto rule, List<RuleParamDto> params) {
    writeProtobuf(createResponse(dbSession, rule, params), request, response);
  }

<<<<<<< HEAD
  private Rules.CreateResponse createResponse(DbSession dbSession, RuleKey ruleKey) {
    RuleDto rule = dbClient.ruleDao().selectOrFailByKey(dbSession, ruleKey);
=======
  private void writeResponse(DbSession dbSession, Request request, Response response, RuleKey ruleKey) {
    RuleDto rule = dbClient.ruleDao().selectByKey(dbSession, ruleKey)
      .orElseThrow(() -> new IllegalStateException(String.format("Cannot load rule, that has just been created '%s'", ruleKey)));
    List<RuleParamDto> ruleParameters = dbClient.ruleDao().selectRuleParamsByRuleUuids(dbSession, singletonList(rule.getUuid()));
    writeProtobuf(createResponse(dbSession, rule, ruleParameters), request, response);
  }

  private Rules.CreateResponse createResponse(DbSession dbSession, RuleDto rule, List<RuleParamDto> params) {
>>>>>>> 9e1fded1
    List<RuleDto> templateRules = new ArrayList<>();
    if (rule.isCustomRule()) {
      Optional<RuleDto> templateRule = dbClient.ruleDao().selectByUuid(rule.getTemplateUuid(), dbSession);
      templateRule.ifPresent(templateRules::add);
    }

    RulesResponseFormatter.SearchResult searchResult = new RulesResponseFormatter.SearchResult()
      .setRuleParameters(params)
      .setTemplateRules(templateRules)
      .setTotal(1L);
    return Rules.CreateResponse.newBuilder()
      .setRule(ruleMapper.toWsRule(rule, searchResult, Collections.emptySet()))
      .build();
  }
}<|MERGE_RESOLUTION|>--- conflicted
+++ resolved
@@ -162,14 +162,6 @@
     action.createParam(PARAM_TYPE)
       .setPossibleValues(RuleType.names())
       .setDescription("Rule type")
-<<<<<<< HEAD
-      .setSince("6.7");
-
-    action.createParam(PARAM_ORGANIZATION)
-            .setDescription("Organization key")
-            .setRequired(true)
-            .setExampleValue("org-key");
-=======
       .setSince("6.7")
       .setDeprecatedSince("10.4");
 
@@ -182,41 +174,24 @@
       .setDescription("Impacts as semi-colon list of &lt;software_quality&gt;=&lt;severity&gt;")
       .setExampleValue("SECURITY=HIGH;MAINTAINABILITY=LOW")
       .setSince("10.4");
->>>>>>> 9e1fded1
+
+    action.createParam(PARAM_ORGANIZATION)
+        .setDescription("Organization key")
+        .setRequired(true)
+        .setExampleValue("org-key");
   }
 
   @Override
   public void handle(Request request, Response response) throws Exception {
-<<<<<<< HEAD
-    String customKey = request.mandatoryParam(PARAM_CUSTOM_KEY);
-    String organizationKey = request.mandatoryParam(PARAM_ORGANIZATION);
-=======
     ruleWsSupport.checkQProfileAdminPermission();
->>>>>>> 9e1fded1
     try (DbSession dbSession = dbClient.openSession(false)) {
       OrganizationDto organization = ruleWsSupport.getOrganizationByKey(dbSession, organizationKey);
       ruleWsSupport.checkQProfileAdminPermission(organization);
 
       try {
-<<<<<<< HEAD
-        NewCustomRule newRule = NewCustomRule.createForCustomRule(customKey, RuleKey.parse(request.mandatoryParam(PARAM_TEMPLATE_KEY)))
-          .setName(request.mandatoryParam(PARAM_NAME))
-          .setMarkdownDescription(request.mandatoryParam(PARAM_DESCRIPTION))
-          .setSeverity(request.mandatoryParam(PARAM_SEVERITY))
-          .setStatus(RuleStatus.valueOf(request.mandatoryParam(PARAM_STATUS)))
-          .setOrganizationKey(organizationKey)
-          .setPreventReactivation(request.mandatoryParamAsBoolean(PARAM_PREVENT_REACTIVATION));
-        String params = request.param(PARAMS);
-        if (!isNullOrEmpty(params)) {
-          newRule.setParameters(KeyValueFormat.parse(params));
-        }
-        ofNullable(request.param(PARAM_TYPE)).ifPresent(t -> newRule.setType(RuleType.valueOf(t)));
-        writeResponse(dbSession, request, response, ruleCreator.create(dbSession, newRule));
-=======
         NewCustomRule newCustomRule = toNewCustomRule(request);
         RuleInformation customRule = ruleService.createCustomRule(newCustomRule, dbSession);
         writeResponse(dbSession, request, response, customRule.ruleDto(), customRule.params());
->>>>>>> 9e1fded1
       } catch (ReactivationException e) {
         response.stream().setStatus(HTTP_CONFLICT);
         writeResponse(dbSession, request, response, e.ruleKey());
@@ -252,10 +227,6 @@
     writeProtobuf(createResponse(dbSession, rule, params), request, response);
   }
 
-<<<<<<< HEAD
-  private Rules.CreateResponse createResponse(DbSession dbSession, RuleKey ruleKey) {
-    RuleDto rule = dbClient.ruleDao().selectOrFailByKey(dbSession, ruleKey);
-=======
   private void writeResponse(DbSession dbSession, Request request, Response response, RuleKey ruleKey) {
     RuleDto rule = dbClient.ruleDao().selectByKey(dbSession, ruleKey)
       .orElseThrow(() -> new IllegalStateException(String.format("Cannot load rule, that has just been created '%s'", ruleKey)));
@@ -264,7 +235,6 @@
   }
 
   private Rules.CreateResponse createResponse(DbSession dbSession, RuleDto rule, List<RuleParamDto> params) {
->>>>>>> 9e1fded1
     List<RuleDto> templateRules = new ArrayList<>();
     if (rule.isCustomRule()) {
       Optional<RuleDto> templateRule = dbClient.ruleDao().selectByUuid(rule.getTemplateUuid(), dbSession);
