/*
 * SonarQube
 * Copyright (C) 2009-2024 SonarSource SA
 * mailto:info AT sonarsource DOT com
 *
 * This program is free software; you can redistribute it and/or
 * modify it under the terms of the GNU Lesser General Public
 * License as published by the Free Software Foundation; either
 * version 3 of the License, or (at your option) any later version.
 *
 * This program is distributed in the hope that it will be useful,
 * but WITHOUT ANY WARRANTY; without even the implied warranty of
 * MERCHANTABILITY or FITNESS FOR A PARTICULAR PURPOSE.  See the GNU
 * Lesser General Public License for more details.
 *
 * You should have received a copy of the GNU Lesser General Public License
 * along with this program; if not, write to the Free Software Foundation,
 * Inc., 51 Franklin Street, Fifth Floor, Boston, MA  02110-1301, USA.
 */
package org.sonar.server.component;

import java.util.List;
<<<<<<< HEAD

import org.slf4j.Logger;
import org.slf4j.LoggerFactory;
import org.sonar.api.resources.Qualifiers;
=======
import org.sonar.db.component.ComponentQualifiers;
>>>>>>> 3599d7c3
import org.sonar.api.server.ServerSide;
import org.sonar.db.DbClient;
import org.sonar.db.DbSession;
import org.sonar.db.component.BranchDto;
import org.sonar.db.entity.EntityDto;
import org.sonar.db.organization.OrganizationDto;
import org.sonar.db.project.ProjectDto;
import org.sonar.server.es.Indexers;
import org.sonar.server.exceptions.NotFoundException;

import static com.google.common.base.Preconditions.checkArgument;
import static java.util.Collections.singletonList;

@ServerSide
public class ComponentCleanerService {

  private static final Logger logger = LoggerFactory.getLogger(ComponentCleanerService.class);

  private final DbClient dbClient;
  private final Indexers indexers;

  public ComponentCleanerService(DbClient dbClient, Indexers indexers) {
    this.dbClient = dbClient;
    this.indexers = indexers;
  }

  public void delete(DbSession dbSession, List<ProjectDto> projects, String user) {
    for (ProjectDto project : projects) {
      OrganizationDto organization =  dbClient.organizationDao().selectByUuid(dbSession, project.getOrganizationUuid())
          .orElseThrow(() -> new NotFoundException("No organization found with uuid: " + project.getOrganizationUuid()));
      deleteEntity(dbSession, project, organization, user);
    }
  }

  public void deleteBranch(DbSession dbSession, BranchDto branch) {
    if (branch.isMain()) {
      throw new IllegalArgumentException("Only non-main branches can be deleted");
    }
    dbClient.purgeDao().deleteBranch(dbSession, branch.getUuid());
    updateProjectNcloc(dbSession, branch.getProjectUuid());
    indexers.commitAndIndexBranches(dbSession, singletonList(branch), Indexers.BranchEvent.DELETION);
  }

  private void updateProjectNcloc(DbSession dbSession, String projectUuid) {
    long maxncloc = dbClient.measureDao().findNclocOfBiggestBranchForProject(dbSession, projectUuid);
    dbClient.projectDao().updateNcloc(dbSession, projectUuid, maxncloc);
  }

<<<<<<< HEAD
  public void deleteEntity(DbSession dbSession, EntityDto entity, OrganizationDto organization, String user) {
    logger.info("Cleaning component entries for projectName: {}, projectKey: {}, projectId: {}, organization: {}, orgId: {}, user: {}",
        entity.getName(), entity.getKey(), entity.getUuid(), organization.getKey(),
        organization.getUuid(), user);

    checkArgument(!entity.getQualifier().equals(Qualifiers.SUBVIEW), "Qualifier can't be subview");
=======
  public void deleteEntity(DbSession dbSession, EntityDto entity) {
    checkArgument(!entity.getQualifier().equals(ComponentQualifiers.SUBVIEW), "Qualifier can't be subview");
>>>>>>> 3599d7c3
    dbClient.purgeDao().deleteProject(dbSession, entity.getUuid(), entity.getQualifier(), entity.getName(), entity.getKey());
    dbClient.userDao().cleanHomepage(dbSession, entity);
    if (ComponentQualifiers.PROJECT.equals(entity.getQualifier())) {
      dbClient.userTokenDao().deleteByProjectUuid(dbSession, entity.getKey(), entity.getUuid());
    }
    // Note that we do not send an event for each individual branch being deleted with the project
    indexers.commitAndIndexEntities(dbSession, singletonList(entity), Indexers.EntityEvent.DELETION);
  }
}<|MERGE_RESOLUTION|>--- conflicted
+++ resolved
@@ -19,15 +19,10 @@
  */
 package org.sonar.server.component;
 
-import java.util.List;
-<<<<<<< HEAD
-
 import org.slf4j.Logger;
 import org.slf4j.LoggerFactory;
-import org.sonar.api.resources.Qualifiers;
-=======
+import java.util.List;
 import org.sonar.db.component.ComponentQualifiers;
->>>>>>> 3599d7c3
 import org.sonar.api.server.ServerSide;
 import org.sonar.db.DbClient;
 import org.sonar.db.DbSession;
@@ -76,17 +71,12 @@
     dbClient.projectDao().updateNcloc(dbSession, projectUuid, maxncloc);
   }
 
-<<<<<<< HEAD
   public void deleteEntity(DbSession dbSession, EntityDto entity, OrganizationDto organization, String user) {
-    logger.info("Cleaning component entries for projectName: {}, projectKey: {}, projectId: {}, organization: {}, orgId: {}, user: {}",
-        entity.getName(), entity.getKey(), entity.getUuid(), organization.getKey(),
-        organization.getUuid(), user);
+      logger.info("Cleaning component entries for projectName: {}, projectKey: {}, projectId: {}, organization: {}, orgId: {}, user: {}",
+              entity.getName(), entity.getKey(), entity.getUuid(), organization.getKey(),
+              organization.getUuid(), user);
 
-    checkArgument(!entity.getQualifier().equals(Qualifiers.SUBVIEW), "Qualifier can't be subview");
-=======
-  public void deleteEntity(DbSession dbSession, EntityDto entity) {
     checkArgument(!entity.getQualifier().equals(ComponentQualifiers.SUBVIEW), "Qualifier can't be subview");
->>>>>>> 3599d7c3
     dbClient.purgeDao().deleteProject(dbSession, entity.getUuid(), entity.getQualifier(), entity.getName(), entity.getKey());
     dbClient.userDao().cleanHomepage(dbSession, entity);
     if (ComponentQualifiers.PROJECT.equals(entity.getQualifier())) {
