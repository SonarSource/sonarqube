--- conflicted
+++ resolved
@@ -22,20 +22,15 @@
 import java.util.Optional;
 import javax.annotation.CheckForNull;
 import javax.annotation.Nullable;
+
+import org.slf4j.Logger;
+import org.slf4j.LoggerFactory;
 import org.sonar.api.server.ws.Change;
 import org.sonar.api.server.ws.Request;
 import org.sonar.api.server.ws.Response;
 import org.sonar.api.server.ws.WebService;
-import org.sonar.api.utils.log.Logger;
-import org.sonar.api.utils.log.Loggers;
 import org.sonar.db.DbClient;
 import org.sonar.db.DbSession;
-<<<<<<< HEAD
-import org.sonar.db.component.ComponentDto;
-import org.sonar.db.organization.OrganizationDto;
-import org.sonar.db.permission.OrganizationPermission;
-import org.sonar.server.component.ComponentUpdater;
-=======
 import org.sonar.db.component.BranchDto;
 import org.sonar.db.entity.EntityDto;
 import org.sonar.db.project.ProjectDto;
@@ -45,7 +40,10 @@
 import org.sonar.server.common.component.NewComponent;
 import org.sonar.server.common.newcodeperiod.NewCodeDefinitionResolver;
 import org.sonar.server.project.DefaultBranchNameResolver;
->>>>>>> 9e1fded1
+import org.sonar.db.component.ComponentDto;
+import org.sonar.db.organization.OrganizationDto;
+import org.sonar.db.permission.OrganizationPermission;
+import org.sonar.server.component.ComponentUpdater;
 import org.sonar.server.project.ProjectDefaultVisibility;
 import org.sonar.server.project.Visibility;
 import org.sonar.server.user.UserSession;
@@ -56,11 +54,6 @@
 import static org.sonar.api.resources.Qualifiers.PROJECT;
 import static org.sonar.core.component.ComponentKeys.MAX_COMPONENT_KEY_LENGTH;
 import static org.sonar.db.component.ComponentValidator.MAX_COMPONENT_NAME_LENGTH;
-<<<<<<< HEAD
-import static org.sonar.server.component.NewComponent.newComponentBuilder;
-import static org.sonar.server.exceptions.BadRequestException.throwBadRequestException;
-import static org.sonar.server.project.ws.ProjectsWsSupport.PARAM_ORGANIZATION;
-=======
 import static org.sonar.db.permission.GlobalPermission.PROVISION_PROJECTS;
 import static org.sonar.db.project.CreationMethod.Category.LOCAL;
 import static org.sonar.db.project.CreationMethod.getCreationMethod;
@@ -68,7 +61,9 @@
 import static org.sonar.server.common.newcodeperiod.NewCodeDefinitionResolver.NEW_CODE_PERIOD_TYPE_DESCRIPTION_PROJECT_CREATION;
 import static org.sonar.server.common.newcodeperiod.NewCodeDefinitionResolver.NEW_CODE_PERIOD_VALUE_DESCRIPTION_PROJECT_CREATION;
 import static org.sonar.server.common.newcodeperiod.NewCodeDefinitionResolver.checkNewCodeDefinitionParam;
->>>>>>> 9e1fded1
+import static org.sonar.server.component.NewComponent.newComponentBuilder;
+import static org.sonar.server.exceptions.BadRequestException.throwBadRequestException;
+import static org.sonar.server.project.ws.ProjectsWsSupport.PARAM_ORGANIZATION;
 import static org.sonar.server.ws.KeyExamples.KEY_PROJECT_EXAMPLE_001;
 import static org.sonar.server.ws.WsUtils.writeProtobuf;
 import static org.sonarqube.ws.client.project.ProjectsWsParameters.ACTION_CREATE;
@@ -81,34 +76,25 @@
 
 public class CreateAction implements ProjectsWsAction {
 
+  private static final Logger logger = LoggerFactory.getLogger(CreateAction.class);
+
   private final DbClient dbClient;
   private final UserSession userSession;
   private final ComponentUpdater componentUpdater;
   private final ProjectDefaultVisibility projectDefaultVisibility;
-<<<<<<< HEAD
+  private final DefaultBranchNameResolver defaultBranchNameResolver;
+  private final NewCodeDefinitionResolver newCodeDefinitionResolver;
   private final ProjectsWsSupport support;
-  private static final Logger logger = Loggers.get(CreateAction.class);
 
   public CreateAction(DbClient dbClient, UserSession userSession, ComponentUpdater componentUpdater,
-    ProjectDefaultVisibility projectDefaultVisibility, ProjectsWsSupport support) {
-=======
-  private final DefaultBranchNameResolver defaultBranchNameResolver;
-
-  private final NewCodeDefinitionResolver newCodeDefinitionResolver;
-
-  public CreateAction(DbClient dbClient, UserSession userSession, ComponentUpdater componentUpdater,
-    ProjectDefaultVisibility projectDefaultVisibility, DefaultBranchNameResolver defaultBranchNameResolver, NewCodeDefinitionResolver newCodeDefinitionResolver) {
->>>>>>> 9e1fded1
+    ProjectDefaultVisibility projectDefaultVisibility, DefaultBranchNameResolver defaultBranchNameResolver, NewCodeDefinitionResolver newCodeDefinitionResolver, ProjectsWsSupport support) {
     this.dbClient = dbClient;
     this.userSession = userSession;
     this.componentUpdater = componentUpdater;
     this.projectDefaultVisibility = projectDefaultVisibility;
-<<<<<<< HEAD
-    this.support = support;
-=======
     this.defaultBranchNameResolver = defaultBranchNameResolver;
     this.newCodeDefinitionResolver = newCodeDefinitionResolver;
->>>>>>> 9e1fded1
+    this.support = support;
   }
 
   @Override
@@ -148,17 +134,15 @@
       .setSince("6.4")
       .setPossibleValues(Visibility.getLabels());
 
-<<<<<<< HEAD
     support.addOrganizationParam(action);
-=======
+
     action.createParam(PARAM_NEW_CODE_DEFINITION_TYPE)
-      .setDescription(NEW_CODE_PERIOD_TYPE_DESCRIPTION_PROJECT_CREATION)
-      .setSince("10.1");
+        .setDescription(NEW_CODE_PERIOD_TYPE_DESCRIPTION_PROJECT_CREATION)
+        .setSince("10.1");
 
     action.createParam(PARAM_NEW_CODE_DEFINITION_VALUE)
-      .setDescription(NEW_CODE_PERIOD_VALUE_DESCRIPTION_PROJECT_CREATION)
-      .setSince("10.1");
->>>>>>> 9e1fded1
+        .setDescription(NEW_CODE_PERIOD_VALUE_DESCRIPTION_PROJECT_CREATION)
+        .setSince("10.1");
   }
 
   @Override
@@ -169,30 +153,10 @@
 
   private CreateWsResponse doHandle(CreateRequest request) {
     try (DbSession dbSession = dbClient.openSession(false)) {
-<<<<<<< HEAD
       OrganizationDto organization = support.getOrganization(dbSession, request.getOrganization());
+      userSession.checkPermission(OrganizationPermission.PROVISION_PROJECTS, organization)      checkNewCodeDefinitionParam(request.getNewCodeDefinitionType(), request.getNewCodeDefinitionValue());
       logger.info("Create Project Action request:: organization :{}, orgId: {}, projectName: {}, projectKey: {}, user: {}", organization.getKey(),
-              organization.getUuid(), request.getName(), request.getProjectKey(), userSession.getLogin());
-      userSession.checkPermission(OrganizationPermission.PROVISION_PROJECTS, organization);
-      String visibility = request.getVisibility();
-      if (visibility != null && "public".equals(visibility)) {
-        throwBadRequestException("Users are not allowed to create project with public visibility");
-      }
-
-      ComponentDto componentDto = componentUpdater.create(dbSession, newComponentBuilder()
-        .setOrganizationUuid(organization.getUuid())
-        .setKey(request.getProjectKey())
-        .setName(request.getName())
-        .setPrivate(true)
-        .setQualifier(PROJECT)
-        .build(),
-        userSession.isLoggedIn() ? userSession.getUuid() : null,
-        userSession.isLoggedIn() ? userSession.getLogin() : null,
-        request.getMainBranchKey());
-      return toCreateResponse(componentDto);
-=======
-      userSession.checkPermission(PROVISION_PROJECTS);
-      checkNewCodeDefinitionParam(request.getNewCodeDefinitionType(), request.getNewCodeDefinitionValue());
+          organization.getUuid(), request.getName(), request.getProjectKey(), userSession.getLogin());
       ComponentCreationData componentData = createProject(request, dbSession);
       ProjectDto projectDto = Optional.ofNullable(componentData.projectDto()).orElseThrow();
       BranchDto mainBranchDto = Optional.ofNullable(componentData.mainBranchDto()).orElseThrow();
@@ -205,27 +169,24 @@
       }
       componentUpdater.commitAndIndex(dbSession, componentData);
       return toCreateResponse(projectDto);
->>>>>>> 9e1fded1
-    }
-  }
-
-  private ComponentCreationData createProject(CreateRequest request, DbSession dbSession) {
-    String visibility = request.getVisibility();
-    boolean changeToPrivate = visibility == null ? projectDefaultVisibility.get(dbSession).isPrivate() : "private".equals(visibility);
-
+    }
+  }
+
+  private ComponentCreationData createProject(CreateRequest request, DbSession dbSession, OrganizationDto organization) {
     NewComponent newProject = newComponentBuilder()
-      .setKey(request.getProjectKey())
-      .setName(request.getName())
-      .setPrivate(changeToPrivate)
-      .setQualifier(PROJECT)
-      .build();
+        .setOrganizationUuid(organization.getUuid())
+        .setKey(request.getProjectKey())
+        .setName(request.getName())
+        .setPrivate(true)
+        .setQualifier(PROJECT)
+        .build();
     ComponentCreationParameters componentCreationParameters = ComponentCreationParameters.builder()
-      .newComponent(newProject)
-      .userUuid(userSession.getUuid())
-      .userLogin(userSession.getLogin())
-      .mainBranchName(request.getMainBranchKey())
-      .creationMethod(getCreationMethod(LOCAL, userSession.isAuthenticatedBrowserSession()))
-      .build();
+        .newComponent(newProject)
+        .userUuid(userSession.getUuid())
+        .userLogin(userSession.getLogin())
+        .mainBranchName(request.getMainBranchKey())
+        .creationMethod(getCreationMethod(LOCAL, userSession.isAuthenticatedBrowserSession()))
+        .build();
     return componentUpdater.createWithoutCommit(dbSession, componentCreationParameters);
   }
 
