--- conflicted
+++ resolved
@@ -441,20 +441,6 @@
         "Accepted units are 'y' for year, 'm' for month, 'w' for week and 'd' for day. " +
         "If this parameter is set, createdAfter must not be set")
       .setExampleValue("1m2w (1 month 2 weeks)");
-<<<<<<< HEAD
-    action.createParam(PARAM_SINCE_LEAK_PERIOD)
-      .setDescription("To retrieve issues created since the leak period.<br>" +
-        "If this parameter is set to a truthy value, createdAfter must not be set and one component uuid or key must be provided.")
-      .setDeprecatedSince("9.4")
-      .setBooleanPossibleValues();
-    action.createParam(PARAM_SEARCH_AFTER)
-      .setDescription("By default, you cannot get more than 10,000 items by using from/size parameters.<br>" +
-        "If you need to page through more than 10,000 items, use the searchAfter parameter instead.<br>" +
-        "You can use the searchAfter parameter to retrieve the next page of hits using a set of sort values from the previous page.<br>" +
-        "Using searchAfter requires multiple search requests with the same query and sort values. The first step is to run an initial request.<br>" +
-        "To retrieve the next page of results, repeat the request, take the sort values from the last response, and insert those into the searchAfter array.");
-=======
->>>>>>> 9e1fded1
     action.createParam(PARAM_IN_NEW_CODE_PERIOD)
       .setDescription("To retrieve issues created in the new code period.<br>" +
         "If this parameter is set to a truthy value, createdAfter must not be set and one component uuid or key must be provided.")
@@ -467,12 +453,6 @@
       .setRequired(false)
       .setExampleValue("'Europe/Paris', 'Z' or '+02:00'")
       .setSince("8.6");
-<<<<<<< HEAD
-    action.createParam(PARAM_ORGANIZATION)
-      .setDescription("Organization key")
-      .setRequired(false)
-      .setInternal(true);
-=======
     action.createParam(PARAM_CODE_VARIANTS)
       .setDescription("Comma-separated list of code variants.")
       .setExampleValue("windows,linux")
@@ -482,7 +462,16 @@
       .setPossibleValues(IssueStatus.values())
       .setExampleValue("%s,%S".formatted(IssueStatus.ACCEPTED, IssueStatus.FIXED))
       .setSince("10.4");
->>>>>>> 9e1fded1
+    action.createParam(PARAM_ORGANIZATION)
+      .setDescription("Organization key")
+      .setRequired(true)
+      .setInternal(true);
+    action.createParam(PARAM_SEARCH_AFTER)
+        .setDescription("By default, you cannot get more than 10,000 items by using from/size parameters.<br>" +
+            "If you need to page through more than 10,000 items, use the searchAfter parameter instead.<br>" +
+            "You can use the searchAfter parameter to retrieve the next page of hits using a set of sort values from the previous page.<br>" +
+            "Using searchAfter requires multiple search requests with the same query and sort values. The first step is to run an initial request.<br>" +
+            "To retrieve the next page of results, repeat the request, take the sort values from the last response, and insert those into the searchAfter array.");
   }
 
   private static void addComponentRelatedParams(WebService.NewAction action) {
@@ -768,15 +757,12 @@
       .setCasa(request.paramAsStrings(PARAM_CASA))
       .setSansTop25(request.paramAsStrings(PARAM_SANS_TOP_25))
       .setCwe(request.paramAsStrings(PARAM_CWE))
-      .setSearchAfter(request.param(PARAM_SEARCH_AFTER))
       .setSonarsourceSecurity(request.paramAsStrings(PARAM_SONARSOURCE_SECURITY))
       .setTimeZone(request.param(PARAM_TIMEZONE))
-<<<<<<< HEAD
-      .setOrganization(request.param(PARAM_ORGANIZATION));
-=======
+      .setSearchAfter(request.param(PARAM_SEARCH_AFTER))
+      .setOrganization(request.mandatoryParam(PARAM_ORGANIZATION))
       .setCodeVariants(request.paramAsStrings(PARAM_CODE_VARIANTS))
       .setFixedInPullRequest(request.param(PARAM_FIXED_IN_PULL_REQUEST));
->>>>>>> 9e1fded1
   }
 
   private void checkIfNeedIssueSync(DbSession dbSession, SearchRequest searchRequest) {
