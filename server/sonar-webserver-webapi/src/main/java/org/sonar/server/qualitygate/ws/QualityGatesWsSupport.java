--- conflicted
+++ resolved
@@ -129,15 +129,9 @@
   }
 
 
-<<<<<<< HEAD
   void checkCanAdminProject(OrganizationDto organization, ProjectDto project) {
     if (userSession.hasPermission(ADMINISTER_QUALITY_GATES, organization.getUuid())
-      || userSession.hasProjectPermission(ADMIN, project)) {
-=======
-  void checkCanAdminProject(ProjectDto project) {
-    if (userSession.hasPermission(ADMINISTER_QUALITY_GATES)
       || userSession.hasEntityPermission(ADMIN, project)) {
->>>>>>> 9e1fded1
       return;
     }
     throw insufficientPrivilegesException();
