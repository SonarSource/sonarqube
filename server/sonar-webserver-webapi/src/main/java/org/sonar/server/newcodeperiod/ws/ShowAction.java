--- conflicted
+++ resolved
@@ -127,15 +127,9 @@
   }
 
   private void checkPermission(ProjectDto project) {
-<<<<<<< HEAD
-    if (userSession.hasProjectPermission(UserRole.SCAN, project) ||
-      userSession.hasProjectPermission(UserRole.ADMIN, project) ||
-      userSession.hasPermission(OrganizationPermission.SCAN, project.getOrganizationUuid())) {
-=======
     if (userSession.hasEntityPermission(UserRole.SCAN, project) ||
       userSession.hasEntityPermission(UserRole.ADMIN, project) ||
-      userSession.hasPermission(SCAN)) {
->>>>>>> 9e1fded1
+      userSession.hasPermission(OrganizationPermission.SCAN, project.getOrganizationUuid())) {
       return;
     }
     throw insufficientPrivilegesException();
