/*
 * SonarQube
 * Copyright (C) 2009-2024 SonarSource SA
 * mailto:info AT sonarsource DOT com
 *
 * This program is free software; you can redistribute it and/or
 * modify it under the terms of the GNU Lesser General Public
 * License as published by the Free Software Foundation; either
 * version 3 of the License, or (at your option) any later version.
 *
 * This program is distributed in the hope that it will be useful,
 * but WITHOUT ANY WARRANTY; without even the implied warranty of
 * MERCHANTABILITY or FITNESS FOR A PARTICULAR PURPOSE.  See the GNU
 * Lesser General Public License for more details.
 *
 * You should have received a copy of the GNU Lesser General Public License
 * along with this program; if not, write to the Free Software Foundation,
 * Inc., 51 Franklin Street, Fifth Floor, Boston, MA  02110-1301, USA.
 */
package org.sonar.server.qualityprofile.ws;

import java.util.ArrayList;
import java.util.HashMap;
import java.util.List;
import java.util.Map;
import java.util.Optional;
import org.sonar.api.resources.Languages;
import org.sonar.api.server.ws.Change;
import org.sonar.api.server.ws.Request;
import org.sonar.api.server.ws.Response;
import org.sonar.api.server.ws.WebService.NewAction;
import org.sonar.api.server.ws.WebService.NewController;
import org.sonar.db.DbClient;
import org.sonar.db.DbSession;
import org.sonar.db.organization.OrganizationDto;
import org.sonar.db.qualityprofile.ActiveRuleCountQuery;
import org.sonar.db.qualityprofile.ActiveRuleDao;
import org.sonar.db.qualityprofile.QProfileDto;
import org.sonarqube.ws.Qualityprofiles.InheritanceWsResponse;
import org.sonarqube.ws.Qualityprofiles.InheritanceWsResponse.QualityProfile;

import static java.util.Collections.singleton;
import static java.util.Optional.ofNullable;
import static org.sonar.db.qualityprofile.ActiveRuleDto.OVERRIDES;
import static org.sonar.server.ws.WsUtils.writeProtobuf;

public class InheritanceAction implements QProfileWsAction {

  private final DbClient dbClient;
  private final QProfileWsSupport wsSupport;
  private final Languages languages;

  public InheritanceAction(DbClient dbClient, QProfileWsSupport wsSupport, Languages languages) {
    this.dbClient = dbClient;
    this.wsSupport = wsSupport;
    this.languages = languages;
  }

  @Override
  public void define(NewController context) {
    NewAction inheritance = context.createAction("inheritance")
      .setSince("5.2")
      .setDescription("Show a quality profile's ancestors and children.")
      .setChangelog(new Change("10.3", "Field 'inactiveRuleCount' added to the response"))
      .setHandler(this)
      .setResponseExample(getClass().getResource("inheritance-example.json"));

    QProfileReference.defineParams(inheritance, languages);

    wsSupport.createOrganizationParam(inheritance);
  }

  @Override
  public void handle(Request request, Response response) throws Exception {
    QProfileReference reference = QProfileReference.fromName(request);
    try (DbSession dbSession = dbClient.openSession(false)) {
      QProfileDto profile = wsSupport.getProfile(dbSession, reference);
      OrganizationDto organization = wsSupport.getOrganization(dbSession, profile);
      List<QProfileDto> ancestors = ancestors(profile, dbSession);
      List<QProfileDto> children = dbClient.qualityProfileDao().selectChildren(dbSession, singleton(profile));
      List<QProfileDto> allProfiles = new ArrayList<>();
      allProfiles.add(profile);
      allProfiles.addAll(ancestors);
      allProfiles.addAll(children);
<<<<<<< HEAD
      Statistics statistics = new Statistics(dbSession, organization, allProfiles);
=======
      Statistics statistics = new Statistics(dbSession, allProfiles, profile.getLanguage());
>>>>>>> 9e1fded1

      writeProtobuf(buildResponse(profile, ancestors, children, statistics), request, response);
    }
  }

  private List<QProfileDto> ancestors(QProfileDto profile, DbSession dbSession) {
    List<QProfileDto> ancestors = new ArrayList<>();
    collectAncestors(profile, ancestors, dbSession);
    return ancestors;
  }

  private void collectAncestors(QProfileDto profile, List<QProfileDto> ancestors, DbSession session) {
    if (profile.getParentKee() == null) {
      return;
    }

    QProfileDto parent = getParent(session, profile);
    ancestors.add(parent);
    collectAncestors(parent, ancestors, session);
  }

  private QProfileDto getParent(DbSession dbSession, QProfileDto profile) {
    QProfileDto parent = dbClient.qualityProfileDao().selectByUuid(dbSession, profile.getParentKee());
    if (parent == null) {
      throw new IllegalStateException("Cannot find parent of profile: " + profile.getKee());
    }
    return parent;
  }

  private static InheritanceWsResponse buildResponse(QProfileDto profile, List<QProfileDto> ancestors, List<QProfileDto> children, Statistics statistics) {
    return InheritanceWsResponse.newBuilder()
      .setProfile(buildProfile(profile, statistics))
      .addAllAncestors(buildAncestors(ancestors, statistics))
      .addAllChildren(buildChildren(children, statistics))
      .build();
  }

  private static Iterable<QualityProfile> buildAncestors(List<QProfileDto> ancestors, Statistics statistics) {
    return ancestors.stream()
      .map(ancestor -> buildProfile(ancestor, statistics))
      .toList();
  }

  private static Iterable<QualityProfile> buildChildren(List<QProfileDto> children, Statistics statistics) {
    return children.stream()
      .map(child -> buildProfile(child, statistics))
      .toList();
  }

  private static QualityProfile buildProfile(QProfileDto qualityProfile, Statistics statistics) {
    String key = qualityProfile.getKee();
    QualityProfile.Builder builder = QualityProfile.newBuilder()
      .setKey(key)
      .setName(qualityProfile.getName())
      .setActiveRuleCount(statistics.countRulesByProfileKey.getOrDefault(key, 0L))
      .setOverridingRuleCount(statistics.countOverridingRulesByProfileKey.getOrDefault(key, 0L))
      .setInactiveRuleCount(statistics.countInactiveRuleByProfileKey.get(key))
      .setIsBuiltIn(qualityProfile.isBuiltIn());
    ofNullable(qualityProfile.getParentKee()).ifPresent(builder::setParent);
    return builder.build();
  }

  private class Statistics {
    private final Map<String, Long> countRulesByProfileKey;
    private final Map<String, Long> countOverridingRulesByProfileKey;
    private final Map<String, Long> countInactiveRuleByProfileKey = new HashMap<>();

<<<<<<< HEAD
    private Statistics(DbSession dbSession, OrganizationDto organization, List<QProfileDto> profiles) {
=======
    private Statistics(DbSession dbSession, List<QProfileDto> profiles, String language) {
>>>>>>> 9e1fded1
      ActiveRuleDao dao = dbClient.activeRuleDao();
      ActiveRuleCountQuery.Builder builder = ActiveRuleCountQuery.builder().setOrganization(organization);
      countRulesByProfileKey = dao.countActiveRulesByQuery(dbSession, builder.setProfiles(profiles).build());
      countOverridingRulesByProfileKey = dao.countActiveRulesByQuery(dbSession, builder.setProfiles(profiles).setInheritance(OVERRIDES).build());
      long totalRuleAvailable = dbClient.ruleDao().countByLanguage(dbSession, language);
      profiles.forEach(p -> countInactiveRuleByProfileKey.put(p.getKee(), totalRuleAvailable - Optional.ofNullable(countRulesByProfileKey.get(p.getKee())).orElse(0L)));
    }
  }
}<|MERGE_RESOLUTION|>--- conflicted
+++ resolved
@@ -82,11 +82,7 @@
       allProfiles.add(profile);
       allProfiles.addAll(ancestors);
       allProfiles.addAll(children);
-<<<<<<< HEAD
-      Statistics statistics = new Statistics(dbSession, organization, allProfiles);
-=======
-      Statistics statistics = new Statistics(dbSession, allProfiles, profile.getLanguage());
->>>>>>> 9e1fded1
+      Statistics statistics = new Statistics(dbSession, organization, allProfiles, profile.getLanguage());
 
       writeProtobuf(buildResponse(profile, ancestors, children, statistics), request, response);
     }
@@ -154,11 +150,7 @@
     private final Map<String, Long> countOverridingRulesByProfileKey;
     private final Map<String, Long> countInactiveRuleByProfileKey = new HashMap<>();
 
-<<<<<<< HEAD
-    private Statistics(DbSession dbSession, OrganizationDto organization, List<QProfileDto> profiles) {
-=======
-    private Statistics(DbSession dbSession, List<QProfileDto> profiles, String language) {
->>>>>>> 9e1fded1
+    private Statistics(DbSession dbSession, OrganizationDto organization, List<QProfileDto> profiles, String language) {
       ActiveRuleDao dao = dbClient.activeRuleDao();
       ActiveRuleCountQuery.Builder builder = ActiveRuleCountQuery.builder().setOrganization(organization);
       countRulesByProfileKey = dao.countActiveRulesByQuery(dbSession, builder.setProfiles(profiles).build());
