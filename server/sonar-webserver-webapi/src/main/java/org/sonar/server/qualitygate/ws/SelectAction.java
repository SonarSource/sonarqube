/*
 * SonarQube
 * Copyright (C) 2009-2024 SonarSource SA
 * mailto:info AT sonarsource DOT com
 *
 * This program is free software; you can redistribute it and/or
 * modify it under the terms of the GNU Lesser General Public
 * License as published by the Free Software Foundation; either
 * version 3 of the License, or (at your option) any later version.
 *
 * This program is distributed in the hope that it will be useful,
 * but WITHOUT ANY WARRANTY; without even the implied warranty of
 * MERCHANTABILITY or FITNESS FOR A PARTICULAR PURPOSE.  See the GNU
 * Lesser General Public License for more details.
 *
 * You should have received a copy of the GNU Lesser General Public License
 * along with this program; if not, write to the Free Software Foundation,
 * Inc., 51 Franklin Street, Fifth Floor, Boston, MA  02110-1301, USA.
 */
package org.sonar.server.qualitygate.ws;

import org.sonar.api.server.ws.Change;
import org.sonar.api.server.ws.Request;
import org.sonar.api.server.ws.Response;
import org.sonar.api.server.ws.WebService;
import org.sonar.db.DbClient;
import org.sonar.db.DbSession;
import org.sonar.db.organization.OrganizationDto;
import org.sonar.db.project.ProjectDto;
import org.sonar.db.qualitygate.QualityGateDto;
import org.sonar.server.ai.code.assurance.AiCodeAssuranceVerifier;
import org.sonar.server.exceptions.ForbiddenException;

import static org.sonar.server.qualitygate.ws.CreateAction.NAME_MAXIMUM_LENGTH;
import static org.sonar.server.qualitygate.ws.QualityGatesWsParameters.ACTION_SELECT;
import static org.sonar.server.qualitygate.ws.QualityGatesWsParameters.PARAM_GATE_NAME;
import static org.sonar.server.qualitygate.ws.QualityGatesWsParameters.PARAM_PROJECT_KEY;
import static org.sonar.server.ws.KeyExamples.KEY_PROJECT_EXAMPLE_001;

public class SelectAction implements QualityGatesWsAction {
  private final DbClient dbClient;
  private final QualityGatesWsSupport wsSupport;
  private final AiCodeAssuranceVerifier aiCodeAssuranceVerifier;

  public SelectAction(DbClient dbClient, QualityGatesWsSupport wsSupport, AiCodeAssuranceVerifier aiCodeAssuranceVerifier) {
    this.dbClient = dbClient;
    this.wsSupport = wsSupport;
    this.aiCodeAssuranceVerifier = aiCodeAssuranceVerifier;
  }

  @Override
  public void define(WebService.NewController controller) {
    WebService.NewAction action = controller.createAction(ACTION_SELECT)
      .setDescription("Associate a project to a quality gate.<br>" +
        "Requires one of the following permissions:" +
        "<ul>" +
        "  <li>'Administer Quality Gates'</li>" +
        "  <li>'Administer' right on the specified project</li>" +
        "</ul>")
      .setPost(true)
      .setSince("4.3")
      .setHandler(this)
      .setChangelog(
        new Change("10.7", "It is not possible anymore to change the Quality Gate of a project flagged as containing AI code."),
        new Change("10.0", "Parameter 'gateId' is removed. Use 'gateName' instead."),
        new Change("8.4", "Parameter 'gateName' added"),
        new Change("8.4", "Parameter 'gateId' is deprecated. Format changes from integer to string. Use 'gateName' instead."),
        new Change("8.3", "The parameter 'projectId' was removed"));

    action.createParam(PARAM_GATE_NAME)
      .setRequired(true)
      .setDescription("Name of the quality gate")
      .setMaximumLength(NAME_MAXIMUM_LENGTH)
      .setSince("8.4")
      .setExampleValue("SonarSource way");

    action.createParam(PARAM_PROJECT_KEY)
      .setRequired(true)
      .setDescription("Project key")
      .setExampleValue(KEY_PROJECT_EXAMPLE_001)
      .setSince("6.1");

    wsSupport.createOrganizationParam(action);
  }

  @Override
  public void handle(Request request, Response response) {
    String gateName = request.mandatoryParam(PARAM_GATE_NAME);
    String projectKey = request.mandatoryParam(PARAM_PROJECT_KEY);


    try (DbSession dbSession = dbClient.openSession(false)) {
      OrganizationDto organization = wsSupport.getOrganization(dbSession, request);
      QualityGateDto qualityGate;
<<<<<<< HEAD
      if (gateUuid != null) {
        qualityGate = wsSupport.getByOrganizationAndUuid(dbSession, organization, gateUuid);
      } else {
        qualityGate = wsSupport.getByOrganizationAndName(dbSession, organization, gateName);
      }
      ProjectDto project = wsSupport.getProject(dbSession, projectKey);
      wsSupport.checkCanAdminProject(organization, project);
=======
      qualityGate = wsSupport.getByName(dbSession, gateName);
      ProjectDto project = wsSupport.getProject(dbSession, projectKey);
      checkProjectQGCanChange(project);
>>>>>>> 9e1fded1

      QualityGateDto currentQualityGate = dbClient.qualityGateDao().selectByProjectUuid(dbSession, project.getUuid());
      if (currentQualityGate == null) {
        // project uses the default profile
        dbClient.projectQgateAssociationDao()
          .insertProjectQGateAssociation(dbSession, project.getUuid(), qualityGate.getUuid());
        dbSession.commit();
      } else if (!qualityGate.getUuid().equals(currentQualityGate.getUuid())) {
        dbClient.projectQgateAssociationDao()
          .updateProjectQGateAssociation(dbSession, project.getUuid(), qualityGate.getUuid());
        dbSession.commit();
      }
    }
    response.noContent();
  }

  private void checkProjectQGCanChange(ProjectDto project) {
    wsSupport.checkCanAdminProject(project);
    if (aiCodeAssuranceVerifier.isAiCodeAssured(project)) {
      throw new ForbiddenException("Quality gate cannot be changed for project with AI Code Assurance enabled.");
    }
  }
}<|MERGE_RESOLUTION|>--- conflicted
+++ resolved
@@ -92,19 +92,9 @@
     try (DbSession dbSession = dbClient.openSession(false)) {
       OrganizationDto organization = wsSupport.getOrganization(dbSession, request);
       QualityGateDto qualityGate;
-<<<<<<< HEAD
-      if (gateUuid != null) {
-        qualityGate = wsSupport.getByOrganizationAndUuid(dbSession, organization, gateUuid);
-      } else {
-        qualityGate = wsSupport.getByOrganizationAndName(dbSession, organization, gateName);
-      }
+      qualityGate = wsSupport.getByOrganizationAndName(dbSession, organization, gateName);
       ProjectDto project = wsSupport.getProject(dbSession, projectKey);
       wsSupport.checkCanAdminProject(organization, project);
-=======
-      qualityGate = wsSupport.getByName(dbSession, gateName);
-      ProjectDto project = wsSupport.getProject(dbSession, projectKey);
-      checkProjectQGCanChange(project);
->>>>>>> 9e1fded1
 
       QualityGateDto currentQualityGate = dbClient.qualityGateDao().selectByProjectUuid(dbSession, project.getUuid());
       if (currentQualityGate == null) {
