/*
 * SonarQube
 * Copyright (C) 2009-2024 SonarSource SA
 * mailto:info AT sonarsource DOT com
 *
 * This program is free software; you can redistribute it and/or
 * modify it under the terms of the GNU Lesser General Public
 * License as published by the Free Software Foundation; either
 * version 3 of the License, or (at your option) any later version.
 *
 * This program is distributed in the hope that it will be useful,
 * but WITHOUT ANY WARRANTY; without even the implied warranty of
 * MERCHANTABILITY or FITNESS FOR A PARTICULAR PURPOSE.  See the GNU
 * Lesser General Public License for more details.
 *
 * You should have received a copy of the GNU Lesser General Public License
 * along with this program; if not, write to the Free Software Foundation,
 * Inc., 51 Franklin Street, Fifth Floor, Boston, MA  02110-1301, USA.
 */
package org.sonar.server.qualitygate.ws;

import com.google.common.io.Resources;
import java.util.Collection;
import java.util.List;
import java.util.stream.Collectors;
import javax.annotation.Nullable;
import org.jetbrains.annotations.NotNull;
import org.sonar.api.server.ws.Change;
import org.sonar.api.server.ws.Request;
import org.sonar.api.server.ws.Response;
import org.sonar.api.server.ws.WebService;
import org.sonar.db.DbClient;
import org.sonar.db.DbSession;
<<<<<<< HEAD
import org.sonar.db.organization.OrganizationDto;
=======
import org.sonar.db.metric.MetricDto;
import org.sonar.db.qualitygate.QualityGateConditionDto;
>>>>>>> 3599d7c3
import org.sonar.db.qualitygate.QualityGateDto;
import org.sonar.server.qualitygate.QualityGateCaycChecker;
import org.sonar.server.qualitygate.QualityGateFinder;
import org.sonar.server.qualitygate.QualityGateModeChecker;
import org.sonarqube.ws.Qualitygates.ListWsResponse;
import org.sonarqube.ws.Qualitygates.ListWsResponse.QualityGate;

import static org.sonar.server.ws.WsUtils.writeProtobuf;

public class ListAction implements QualityGatesWsAction {

  private final DbClient dbClient;
  private final QualityGatesWsSupport wsSupport;
  private final QualityGateFinder finder;
  private final QualityGateCaycChecker qualityGateCaycChecker;
  private final QualityGateModeChecker qualityGateModeChecker;
  private final QualityGateActionsSupport actionsSupport;

  public ListAction(DbClient dbClient, QualityGatesWsSupport wsSupport, QualityGateFinder finder, QualityGateCaycChecker qualityGateCaycChecker,
    QualityGateModeChecker qualityGateModeChecker, QualityGateActionsSupport actionsSupport) {
    this.dbClient = dbClient;
    this.wsSupport = wsSupport;
    this.finder = finder;
    this.qualityGateCaycChecker = qualityGateCaycChecker;
    this.qualityGateModeChecker = qualityGateModeChecker;
    this.actionsSupport = actionsSupport;
  }

  @Override
  public void define(WebService.NewController controller) {
    WebService.NewAction action = controller.createAction("list")
      .setDescription("Get a list of quality gates")
      .setSince("4.3")
      .setResponseExample(Resources.getResource(this.getClass(), "list-example.json"))
      .setChangelog(
        new Change("10.8", "'isAiCodeSupported' field is added on quality gate"),
        new Change("10.8", "'hasMQRConditions' and 'hasStandardConditions' fields are added on quality gate"),
        new Change("10.0", "Field 'default' in the response has been removed"),
        new Change("10.0", "Field 'id' in the response has been removed"),
        new Change("9.9", "'caycStatus' field is added on quality gate"),
        new Change("8.4", "Field 'id' in the response is deprecated. Format changes from integer to string."),
        new Change("7.0", "'isDefault' field is added on quality gate"),
        new Change("7.0", "'default' field on root level is deprecated"),
        new Change("7.0", "'isBuiltIn' field is added in the response"),
        new Change("7.0", "'actions' fields are added in the response"))
      .setHandler(this);
    wsSupport.createOrganizationParam(action);
  }

  @Override
  public void handle(Request request, Response response) {
    try (DbSession dbSession = dbClient.openSession(false)) {
      OrganizationDto organization = wsSupport.getOrganization(dbSession, request);
      QualityGateDto defaultQualityGate = finder.getDefault(dbSession, organization);
      Collection<QualityGateDto> qualityGates = dbClient.qualityGateDao().selectAll(dbSession, organization);
      writeProtobuf(buildResponse(dbSession, organization, qualityGates, defaultQualityGate), request, response);
    }
  }

  private ListWsResponse buildResponse(DbSession dbSession, OrganizationDto organization, Collection<QualityGateDto> qualityGates, @Nullable QualityGateDto defaultQualityGate) {
    String defaultUuid = defaultQualityGate == null ? null : defaultQualityGate.getUuid();
    ListWsResponse.Builder builder = ListWsResponse.newBuilder()
      .setActions(ListWsResponse.RootActions.newBuilder().setCreate(wsSupport.isQualityGateAdmin(organization)))
      .addAllQualitygates(qualityGates.stream()
<<<<<<< HEAD
        .map(qualityGate -> QualityGate.newBuilder()
          .setName(qualityGate.getName())
          .setIsDefault(qualityGate.getUuid().equals(defaultUuid))
          .setIsBuiltIn(qualityGate.isBuiltIn())
          .setCaycStatus(qualityGateCaycChecker.checkCaycCompliant(dbSession, qualityGate.getUuid()).toString())
          .setActions(wsSupport.getActions(dbSession, organization, qualityGate, defaultQualityGate))
          .build())
=======
        .map(qualityGate -> {
          Collection<QualityGateConditionDto> conditions = dbClient.gateConditionDao().selectForQualityGate(dbSession, qualityGate.getUuid());
          List<MetricDto> metrics = getMetricsFromConditions(dbSession, conditions);
          QualityGateModeChecker.QualityModeResult qualityModeResult = qualityGateModeChecker.getUsageOfModeMetrics(metrics);
          return QualityGate.newBuilder()
            .setName(qualityGate.getName())
            .setIsDefault(qualityGate.getUuid().equals(defaultUuid))
            .setIsBuiltIn(qualityGate.isBuiltIn())
            .setIsAiCodeSupported(actionsSupport.isAiCodeAssuranceEnabled() && qualityGate.isAiCodeSupported())
            .setCaycStatus(qualityGateCaycChecker.checkCaycCompliant(conditions, metrics).toString())
            .setHasMQRConditions(qualityModeResult.hasMQRConditions())
            .setHasStandardConditions(qualityModeResult.hasStandardConditions())
            .setActions(actionsSupport.getActions(dbSession, qualityGate, defaultQualityGate))
            .build();
        })
>>>>>>> 3599d7c3
        .toList());
    return builder.build();
  }

  @NotNull
  private List<MetricDto> getMetricsFromConditions(DbSession dbSession, Collection<QualityGateConditionDto> conditions) {
    return dbClient.metricDao().selectByUuids(dbSession, conditions.stream().map(QualityGateConditionDto::getMetricUuid).collect(Collectors.toSet()))
      .stream()
      .filter(MetricDto::isEnabled)
      .toList();
  }

}<|MERGE_RESOLUTION|>--- conflicted
+++ resolved
@@ -31,12 +31,9 @@
 import org.sonar.api.server.ws.WebService;
 import org.sonar.db.DbClient;
 import org.sonar.db.DbSession;
-<<<<<<< HEAD
-import org.sonar.db.organization.OrganizationDto;
-=======
 import org.sonar.db.metric.MetricDto;
 import org.sonar.db.qualitygate.QualityGateConditionDto;
->>>>>>> 3599d7c3
+import org.sonar.db.organization.OrganizationDto;
 import org.sonar.db.qualitygate.QualityGateDto;
 import org.sonar.server.qualitygate.QualityGateCaycChecker;
 import org.sonar.server.qualitygate.QualityGateFinder;
@@ -101,15 +98,6 @@
     ListWsResponse.Builder builder = ListWsResponse.newBuilder()
       .setActions(ListWsResponse.RootActions.newBuilder().setCreate(wsSupport.isQualityGateAdmin(organization)))
       .addAllQualitygates(qualityGates.stream()
-<<<<<<< HEAD
-        .map(qualityGate -> QualityGate.newBuilder()
-          .setName(qualityGate.getName())
-          .setIsDefault(qualityGate.getUuid().equals(defaultUuid))
-          .setIsBuiltIn(qualityGate.isBuiltIn())
-          .setCaycStatus(qualityGateCaycChecker.checkCaycCompliant(dbSession, qualityGate.getUuid()).toString())
-          .setActions(wsSupport.getActions(dbSession, organization, qualityGate, defaultQualityGate))
-          .build())
-=======
         .map(qualityGate -> {
           Collection<QualityGateConditionDto> conditions = dbClient.gateConditionDao().selectForQualityGate(dbSession, qualityGate.getUuid());
           List<MetricDto> metrics = getMetricsFromConditions(dbSession, conditions);
@@ -122,10 +110,9 @@
             .setCaycStatus(qualityGateCaycChecker.checkCaycCompliant(conditions, metrics).toString())
             .setHasMQRConditions(qualityModeResult.hasMQRConditions())
             .setHasStandardConditions(qualityModeResult.hasStandardConditions())
-            .setActions(actionsSupport.getActions(dbSession, qualityGate, defaultQualityGate))
+            .setActions(actionsSupport.getActions(dbSession, organization, qualityGate, defaultQualityGate))
             .build();
         })
->>>>>>> 3599d7c3
         .toList());
     return builder.build();
   }
