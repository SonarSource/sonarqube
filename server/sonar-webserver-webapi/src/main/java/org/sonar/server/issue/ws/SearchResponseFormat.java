/*
 * SonarQube
 * Copyright (C) 2009-2024 SonarSource SA
 * mailto:info AT sonarsource DOT com
 *
 * This program is free software; you can redistribute it and/or
 * modify it under the terms of the GNU Lesser General Public
 * License as published by the Free Software Foundation; either
 * version 3 of the License, or (at your option) any later version.
 *
 * This program is distributed in the hope that it will be useful,
 * but WITHOUT ANY WARRANTY; without even the implied warranty of
 * MERCHANTABILITY or FITNESS FOR A PARTICULAR PURPOSE.  See the GNU
 * Lesser General Public License for more details.
 *
 * You should have received a copy of the GNU Lesser General Public License
 * along with this program; if not, write to the Free Software Foundation,
 * Inc., 51 Franklin Street, Fifth Floor, Boston, MA  02110-1301, USA.
 */
package org.sonar.server.issue.ws;

import java.util.ArrayList;
import java.util.Collection;
import java.util.Date;
import java.util.LinkedHashMap;
import java.util.List;
import java.util.Map;
import java.util.Optional;
import java.util.Set;
<<<<<<< HEAD
import javax.annotation.Nullable;
=======
import java.util.stream.Collectors;
import org.sonar.api.issue.IssueStatus;
>>>>>>> 9e1fded1
import org.sonar.api.resources.Language;
import org.sonar.api.resources.Languages;
import org.sonar.api.rule.RuleKey;
import org.sonar.api.rules.CleanCodeAttribute;
import org.sonar.api.rules.RuleType;
import org.sonar.api.utils.DateUtils;
import org.sonar.api.utils.Duration;
import org.sonar.api.utils.Durations;
import org.sonar.api.utils.Paging;
import org.sonar.db.component.BranchDto;
import org.sonar.db.component.BranchType;
import org.sonar.db.component.ComponentDto;
import org.sonar.db.issue.IssueChangeDto;
import org.sonar.db.issue.IssueDto;
import org.sonar.db.project.ProjectDto;
import org.sonar.db.protobuf.DbIssues;
import org.sonar.db.rule.RuleDto;
import org.sonar.db.user.UserDto;
import org.sonar.markdown.Markdown;
import org.sonar.server.es.Facets;
import org.sonar.server.issue.ImpactFormatter;
import org.sonar.server.issue.TextRangeResponseFormatter;
import org.sonar.server.issue.index.IssueScope;
import org.sonar.server.issue.workflow.Transition;
import org.sonar.server.ws.MessageFormattingUtils;
import org.sonarqube.ws.Common;
import org.sonarqube.ws.Common.Comment;
import org.sonarqube.ws.Common.User;
import org.sonarqube.ws.Issues;
import org.sonarqube.ws.Issues.Actions;
import org.sonarqube.ws.Issues.Comments;
import org.sonarqube.ws.Issues.Component;
import org.sonarqube.ws.Issues.Issue;
import org.sonarqube.ws.Issues.Operation;
import org.sonarqube.ws.Issues.SearchWsResponse;
import org.sonarqube.ws.Issues.Sort;
import org.sonarqube.ws.Issues.Transitions;
import org.sonarqube.ws.Issues.Users;

import static com.google.common.base.MoreObjects.firstNonNull;
import static com.google.common.base.Preconditions.checkState;
import static com.google.common.base.Strings.emptyToNull;
import static com.google.common.base.Strings.nullToEmpty;
import static java.lang.String.format;
import static java.util.Collections.emptyList;
import static java.util.Objects.requireNonNull;
import static java.util.Optional.ofNullable;
import static org.sonar.api.resources.Qualifiers.UNIT_TEST_FILE;
import static org.sonar.api.rule.RuleKey.EXTERNAL_RULE_REPO_PREFIX;
import static org.sonar.server.issue.index.IssueIndex.FACET_ASSIGNED_TO_ME;
import static org.sonar.server.issue.index.IssueIndex.FACET_PROJECTS;
import static org.sonar.server.issue.ws.SearchAdditionalField.ACTIONS;
import static org.sonar.server.issue.ws.SearchAdditionalField.ALL_ADDITIONAL_FIELDS;
import static org.sonar.server.issue.ws.SearchAdditionalField.COMMENTS;
import static org.sonar.server.issue.ws.SearchAdditionalField.RULE_DESCRIPTION_CONTEXT_KEY;
import static org.sonar.server.issue.ws.SearchAdditionalField.TRANSITIONS;
import static org.sonarqube.ws.client.issue.IssuesWsParameters.PARAM_ASSIGNEES;
import static org.sonarqube.ws.client.issue.IssuesWsParameters.PARAM_RULES;

public class SearchResponseFormat {

  private final Durations durations;
  private final Languages languages;
  private final TextRangeResponseFormatter textRangeFormatter;
  private final UserResponseFormatter userFormatter;

  public SearchResponseFormat(Durations durations, Languages languages, TextRangeResponseFormatter textRangeFormatter, UserResponseFormatter userFormatter) {
    this.durations = durations;
    this.languages = languages;
    this.textRangeFormatter = textRangeFormatter;
    this.userFormatter = userFormatter;
  }

  SearchWsResponse formatSearch(Set<SearchAdditionalField> fields, SearchResponseData data, Paging paging, Facets facets, Map<String, Object[]> issueMap) {
    SearchWsResponse.Builder response = SearchWsResponse.newBuilder();

    formatPaging(paging, response);
    ofNullable(data.getEffortTotal()).ifPresent(response::setEffortTotal);
    response.addAllIssues(createIssues(fields, data, issueMap));
    response.addAllComponents(formatComponents(data));
    formatFacets(data, facets, response);
    if (fields.contains(SearchAdditionalField.RULES)) {
      response.setRules(formatRules(data));
    }
    if (fields.contains(SearchAdditionalField.USERS)) {
      response.setUsers(formatUsers(data));
    }
    if (fields.contains(SearchAdditionalField.LANGUAGES)) {
      response.setLanguages(formatLanguages());
    }
    return response.build();
  }

  Issues.ListWsResponse formatList(Set<SearchAdditionalField> fields, SearchResponseData data, Paging paging) {
    Issues.ListWsResponse.Builder response = Issues.ListWsResponse.newBuilder();

    response.setPaging(Common.Paging.newBuilder()
      .setPageIndex(paging.pageIndex())
      .setPageSize(data.getIssues().size()));
    response.addAllIssues(createIssues(fields, data));
    response.addAllComponents(formatComponents(data));
    return response.build();
  }

  Operation formatOperation(SearchResponseData data) {
    Operation.Builder response = Operation.newBuilder();

    if (data.getIssues().size() == 1) {
      IssueDto dto = data.getIssues().get(0);
      response.setIssue(createIssue(ALL_ADDITIONAL_FIELDS, data, dto, null));
    }
    response.addAllComponents(formatComponents(data));
    response.addAllRules(formatRules(data).getRulesList());
    response.addAllUsers(formatUsers(data).getUsersList());
    return response.build();
  }

  private static void formatPaging(Paging paging, SearchWsResponse.Builder response) {
    response.setP(paging.pageIndex());
    response.setPs(paging.pageSize());
    response.setTotal(paging.total());
    response.setPaging(formatPaging(paging));
  }

  private static Common.Paging.Builder formatPaging(Paging paging) {
    return Common.Paging.newBuilder()
      .setPageIndex(paging.pageIndex())
      .setPageSize(paging.pageSize())
      .setTotal(paging.total());
  }

  private List<Issues.Issue> createIssues(Collection<SearchAdditionalField> fields, SearchResponseData data, Map<String, Object[]> issueMap) {
    return data.getIssues().stream()
      .map(dto -> createIssue(fields, data, dto, issueMap))
      .toList();
  }

  private Issue createIssue(Collection<SearchAdditionalField> fields, SearchResponseData data, IssueDto dto, @Nullable Map<String, Object[]> issueMap) {
    Issue.Builder issueBuilder = Issue.newBuilder();
    addMandatoryFieldsToIssueBuilder(issueBuilder, dto, data, issueMap);
    addAdditionalFieldsToIssueBuilder(fields, data, dto, issueBuilder);
    return issueBuilder.build();
  }

  private void addMandatoryFieldsToIssueBuilder(Issue.Builder issueBuilder, IssueDto dto, SearchResponseData data, Map<String, Object[]> issueMap) {
    issueBuilder.setKey(dto.getKey());
    issueBuilder.setType(Common.RuleType.forNumber(dto.getType()));

    CleanCodeAttribute cleanCodeAttribute = dto.getEffectiveCleanCodeAttribute();
    if (cleanCodeAttribute != null) {
      issueBuilder.setCleanCodeAttribute(Common.CleanCodeAttribute.valueOf(cleanCodeAttribute.name()));
      issueBuilder.setCleanCodeAttributeCategory(Common.CleanCodeAttributeCategory.valueOf(cleanCodeAttribute.getAttributeCategory().name()));
    }
    issueBuilder.addAllImpacts(dto.getEffectiveImpacts().entrySet()
      .stream()
      .map(entry -> Common.Impact.newBuilder()
        .setSoftwareQuality(Common.SoftwareQuality.valueOf(entry.getKey().name()))
        .setSeverity(ImpactFormatter.mapImpactSeverity(entry.getValue()))
        .build())
      .toList());

    ComponentDto component = data.getComponentByUuid(dto.getComponentUuid());
    issueBuilder.setOrganization(data.getOrganizationKey(component.getOrganizationUuid()));
    issueBuilder.setComponent(component.getKey());
    setBranchOrPr(component, issueBuilder, data);
    ComponentDto branch = data.getComponentByUuid(dto.getProjectUuid());
    if (branch != null) {
      issueBuilder.setProject(branch.getKey());
    }
    issueBuilder.setRule(dto.getRuleKey().toString());
    if (dto.isExternal()) {
      issueBuilder.setExternalRuleEngine(engineNameFrom(dto.getRuleKey()));
    }
    if (dto.getType() != RuleType.SECURITY_HOTSPOT.getDbConstant()) {
      issueBuilder.setSeverity(Common.Severity.valueOf(dto.getSeverity()));
    }
    ofNullable(data.getUserByUuid(dto.getAssigneeUuid())).ifPresent(assignee -> issueBuilder.setAssignee(assignee.getLogin()));
    ofNullable(emptyToNull(dto.getResolution())).ifPresent(issueBuilder::setResolution);
    issueBuilder.setStatus(dto.getStatus());
    ofNullable(dto.getIssueStatus()).map(IssueStatus::name).ifPresent(issueBuilder::setIssueStatus);
    issueBuilder.setMessage(nullToEmpty(dto.getMessage()));
    issueBuilder.addAllMessageFormattings(MessageFormattingUtils.dbMessageFormattingToWs(dto.parseMessageFormattings()));
    issueBuilder.addAllTags(dto.getTags());
    issueBuilder.addAllCodeVariants(dto.getCodeVariants());
    Long effort = dto.getEffort();
    if (effort != null) {
      String effortValue = durations.encode(Duration.create(effort));
      issueBuilder.setDebt(effortValue);
      issueBuilder.setEffort(effortValue);
    }
    ofNullable(dto.getLine()).ifPresent(issueBuilder::setLine);
    ofNullable(emptyToNull(dto.getChecksum())).ifPresent(issueBuilder::setHash);
    completeIssueLocations(dto, issueBuilder, data);

    if (data.getUserOrganizationUuids().contains(component.getOrganizationUuid())) {
      issueBuilder.setAuthor(nullToEmpty(dto.getAuthorLogin()));
    }
    ofNullable(dto.getIssueCreationDate()).map(DateUtils::formatDateTime).ifPresent(issueBuilder::setCreationDate);
    ofNullable(dto.getIssueUpdateDate()).map(DateUtils::formatDateTime).ifPresent(issueBuilder::setUpdateDate);
    ofNullable(dto.getIssueCloseDate()).map(DateUtils::formatDateTime).ifPresent(issueBuilder::setCloseDate);

    Optional.of(dto.isQuickFixAvailable())
      .ifPresentOrElse(issueBuilder::setQuickFixAvailable, () -> issueBuilder.setQuickFixAvailable(false));

    issueBuilder.setScope(UNIT_TEST_FILE.equals(component.qualifier()) ? IssueScope.TEST.name() : IssueScope.MAIN.name());
<<<<<<< HEAD
    if (issueMap != null && !issueMap.isEmpty()) {
      Sort.Builder wsSort = Sort.newBuilder();
      Object[] sortValue = issueMap.get(issueBuilder.getKey());
      for (Object sort : sortValue) {
        if (sort != null) {
          wsSort.addSort(sort.toString());
        }
      }
      issueBuilder.setSort(wsSort);
    }
=======
    issueBuilder.setPrioritizedRule(dto.isPrioritizedRule());

    Optional.ofNullable(dto.getCveId()).ifPresent(issueBuilder::setCveId);
>>>>>>> 9e1fded1
  }

  private static void addAdditionalFieldsToIssueBuilder(Collection<SearchAdditionalField> fields, SearchResponseData data, IssueDto dto, Issue.Builder issueBuilder) {
    if (fields.contains(ACTIONS)) {
      issueBuilder.setActions(createIssueActions(data, dto));
    }
    if (fields.contains(TRANSITIONS)) {
      issueBuilder.setTransitions(createIssueTransition(data, dto));
    }
    if (fields.contains(COMMENTS)) {
      issueBuilder.setComments(createIssueComments(data, dto));
    }
    if (fields.contains(RULE_DESCRIPTION_CONTEXT_KEY)) {
      dto.getOptionalRuleDescriptionContextKey().ifPresent(issueBuilder::setRuleDescriptionContextKey);
    }
  }

  private static String engineNameFrom(RuleKey ruleKey) {
    checkState(ruleKey.repository().startsWith(EXTERNAL_RULE_REPO_PREFIX));
    return ruleKey.repository().replace(EXTERNAL_RULE_REPO_PREFIX, "");
  }

  private void completeIssueLocations(IssueDto dto, Issue.Builder issueBuilder, SearchResponseData data) {
    DbIssues.Locations locations = dto.parseLocations();
    if (locations == null) {
      return;
    }
    textRangeFormatter.formatTextRange(locations, issueBuilder::setTextRange);
    issueBuilder.addAllFlows(textRangeFormatter.formatFlows(locations, issueBuilder.getComponent(), data.getComponentsByUuid()));
  }

  private static Transitions createIssueTransition(SearchResponseData data, IssueDto dto) {
    Transitions.Builder wsTransitions = Transitions.newBuilder();
    List<Transition> transitions = data.getTransitionsForIssueKey(dto.getKey());
    if (transitions != null) {
      for (Transition transition : transitions) {
        wsTransitions.addTransitions(transition.key());
      }
    }
    return wsTransitions.build();
  }

  private static Actions createIssueActions(SearchResponseData data, IssueDto dto) {
    Actions.Builder wsActions = Actions.newBuilder();
    List<String> actions = data.getActionsForIssueKey(dto.getKey());
    if (actions != null) {
      wsActions.addAllActions(actions);
    }
    return wsActions.build();
  }

  private static Comments createIssueComments(SearchResponseData data, IssueDto dto) {
    Comments.Builder wsComments = Comments.newBuilder();
    List<IssueChangeDto> comments = data.getCommentsForIssueKey(dto.getKey());
    if (comments != null) {
      Comment.Builder wsComment = Comment.newBuilder();
      for (IssueChangeDto comment : comments) {
        String markdown = comment.getChangeData();
        wsComment
          .clear()
          .setKey(comment.getKey())
          .setUpdatable(data.isUpdatableComment(comment.getKey()))
          .setCreatedAt(DateUtils.formatDateTime(new Date(comment.getIssueChangeCreationDate())));
        ofNullable(data.getUserByUuid(comment.getUserUuid())).ifPresent(user -> wsComment.setLogin(user.getLogin()));
        if (markdown != null) {
          wsComment
            .setHtmlText(Markdown.convertToHtml(markdown))
            .setMarkdown(markdown);
        }
        wsComments.addComments(wsComment);
      }
    }
    return wsComments.build();
  }

  private Common.Rules.Builder formatRules(SearchResponseData data) {
    Common.Rules.Builder wsRules = Common.Rules.newBuilder();
    List<RuleDto> rules = firstNonNull(data.getRules(), emptyList());
    for (RuleDto rule : rules) {
      wsRules.addRules(formatRule(rule));
    }
    return wsRules;
  }

  private Common.Rule.Builder formatRule(RuleDto rule) {
    Common.Rule.Builder builder = Common.Rule.newBuilder()
      .setKey(rule.getKey().toString())
      .setName(nullToEmpty(rule.getName()))
      .setStatus(Common.RuleStatus.valueOf(rule.getStatus().name()));

    builder.setLang(nullToEmpty(rule.getLanguage()));
    Language lang = languages.get(rule.getLanguage());
    if (lang != null) {
      builder.setLangName(lang.getName());
    }
    return builder;
  }

  private static List<Issues.Component> formatComponents(SearchResponseData data) {
    Collection<ComponentDto> components = data.getComponents();
    List<Issues.Component> result = new ArrayList<>();
    for (ComponentDto dto : components) {
      Component.Builder builder = Component.newBuilder()
        .setOrganization(data.getOrganizationKey(dto.getOrganizationUuid()))
        .setKey(dto.getKey())
        .setQualifier(dto.qualifier())
        .setName(nullToEmpty(dto.name()))
        .setLongName(nullToEmpty(dto.longName()))
        .setEnabled(dto.isEnabled());
      setBranchOrPr(dto, builder, data);
      ofNullable(emptyToNull(dto.path())).ifPresent(builder::setPath);

      result.add(builder.build());
    }
    return result;
  }

  private static void setBranchOrPr(ComponentDto componentDto, Component.Builder builder, SearchResponseData data) {
    String branchUuid = componentDto.getCopyComponentUuid() != null ? componentDto.getCopyComponentUuid() : componentDto.branchUuid();
    BranchDto branchDto = data.getBranch(branchUuid);
    if (branchDto.isMain()) {
      return;
    }
    if (branchDto.getBranchType() == BranchType.BRANCH) {
      builder.setBranch(branchDto.getKey());
    } else if (branchDto.getBranchType() == BranchType.PULL_REQUEST) {
      builder.setPullRequest(branchDto.getKey());
    }
  }

  private static void setBranchOrPr(ComponentDto componentDto, Issue.Builder builder, SearchResponseData data) {
    String branchUuid = componentDto.getCopyComponentUuid() != null ? componentDto.getCopyComponentUuid() : componentDto.branchUuid();
    BranchDto branchDto = data.getBranch(branchUuid);
    if (branchDto.isMain()) {
      return;
    }
    if (branchDto.getBranchType() == BranchType.BRANCH) {
      builder.setBranch(branchDto.getKey());
    } else if (branchDto.getBranchType() == BranchType.PULL_REQUEST) {
      builder.setPullRequest(branchDto.getKey());
    }
  }

  private Users.Builder formatUsers(SearchResponseData data) {
    Users.Builder wsUsers = Users.newBuilder();
    List<UserDto> users = data.getUsers();
    if (users != null) {
      User.Builder builder = User.newBuilder();
      for (UserDto user : users) {
        wsUsers.addUsers(userFormatter.formatUser(builder, user));
      }
    }
    return wsUsers;
  }

  private Issues.Languages.Builder formatLanguages() {
    Issues.Languages.Builder wsLangs = Issues.Languages.newBuilder();
    Issues.Language.Builder wsLang = Issues.Language.newBuilder();
    for (Language lang : languages.all()) {
      wsLang
        .clear()
        .setKey(lang.getKey())
        .setName(lang.getName());
      wsLangs.addLanguages(wsLang);
    }
    return wsLangs;
  }

  private static void formatFacets(SearchResponseData data, Facets facets, SearchWsResponse.Builder wsSearch) {
    Common.Facets.Builder wsFacets = Common.Facets.newBuilder();
    SearchAction.SUPPORTED_FACETS.stream()
      .filter(f -> !f.equals(FACET_PROJECTS))
      .filter(f -> !f.equals(FACET_ASSIGNED_TO_ME))
      .filter(f -> !f.equals(PARAM_ASSIGNEES))
      .filter(f -> !f.equals(PARAM_RULES))
      .forEach(f -> computeStandardFacet(wsFacets, facets, f));
    computeAssigneesFacet(wsFacets, facets, data);
    computeAssignedToMeFacet(wsFacets, facets, data);
    computeRulesFacet(wsFacets, facets, data);
    computeProjectsFacet(wsFacets, facets, data);
    wsSearch.setFacets(wsFacets.build());
  }

  private static void computeStandardFacet(Common.Facets.Builder wsFacets, Facets facets, String facetKey) {
    LinkedHashMap<String, Long> facet = facets.get(facetKey);
    if (facet == null) {
      return;
    }
    Common.Facet.Builder wsFacet = wsFacets.addFacetsBuilder();
    wsFacet.setProperty(facetKey);
    facet.forEach((value, count) -> wsFacet.addValuesBuilder()
      .setVal(value)
      .setCount(count)
      .build());
    wsFacet.build();
  }

  private static void computeAssigneesFacet(Common.Facets.Builder wsFacets, Facets facets, SearchResponseData data) {
    LinkedHashMap<String, Long> facet = facets.get(PARAM_ASSIGNEES);
    if (facet == null) {
      return;
    }
    Common.Facet.Builder wsFacet = wsFacets.addFacetsBuilder();
    wsFacet.setProperty(PARAM_ASSIGNEES);
    facet
      .forEach((userUuid, count) -> {
        UserDto user = data.getUserByUuid(userUuid);
        wsFacet.addValuesBuilder()
          .setVal(user == null ? "" : user.getLogin())
          .setCount(count)
          .build();
      });
    wsFacet.build();
  }

  private static void computeAssignedToMeFacet(Common.Facets.Builder wsFacets, Facets facets, SearchResponseData data) {
    LinkedHashMap<String, Long> facet = facets.get(FACET_ASSIGNED_TO_ME);
    if (facet == null) {
      return;
    }
    Map.Entry<String, Long> entry = facet.entrySet().iterator().next();
    UserDto user = data.getUserByUuid(entry.getKey());
    checkState(user != null, "User with uuid '%s' has not been found", entry.getKey());

    Common.Facet.Builder wsFacet = wsFacets.addFacetsBuilder();
    wsFacet.setProperty(FACET_ASSIGNED_TO_ME);
    wsFacet.addValuesBuilder()
      .setVal(user.getLogin())
      .setCount(entry.getValue())
      .build();
  }

  private static void computeRulesFacet(Common.Facets.Builder wsFacets, Facets facets, SearchResponseData data) {
    LinkedHashMap<String, Long> facet = facets.get(PARAM_RULES);
    if (facet == null) {
      return;
    }

    Map<String, RuleKey> ruleUuidsByRuleKeys = data.getRules().stream().collect(Collectors.toMap(RuleDto::getUuid, RuleDto::getKey));
    Common.Facet.Builder wsFacet = wsFacets.addFacetsBuilder();
    wsFacet.setProperty(PARAM_RULES);
    facet.forEach((ruleUuid, count) -> wsFacet.addValuesBuilder()
      .setVal(ruleUuidsByRuleKeys.get(ruleUuid).toString())
      .setCount(count)
      .build());
    wsFacet.build();
  }

  private static void computeProjectsFacet(Common.Facets.Builder wsFacets, Facets facets, SearchResponseData datas) {
    LinkedHashMap<String, Long> facet = facets.get(FACET_PROJECTS);
    if (facet == null) {
      return;
    }
    Common.Facet.Builder wsFacet = wsFacets.addFacetsBuilder();
    wsFacet.setProperty(FACET_PROJECTS);
    facet.forEach((uuid, count) -> {
      ProjectDto project = datas.getProject(uuid);
      requireNonNull(project, format("Project has not been found for uuid '%s'", uuid));
      wsFacet.addValuesBuilder()
        .setVal(project.getKey())
        .setCount(count)
        .build();
    });
    wsFacet.build();
  }

}<|MERGE_RESOLUTION|>--- conflicted
+++ resolved
@@ -27,12 +27,9 @@
 import java.util.Map;
 import java.util.Optional;
 import java.util.Set;
-<<<<<<< HEAD
 import javax.annotation.Nullable;
-=======
 import java.util.stream.Collectors;
 import org.sonar.api.issue.IssueStatus;
->>>>>>> 9e1fded1
 import org.sonar.api.resources.Language;
 import org.sonar.api.resources.Languages;
 import org.sonar.api.rule.RuleKey;
@@ -238,7 +235,10 @@
       .ifPresentOrElse(issueBuilder::setQuickFixAvailable, () -> issueBuilder.setQuickFixAvailable(false));
 
     issueBuilder.setScope(UNIT_TEST_FILE.equals(component.qualifier()) ? IssueScope.TEST.name() : IssueScope.MAIN.name());
-<<<<<<< HEAD
+    issueBuilder.setPrioritizedRule(dto.isPrioritizedRule());
+
+    Optional.ofNullable(dto.getCveId()).ifPresent(issueBuilder::setCveId);
+
     if (issueMap != null && !issueMap.isEmpty()) {
       Sort.Builder wsSort = Sort.newBuilder();
       Object[] sortValue = issueMap.get(issueBuilder.getKey());
@@ -249,11 +249,6 @@
       }
       issueBuilder.setSort(wsSort);
     }
-=======
-    issueBuilder.setPrioritizedRule(dto.isPrioritizedRule());
-
-    Optional.ofNullable(dto.getCveId()).ifPresent(issueBuilder::setCveId);
->>>>>>> 9e1fded1
   }
 
   private static void addAdditionalFieldsToIssueBuilder(Collection<SearchAdditionalField> fields, SearchResponseData data, IssueDto dto, Issue.Builder issueBuilder) {
