--- conflicted
+++ resolved
@@ -42,15 +42,12 @@
 
 import static com.google.common.base.Preconditions.checkState;
 import static java.util.Optional.ofNullable;
-<<<<<<< HEAD
 import static org.sonar.core.util.Uuids.UUID_EXAMPLE_01;
 import static org.sonar.core.util.stream.MoreCollectors.toList;
 import static org.sonar.core.util.stream.MoreCollectors.toSet;
 import static org.sonar.core.util.stream.MoreCollectors.uniqueIndex;
 import static org.sonar.server.exceptions.NotFoundException.checkFound;
 import static org.sonar.server.qualitygate.ws.QualityGatesWsParameters.PARAM_ID;
-=======
->>>>>>> 9e1fded1
 import static org.sonar.server.qualitygate.ws.QualityGatesWsParameters.PARAM_NAME;
 import static org.sonar.server.ws.WsUtils.writeProtobuf;
 
@@ -76,12 +73,9 @@
       .setSince("4.3")
       .setResponseExample(Resources.getResource(this.getClass(), "show-example.json"))
       .setChangelog(
-<<<<<<< HEAD
-=======
         new Change("10.3", "'isDefault' field is added to the response"),
         new Change("10.0", "Field 'id' in the response has been removed"),
         new Change("10.0", "Parameter 'id' is removed. Use 'name' instead."),
->>>>>>> 9e1fded1
         new Change("9.9", "'caycStatus' field is added to the response"),
         new Change("8.4", "Parameter 'id' is deprecated. Format changes from integer to string. Use 'name' instead."),
         new Change("8.4", "Field 'id' in the response is deprecated."),
@@ -103,31 +97,13 @@
     String name = request.mandatoryParam(PARAM_NAME);
 
     try (DbSession dbSession = dbClient.openSession(false)) {
-<<<<<<< HEAD
       OrganizationDto organization = wsSupport.getOrganization(dbSession, request);
-      QualityGateDto qualityGate = getByNameOrUuid(dbSession, organization, name, id);
+      QualityGateDto qualityGate = wsSupport.getByOrganizationAndUuid(dbSession, organization, name);
       Collection<QualityGateConditionDto> conditions = getConditions(dbSession, qualityGate);
       Map<String, MetricDto> metricsByUuid = getMetricsByUuid(dbSession, conditions);
       QualityGateDto defaultQualityGate = qualityGateFinder.getDefault(dbSession, organization);
       QualityGateCaycStatus caycStatus = qualityGateCaycChecker.checkCaycCompliant(dbSession, qualityGate.getUuid());
       writeProtobuf(buildResponse(dbSession, organization, qualityGate, defaultQualityGate, conditions, metricsByUuid, caycStatus), request, response);
-    }
-  }
-
-  private QualityGateDto getByNameOrUuid(DbSession dbSession, OrganizationDto organization, @Nullable String name, @Nullable String uuid) {
-    if (name != null) {
-      return checkFound(dbClient.qualityGateDao().selectByOrganizationAndName(dbSession, organization, name), "No quality gate has been found for name %s", name);
-    }
-    if (uuid != null) {
-      return wsSupport.getByOrganizationAndUuid(dbSession, organization, uuid);
-=======
-      QualityGateDto qualityGate = wsSupport.getByName(dbSession, name);
-      Collection<QualityGateConditionDto> conditions = getConditions(dbSession, qualityGate);
-      Map<String, MetricDto> metricsByUuid = getMetricsByUuid(dbSession, conditions);
-      QualityGateDto defaultQualityGate = qualityGateFinder.getDefault(dbSession);
-      QualityGateCaycStatus caycStatus = qualityGateCaycChecker.checkCaycCompliant(dbSession, qualityGate.getUuid());
-      writeProtobuf(buildResponse(dbSession, qualityGate, defaultQualityGate, conditions, metricsByUuid, caycStatus), request, response);
->>>>>>> 9e1fded1
     }
   }
 
@@ -140,30 +116,17 @@
     return dbClient.metricDao().selectByUuids(dbSession, metricUuids).stream().filter(MetricDto::isEnabled).collect(Collectors.toMap(MetricDto::getUuid, Function.identity()));
   }
 
-<<<<<<< HEAD
-  private ShowWsResponse buildResponse(DbSession dbSession, OrganizationDto organization, QualityGateDto qualityGate, QualityGateDto defaultQualityGate, Collection<QualityGateConditionDto> conditions,
-    Map<String, MetricDto> metricsByUuid, QualityGateCaycStatus caycStatus) {
-=======
-  private ShowWsResponse buildResponse(DbSession dbSession, QualityGateDto qualityGate, QualityGateDto defaultQualityGate,
+  private ShowWsResponse buildResponse(DbSession dbSession, OrganizationDto organization, QualityGateDto qualityGate, QualityGateDto defaultQualityGate,
     Collection<QualityGateConditionDto> conditions, Map<String, MetricDto> metricsByUuid, QualityGateCaycStatus caycStatus) {
->>>>>>> 9e1fded1
     return ShowWsResponse.newBuilder()
       .setName(qualityGate.getName())
       .setIsBuiltIn(qualityGate.isBuiltIn())
-<<<<<<< HEAD
-      .setCaycStatus(caycStatus.toString())
-      .addAllConditions(conditions.stream()
-        .map(toWsCondition(metricsByUuid))
-        .collect(toList()))
-      .setActions(wsSupport.getActions(dbSession, organization, qualityGate, defaultQualityGate))
-=======
       .setIsDefault(qualityGate.getUuid().equals(defaultQualityGate.getUuid()))
       .setCaycStatus(caycStatus.toString())
       .addAllConditions(conditions.stream()
         .map(toWsCondition(metricsByUuid))
         .toList())
-      .setActions(wsSupport.getActions(dbSession, qualityGate, defaultQualityGate))
->>>>>>> 9e1fded1
+      .setActions(wsSupport.getActions(dbSession, organization, qualityGate, defaultQualityGate))
       .build();
   }
 
