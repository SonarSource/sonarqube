/*
 * SonarQube
 * Copyright (C) 2009-2024 SonarSource SA
 * mailto:info AT sonarsource DOT com
 *
 * This program is free software; you can redistribute it and/or
 * modify it under the terms of the GNU Lesser General Public
 * License as published by the Free Software Foundation; either
 * version 3 of the License, or (at your option) any later version.
 *
 * This program is distributed in the hope that it will be useful,
 * but WITHOUT ANY WARRANTY; without even the implied warranty of
 * MERCHANTABILITY or FITNESS FOR A PARTICULAR PURPOSE.  See the GNU
 * Lesser General Public License for more details.
 *
 * You should have received a copy of the GNU Lesser General Public License
 * along with this program; if not, write to the Free Software Foundation,
 * Inc., 51 Franklin Street, Fifth Floor, Boston, MA  02110-1301, USA.
 */
package org.sonar.server.ce.queue;

import java.io.InputStream;
import java.util.ArrayList;
import java.util.List;
import java.util.Map;
import java.util.Optional;
import javax.annotation.Nullable;
import org.sonar.api.resources.Qualifiers;
import org.sonar.api.resources.Scopes;
import org.sonar.api.server.ServerSide;
import org.sonar.api.web.UserRole;
import org.sonar.ce.queue.CeQueue;
import org.sonar.ce.queue.CeTaskSubmit;
import org.sonar.ce.task.CeTask;
import org.sonar.db.DbClient;
import org.sonar.db.DbSession;
import org.sonar.db.ce.CeTaskTypes;
import org.sonar.db.component.BranchDto;
import org.sonar.db.component.ComponentDto;
<<<<<<< HEAD
import org.sonar.db.organization.OrganizationDto;
import org.sonar.db.permission.OrganizationPermission;
import org.sonar.server.component.ComponentUpdater;
import org.sonar.server.component.NewComponent;
import org.sonar.server.exceptions.BadRequestException;
import org.sonar.server.exceptions.NotFoundException;
import org.sonar.server.permission.PermissionTemplateService;
=======
import org.sonar.db.permission.GlobalPermission;
import org.sonar.server.common.almsettings.DevOpsProjectCreator;
import org.sonar.server.common.almsettings.DevOpsProjectCreatorFactory;
import org.sonar.server.component.ComponentCreationData;
import org.sonar.server.common.component.ComponentUpdater;
import org.sonar.server.exceptions.BadRequestException;
import org.sonar.server.management.ManagedInstanceService;
import org.sonar.server.common.permission.PermissionTemplateService;
import org.sonar.server.common.project.ProjectCreator;
>>>>>>> 9e1fded1
import org.sonar.server.user.UserSession;

import static com.google.common.base.Preconditions.checkArgument;
import static java.lang.String.format;
<<<<<<< HEAD
import static org.apache.commons.lang.StringUtils.defaultIfBlank;
import static org.sonar.db.permission.OrganizationPermission.SCAN;
import static org.sonar.server.component.NewComponent.newComponentBuilder;
=======
import static org.apache.commons.lang3.StringUtils.defaultIfBlank;
import static org.sonar.db.permission.GlobalPermission.SCAN;
import static org.sonar.db.project.CreationMethod.SCANNER_API;
import static org.sonar.db.project.CreationMethod.SCANNER_API_DEVOPS_AUTO_CONFIG;
>>>>>>> 9e1fded1
import static org.sonar.server.user.AbstractUserSession.insufficientPrivilegesException;

@ServerSide
public class ReportSubmitter {

  private final CeQueue queue;
  private final UserSession userSession;

  private final ProjectCreator projectCreator;
  private final ComponentUpdater componentUpdater;
  private final PermissionTemplateService permissionTemplateService;
  private final DbClient dbClient;
  private final BranchSupport branchSupport;
<<<<<<< HEAD

  public ReportSubmitter(CeQueue queue, UserSession userSession, ComponentUpdater componentUpdater,
    PermissionTemplateService permissionTemplateService, DbClient dbClient, BranchSupport branchSupport) {
=======
  private final DevOpsProjectCreatorFactory devOpsProjectCreatorFactory;
  private final ManagedInstanceService managedInstanceService;

  public ReportSubmitter(CeQueue queue, UserSession userSession, ProjectCreator projectCreator, ComponentUpdater componentUpdater,
    PermissionTemplateService permissionTemplateService, DbClient dbClient, BranchSupport branchSupport,
    DevOpsProjectCreatorFactory devOpsProjectCreatorFactory, ManagedInstanceService managedInstanceService) {
>>>>>>> 9e1fded1
    this.queue = queue;
    this.userSession = userSession;
    this.projectCreator = projectCreator;
    this.componentUpdater = componentUpdater;
    this.permissionTemplateService = permissionTemplateService;
    this.dbClient = dbClient;
    this.branchSupport = branchSupport;
<<<<<<< HEAD
=======
    this.devOpsProjectCreatorFactory = devOpsProjectCreatorFactory;
    this.managedInstanceService = managedInstanceService;
>>>>>>> 9e1fded1
  }

  public CeTask submit(String organizationKey, String projectKey, @Nullable String projectName, Map<String, String> characteristics, InputStream reportInput) {
    try (DbSession dbSession = dbClient.openSession(false)) {
<<<<<<< HEAD
      boolean projectCreated = false;
      OrganizationDto organizationDto = getOrganizationDtoOrFail(dbSession, organizationKey);
=======
      ComponentCreationData componentCreationData = null;
>>>>>>> 9e1fded1
      // Note: when the main branch is analyzed, the characteristics may or may not have the branch name, so componentKey#isMainBranch is not
      // reliable!
      BranchSupport.ComponentKey componentKey = branchSupport.createComponentKey(projectKey, characteristics);
      Optional<ComponentDto> mainBranchComponentOpt = dbClient.componentDao().selectByKey(dbSession, componentKey.getKey());
      ComponentDto mainBranchComponent;

      if (mainBranchComponentOpt.isPresent()) {
        mainBranchComponent = mainBranchComponentOpt.get();
        validateProject(dbSession, mainBranchComponent, projectKey);
        ensureOrganizationIsConsistent(mainBranchComponent, organizationDto);
      } else {
<<<<<<< HEAD
        mainBranchComponent = createProject(dbSession, organizationDto, componentKey.getKey(), projectName);
        projectCreated = true;
=======
        componentCreationData = createProject(projectKey, projectName, characteristics, dbSession, componentKey);
        mainBranchComponent = componentCreationData.mainBranchComponent();
>>>>>>> 9e1fded1
      }

      BranchDto mainBranch = dbClient.branchDao().selectByUuid(dbSession, mainBranchComponent.branchUuid())
        .orElseThrow(() -> new IllegalStateException("Couldn't find the main branch of the project"));
      ComponentDto branchComponent;
      if (isMainBranch(componentKey, mainBranch)) {
        branchComponent = mainBranchComponent;
      } else if (componentKey.getBranchName().isPresent()) {
        branchComponent = dbClient.componentDao().selectByKeyAndBranch(dbSession, componentKey.getKey(), componentKey.getBranchName().get())
          .orElseGet(() -> branchSupport.createBranchComponent(dbSession, componentKey, organizationDto, mainBranchComponent, mainBranch));
      } else {
        branchComponent = dbClient.componentDao().selectByKeyAndPullRequest(dbSession, componentKey.getKey(), componentKey.getPullRequestKey().get())
          .orElseGet(() -> branchSupport.createBranchComponent(dbSession, componentKey, organizationDto, mainBranchComponent, mainBranch));
      }

      if (componentCreationData != null) {
        componentUpdater.commitAndIndex(dbSession, componentCreationData);
      } else {
        dbSession.commit();
      }

      checkScanPermission(branchComponent);
      return submitReport(dbSession, reportInput, branchComponent, mainBranch, characteristics);
    }
  }

  private static boolean isMainBranch(BranchSupport.ComponentKey componentKey, BranchDto mainBranch) {
    if (componentKey.isMainBranch()) {
      return true;
    }

    return componentKey.getBranchName().isPresent() && componentKey.getBranchName().get().equals(mainBranch.getKey());
  }

  private void checkScanPermission(ComponentDto project) {
    // this is a specific and inconsistent behavior. For legacy reasons, "technical users"
    // defined with global scan permission should be able to analyze a project even if
    // they don't have the direct permission on the project.
    // That means that dropping the permission on the project does not have any effects
    // if user has still the global permission
    if (!userSession.hasComponentPermission(UserRole.SCAN, project) && !userSession.hasPermission(SCAN, project.getOrganizationUuid())) {
      throw insufficientPrivilegesException();
    }
  }

  private OrganizationDto getOrganizationDtoOrFail(DbSession dbSession, String organizationKey) {
    return dbClient.organizationDao().selectByKey(dbSession, organizationKey)
        .orElseThrow(() -> new NotFoundException(format("Organization with key '%s' does not exist", organizationKey)));
  }

  private void validateProject(DbSession dbSession, ComponentDto component, String rawProjectKey) {
    List<String> errors = new ArrayList<>();

    if (!Qualifiers.PROJECT.equals(component.qualifier()) || !Scopes.PROJECT.equals(component.scope())) {
      errors.add(format("Component '%s' is not a project", rawProjectKey));
    }
    if (!component.branchUuid().equals(component.uuid())) {
      // Project key is already used as a module of another project
      ComponentDto anotherBaseProject = dbClient.componentDao().selectOrFailByUuid(dbSession, component.branchUuid());
      errors.add(format("The project '%s' is already defined in SonarQube but as a module of project '%s'. "
        + "If you really want to stop directly analysing project '%s', please first delete it from SonarQube and then relaunch the analysis of project '%s'.",
        rawProjectKey, anotherBaseProject.getKey(), anotherBaseProject.getKey(), rawProjectKey));
    }
    if (!errors.isEmpty()) {
      throw BadRequestException.create(errors);
    }
  }

<<<<<<< HEAD
  private static void ensureOrganizationIsConsistent(ComponentDto project, OrganizationDto organizationDto) {
    checkArgument(project.getOrganizationUuid().equals(organizationDto.getUuid()),
        "Organization of component with key '%s' does not match specified organization '%s'",
        project.getKey(), organizationDto.getKey());
  }

  private ComponentDto createProject(DbSession dbSession, OrganizationDto organization, String projectKey, @Nullable String projectName) {
    userSession.checkPermission(OrganizationPermission.PROVISION_PROJECTS, organization);
    String userUuid = userSession.getUuid();
    String userName = userSession.getLogin();

    boolean wouldCurrentUserHaveScanPermission = permissionTemplateService.wouldUserHaveScanPermissionWithDefaultTemplate(dbSession, organization.getUuid(), userUuid, projectKey);
    if (!wouldCurrentUserHaveScanPermission) {
      throw insufficientPrivilegesException();
=======
  private ComponentCreationData createProject(String projectKey, @Nullable String projectName, Map<String, String> characteristics,
    DbSession dbSession, BranchSupport.ComponentKey componentKey) {
    userSession.checkPermission(GlobalPermission.PROVISION_PROJECTS);

    DevOpsProjectCreator devOpsProjectCreator = devOpsProjectCreatorFactory.getDevOpsProjectCreator(dbSession, characteristics).orElse(null);

    throwIfCurrentUserWouldNotHaveScanPermission(projectKey, dbSession, devOpsProjectCreator);

    if (devOpsProjectCreator != null) {
      return devOpsProjectCreator.createProjectAndBindToDevOpsPlatform(dbSession, SCANNER_API_DEVOPS_AUTO_CONFIG, false, projectKey, projectName);
>>>>>>> 9e1fded1
    }
    return projectCreator.createProject(dbSession, componentKey.getKey(), defaultIfBlank(projectName, projectKey), null, SCANNER_API);
  }

<<<<<<< HEAD
    boolean newProjectPrivate = dbClient.organizationDao().getNewProjectPrivate(dbSession, organization);

    NewComponent newProject = newComponentBuilder()
      .setOrganizationUuid(organization.getUuid())
      .setKey(projectKey)
      .setName(defaultIfBlank(projectName, projectKey))
      .setQualifier(Qualifiers.PROJECT)
      .setPrivate(newProjectPrivate)
      .build();
    return componentUpdater.createWithoutCommit(dbSession, newProject, userUuid, userName, c -> {
    });
  }

  private CeTask submitReport(DbSession dbSession, InputStream reportInput, ComponentDto project, Map<String, String> characteristics) {
=======
  private void throwIfCurrentUserWouldNotHaveScanPermission(String projectKey, DbSession dbSession, @Nullable DevOpsProjectCreator devOpsProjectCreator) {
    if (!wouldCurrentUserHaveScanPermission(projectKey, dbSession, devOpsProjectCreator)) {
      throw insufficientPrivilegesException();
    }
  }

  private boolean wouldCurrentUserHaveScanPermission(String projectKey, DbSession dbSession, @Nullable DevOpsProjectCreator devOpsProjectCreator) {
    if (userSession.hasPermission(SCAN)) {
      return true;
    }
    if (managedInstanceService.isInstanceExternallyManaged() && devOpsProjectCreator != null) {
      return devOpsProjectCreator.isScanAllowedUsingPermissionsFromDevopsPlatform();
    }
    return permissionTemplateService.wouldUserHaveScanPermissionWithDefaultTemplate(dbSession, userSession.getUuid(), projectKey);
  }

  private CeTask submitReport(DbSession dbSession, InputStream reportInput, ComponentDto branch, BranchDto mainBranch, Map<String, String> characteristics) {
>>>>>>> 9e1fded1
    CeTaskSubmit.Builder submit = queue.prepareSubmit();

    // the report file must be saved before submitting the task
    dbClient.ceTaskInputDao().insert(dbSession, submit.getUuid(), reportInput);
    dbSession.commit();
    submit.setType(CeTaskTypes.REPORT);
    submit.setComponent(CeTaskSubmit.Component.fromDto(branch.uuid(), mainBranch.getProjectUuid()));
    submit.setSubmitterUuid(userSession.getUuid());
    submit.setCharacteristics(characteristics);
    return queue.submit(submit.build());
  }

}<|MERGE_RESOLUTION|>--- conflicted
+++ resolved
@@ -37,39 +37,32 @@
 import org.sonar.db.ce.CeTaskTypes;
 import org.sonar.db.component.BranchDto;
 import org.sonar.db.component.ComponentDto;
-<<<<<<< HEAD
 import org.sonar.db.organization.OrganizationDto;
 import org.sonar.db.permission.OrganizationPermission;
 import org.sonar.server.component.ComponentUpdater;
 import org.sonar.server.component.NewComponent;
-import org.sonar.server.exceptions.BadRequestException;
-import org.sonar.server.exceptions.NotFoundException;
-import org.sonar.server.permission.PermissionTemplateService;
-=======
 import org.sonar.db.permission.GlobalPermission;
 import org.sonar.server.common.almsettings.DevOpsProjectCreator;
 import org.sonar.server.common.almsettings.DevOpsProjectCreatorFactory;
 import org.sonar.server.component.ComponentCreationData;
 import org.sonar.server.common.component.ComponentUpdater;
 import org.sonar.server.exceptions.BadRequestException;
+import org.sonar.server.exceptions.NotFoundException;
+import org.sonar.server.permission.PermissionTemplateService;
 import org.sonar.server.management.ManagedInstanceService;
 import org.sonar.server.common.permission.PermissionTemplateService;
 import org.sonar.server.common.project.ProjectCreator;
->>>>>>> 9e1fded1
 import org.sonar.server.user.UserSession;
 
 import static com.google.common.base.Preconditions.checkArgument;
 import static java.lang.String.format;
-<<<<<<< HEAD
 import static org.apache.commons.lang.StringUtils.defaultIfBlank;
 import static org.sonar.db.permission.OrganizationPermission.SCAN;
 import static org.sonar.server.component.NewComponent.newComponentBuilder;
-=======
 import static org.apache.commons.lang3.StringUtils.defaultIfBlank;
 import static org.sonar.db.permission.GlobalPermission.SCAN;
 import static org.sonar.db.project.CreationMethod.SCANNER_API;
 import static org.sonar.db.project.CreationMethod.SCANNER_API_DEVOPS_AUTO_CONFIG;
->>>>>>> 9e1fded1
 import static org.sonar.server.user.AbstractUserSession.insufficientPrivilegesException;
 
 @ServerSide
@@ -83,18 +76,12 @@
   private final PermissionTemplateService permissionTemplateService;
   private final DbClient dbClient;
   private final BranchSupport branchSupport;
-<<<<<<< HEAD
-
-  public ReportSubmitter(CeQueue queue, UserSession userSession, ComponentUpdater componentUpdater,
-    PermissionTemplateService permissionTemplateService, DbClient dbClient, BranchSupport branchSupport) {
-=======
   private final DevOpsProjectCreatorFactory devOpsProjectCreatorFactory;
   private final ManagedInstanceService managedInstanceService;
 
   public ReportSubmitter(CeQueue queue, UserSession userSession, ProjectCreator projectCreator, ComponentUpdater componentUpdater,
     PermissionTemplateService permissionTemplateService, DbClient dbClient, BranchSupport branchSupport,
     DevOpsProjectCreatorFactory devOpsProjectCreatorFactory, ManagedInstanceService managedInstanceService) {
->>>>>>> 9e1fded1
     this.queue = queue;
     this.userSession = userSession;
     this.projectCreator = projectCreator;
@@ -102,21 +89,14 @@
     this.permissionTemplateService = permissionTemplateService;
     this.dbClient = dbClient;
     this.branchSupport = branchSupport;
-<<<<<<< HEAD
-=======
     this.devOpsProjectCreatorFactory = devOpsProjectCreatorFactory;
     this.managedInstanceService = managedInstanceService;
->>>>>>> 9e1fded1
   }
 
   public CeTask submit(String organizationKey, String projectKey, @Nullable String projectName, Map<String, String> characteristics, InputStream reportInput) {
     try (DbSession dbSession = dbClient.openSession(false)) {
-<<<<<<< HEAD
-      boolean projectCreated = false;
       OrganizationDto organizationDto = getOrganizationDtoOrFail(dbSession, organizationKey);
-=======
       ComponentCreationData componentCreationData = null;
->>>>>>> 9e1fded1
       // Note: when the main branch is analyzed, the characteristics may or may not have the branch name, so componentKey#isMainBranch is not
       // reliable!
       BranchSupport.ComponentKey componentKey = branchSupport.createComponentKey(projectKey, characteristics);
@@ -128,13 +108,8 @@
         validateProject(dbSession, mainBranchComponent, projectKey);
         ensureOrganizationIsConsistent(mainBranchComponent, organizationDto);
       } else {
-<<<<<<< HEAD
-        mainBranchComponent = createProject(dbSession, organizationDto, componentKey.getKey(), projectName);
-        projectCreated = true;
-=======
-        componentCreationData = createProject(projectKey, projectName, characteristics, dbSession, componentKey);
+        componentCreationData = createProject(organizationDto, projectKey, projectName, characteristics, dbSession, componentKey);
         mainBranchComponent = componentCreationData.mainBranchComponent();
->>>>>>> 9e1fded1
       }
 
       BranchDto mainBranch = dbClient.branchDao().selectByUuid(dbSession, mainBranchComponent.branchUuid())
@@ -203,25 +178,15 @@
     }
   }
 
-<<<<<<< HEAD
   private static void ensureOrganizationIsConsistent(ComponentDto project, OrganizationDto organizationDto) {
     checkArgument(project.getOrganizationUuid().equals(organizationDto.getUuid()),
         "Organization of component with key '%s' does not match specified organization '%s'",
         project.getKey(), organizationDto.getKey());
   }
 
-  private ComponentDto createProject(DbSession dbSession, OrganizationDto organization, String projectKey, @Nullable String projectName) {
+  private ComponentCreationData createProject(OrganizationDto organization, String projectKey, @Nullable String projectName, Map<String, String> characteristics,
+    DbSession dbSession, BranchSupport.ComponentKey componentKey) {
     userSession.checkPermission(OrganizationPermission.PROVISION_PROJECTS, organization);
-    String userUuid = userSession.getUuid();
-    String userName = userSession.getLogin();
-
-    boolean wouldCurrentUserHaveScanPermission = permissionTemplateService.wouldUserHaveScanPermissionWithDefaultTemplate(dbSession, organization.getUuid(), userUuid, projectKey);
-    if (!wouldCurrentUserHaveScanPermission) {
-      throw insufficientPrivilegesException();
-=======
-  private ComponentCreationData createProject(String projectKey, @Nullable String projectName, Map<String, String> characteristics,
-    DbSession dbSession, BranchSupport.ComponentKey componentKey) {
-    userSession.checkPermission(GlobalPermission.PROVISION_PROJECTS);
 
     DevOpsProjectCreator devOpsProjectCreator = devOpsProjectCreatorFactory.getDevOpsProjectCreator(dbSession, characteristics).orElse(null);
 
@@ -229,45 +194,27 @@
 
     if (devOpsProjectCreator != null) {
       return devOpsProjectCreator.createProjectAndBindToDevOpsPlatform(dbSession, SCANNER_API_DEVOPS_AUTO_CONFIG, false, projectKey, projectName);
->>>>>>> 9e1fded1
-    }
-    return projectCreator.createProject(dbSession, componentKey.getKey(), defaultIfBlank(projectName, projectKey), null, SCANNER_API);
-  }
-
-<<<<<<< HEAD
-    boolean newProjectPrivate = dbClient.organizationDao().getNewProjectPrivate(dbSession, organization);
-
-    NewComponent newProject = newComponentBuilder()
-      .setOrganizationUuid(organization.getUuid())
-      .setKey(projectKey)
-      .setName(defaultIfBlank(projectName, projectKey))
-      .setQualifier(Qualifiers.PROJECT)
-      .setPrivate(newProjectPrivate)
-      .build();
-    return componentUpdater.createWithoutCommit(dbSession, newProject, userUuid, userName, c -> {
-    });
-  }
-
-  private CeTask submitReport(DbSession dbSession, InputStream reportInput, ComponentDto project, Map<String, String> characteristics) {
-=======
+    }
+    return projectCreator.createProject(dbSession, organization, componentKey.getKey(), defaultIfBlank(projectName, projectKey), null, SCANNER_API);
+  }
+
   private void throwIfCurrentUserWouldNotHaveScanPermission(String projectKey, DbSession dbSession, @Nullable DevOpsProjectCreator devOpsProjectCreator) {
     if (!wouldCurrentUserHaveScanPermission(projectKey, dbSession, devOpsProjectCreator)) {
       throw insufficientPrivilegesException();
     }
   }
 
-  private boolean wouldCurrentUserHaveScanPermission(String projectKey, DbSession dbSession, @Nullable DevOpsProjectCreator devOpsProjectCreator) {
+  private boolean wouldCurrentUserHaveScanPermission(OrganizationDto organization, String projectKey, DbSession dbSession, @Nullable DevOpsProjectCreator devOpsProjectCreator) {
     if (userSession.hasPermission(SCAN)) {
       return true;
     }
     if (managedInstanceService.isInstanceExternallyManaged() && devOpsProjectCreator != null) {
       return devOpsProjectCreator.isScanAllowedUsingPermissionsFromDevopsPlatform();
     }
-    return permissionTemplateService.wouldUserHaveScanPermissionWithDefaultTemplate(dbSession, userSession.getUuid(), projectKey);
+    return permissionTemplateService.wouldUserHaveScanPermissionWithDefaultTemplate(dbSession, organization.getUuid(), userSession.getUuid(), projectKey);
   }
 
   private CeTask submitReport(DbSession dbSession, InputStream reportInput, ComponentDto branch, BranchDto mainBranch, Map<String, String> characteristics) {
->>>>>>> 9e1fded1
     CeTaskSubmit.Builder submit = queue.prepareSubmit();
 
     // the report file must be saved before submitting the task
