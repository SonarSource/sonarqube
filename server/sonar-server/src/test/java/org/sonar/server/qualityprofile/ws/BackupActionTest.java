/*
 * SonarQube
 * Copyright (C) 2009-2016 SonarSource SA
 * mailto:contact AT sonarsource DOT com
 *
 * This program is free software; you can redistribute it and/or
 * modify it under the terms of the GNU Lesser General Public
 * License as published by the Free Software Foundation; either
 * version 3 of the License, or (at your option) any later version.
 *
 * This program is distributed in the hope that it will be useful,
 * but WITHOUT ANY WARRANTY; without even the implied warranty of
 * MERCHANTABILITY or FITNESS FOR A PARTICULAR PURPOSE.  See the GNU
 * Lesser General Public License for more details.
 *
 * You should have received a copy of the GNU Lesser General Public License
 * along with this program; if not, write to the Free Software Foundation,
 * Inc., 51 Franklin Street, Fifth Floor, Boston, MA  02110-1301, USA.
 */
package org.sonar.server.qualityprofile.ws;

import java.io.PrintWriter;
import java.io.Writer;
import org.junit.Test;
import org.junit.runner.RunWith;
import org.mockito.invocation.InvocationOnMock;
import org.mockito.runners.MockitoJUnitRunner;
import org.mockito.stubbing.Answer;
import org.sonar.db.DbClient;
import org.sonar.db.DbSession;
import org.sonar.db.qualityprofile.QualityProfileTesting;
import org.sonar.server.language.LanguageTesting;
import org.sonar.server.qualityprofile.QProfileBackuper;
import org.sonar.server.qualityprofile.QProfileFactory;
import org.sonar.server.qualityprofile.QProfileRef;
import org.sonar.server.ws.WsTester;
import org.sonar.server.ws.WsTester.Result;

import static org.assertj.core.api.Assertions.assertThat;
import static org.mockito.Matchers.any;
import static org.mockito.Matchers.eq;
import static org.mockito.Mockito.doAnswer;
import static org.mockito.Mockito.mock;
import static org.mockito.Mockito.when;

@RunWith(MockitoJUnitRunner.class)
public class BackupActionTest {

  private static final String SOME_PROFILE_KEY = "polop-palap-xoo-12345";

<<<<<<< HEAD
  private QProfileBackuper backuper = mock(QProfileBackuper.class);
  private QProfileFactory profileFactory = mock(QProfileFactory.class);
  private WsTester tester = new WsTester(new QProfilesWs(
    mock(RuleActivationActions.class),
    mock(BulkRuleActivationActions.class),
    mock(ProjectAssociationActions.class),
    new BackupAction(mock(DbClient.class), backuper, profileFactory, LanguageTesting.newLanguages("xoo"))));
=======
  // TODO Replace with proper DbTester + EsTester medium test once DaoV2 is removed
  @Mock
  private QProfileBackuper backuper;

  private WsTester tester;

  @Before
  public void setUp() {
    DbClient dbClient = new DbClient(db.database(), db.myBatis());

    tester = new WsTester(new QProfilesWs(
      mock(RuleActivationActions.class),
      mock(BulkRuleActivationActions.class),
      new BackupAction(backuper, dbClient, new QProfileFactory(dbClient), LanguageTesting.newLanguages("xoo"))));
  }
>>>>>>> a56e60d1

  @Test
  public void backup_profile() throws Exception {
    when(profileFactory.find(any(DbSession.class), eq(QProfileRef.fromKey(SOME_PROFILE_KEY)))).thenReturn(QualityProfileTesting.newQualityProfileDto().setKey(SOME_PROFILE_KEY));

    final String response = "<polop><palap/></polop>";
    doAnswer(new Answer<Void>() {
      @Override
      public Void answer(InvocationOnMock invocation) throws Throwable {
        Writer w = (Writer) invocation.getArguments()[1];
        new PrintWriter(w).print(response);
        w.close();
        return null;
      }
    }).when(backuper).backup(eq(SOME_PROFILE_KEY), any(Writer.class));

    Result result = tester.newGetRequest("api/qualityprofiles", "backup").setParam(QProfileRef.PARAM_PROFILE_KEY, SOME_PROFILE_KEY).execute();
    assertThat(result.outputAsString()).isEqualTo(response);
    result.assertHeader("Content-Disposition", "attachment; filename=" + SOME_PROFILE_KEY + ".xml");
  }

  @Test(expected = IllegalArgumentException.class)
  public void fail_on_missing_key() throws Exception {
    tester.newGetRequest("api/qualityprofiles", "backup").execute();
  }
}<|MERGE_RESOLUTION|>--- conflicted
+++ resolved
@@ -48,31 +48,12 @@
 
   private static final String SOME_PROFILE_KEY = "polop-palap-xoo-12345";
 
-<<<<<<< HEAD
   private QProfileBackuper backuper = mock(QProfileBackuper.class);
   private QProfileFactory profileFactory = mock(QProfileFactory.class);
   private WsTester tester = new WsTester(new QProfilesWs(
     mock(RuleActivationActions.class),
     mock(BulkRuleActivationActions.class),
-    mock(ProjectAssociationActions.class),
     new BackupAction(mock(DbClient.class), backuper, profileFactory, LanguageTesting.newLanguages("xoo"))));
-=======
-  // TODO Replace with proper DbTester + EsTester medium test once DaoV2 is removed
-  @Mock
-  private QProfileBackuper backuper;
-
-  private WsTester tester;
-
-  @Before
-  public void setUp() {
-    DbClient dbClient = new DbClient(db.database(), db.myBatis());
-
-    tester = new WsTester(new QProfilesWs(
-      mock(RuleActivationActions.class),
-      mock(BulkRuleActivationActions.class),
-      new BackupAction(backuper, dbClient, new QProfileFactory(dbClient), LanguageTesting.newLanguages("xoo"))));
-  }
->>>>>>> a56e60d1
 
   @Test
   public void backup_profile() throws Exception {
