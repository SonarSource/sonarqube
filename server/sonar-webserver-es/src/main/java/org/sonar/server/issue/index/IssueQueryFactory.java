--- conflicted
+++ resolved
@@ -55,13 +55,10 @@
 import org.sonar.db.component.BranchDto;
 import org.sonar.db.component.ComponentDto;
 import org.sonar.db.component.SnapshotDto;
-<<<<<<< HEAD
-import org.sonar.db.organization.OrganizationDto;
-=======
 import org.sonar.db.issue.IssueFixedDto;
 import org.sonar.db.permission.GlobalPermission;
 import org.sonar.db.project.ProjectDto;
->>>>>>> 9e1fded1
+import org.sonar.db.organization.OrganizationDto;
 import org.sonar.db.rule.RuleDto;
 import org.sonar.server.issue.SearchRequest;
 import org.sonar.server.issue.index.IssueQuery.PeriodStart;
@@ -166,14 +163,10 @@
         .createdAt(parseStartingDateOrDateTime(request.getCreatedAt(), timeZone))
         .createdBefore(parseEndingDateOrDateTime(request.getCreatedBefore(), timeZone))
         .facetMode(request.getFacetMode())
-<<<<<<< HEAD
+        .timeZone(timeZone)
         .searchAfter(request.getSearchAfter())
-        .timeZone(timeZone)
-        .organizationUuid(convertOrganizationKeyToUuid(dbSession, request.getOrganization()));
-=======
-        .timeZone(timeZone)
+        .organizationUuid(convertOrganizationKeyToUuid(dbSession, request.getOrganization()))
         .codeVariants(request.getCodeVariants());
->>>>>>> 9e1fded1
 
       List<ComponentDto> allComponents = new ArrayList<>();
       boolean effectiveOnComponentOnly = mergeDeprecatedComponentParameters(dbSession, request, allComponents);
@@ -245,7 +238,6 @@
     }
   }
 
-<<<<<<< HEAD
   @CheckForNull
   private String convertOrganizationKeyToUuid(DbSession dbSession, @Nullable String organizationKey) {
     if (organizationKey == null) {
@@ -255,11 +247,8 @@
     return organization.map(OrganizationDto::getUuid).orElse(UNKNOWN);
   }
 
-  private void setCreatedAfterFromDates(IssueQuery.Builder builder, @Nullable Date createdAfter, @Nullable String createdInLast, boolean createdAfterInclusive) {
-=======
   private void setCreatedAfterFromDates(IssueQuery.Builder builder, @Nullable Date createdAfter, @Nullable String createdInLast,
     boolean createdAfterInclusive) {
->>>>>>> 9e1fded1
     Date actualCreatedAfter = createdAfter;
     if (createdInLast != null) {
       actualCreatedAfter = Date.from(
