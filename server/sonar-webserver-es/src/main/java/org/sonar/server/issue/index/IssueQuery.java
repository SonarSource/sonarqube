/*
 * SonarQube
 * Copyright (C) 2009-2024 SonarSource SA
 * mailto:info AT sonarsource DOT com
 *
 * This program is free software; you can redistribute it and/or
 * modify it under the terms of the GNU Lesser General Public
 * License as published by the Free Software Foundation; either
 * version 3 of the License, or (at your option) any later version.
 *
 * This program is distributed in the hope that it will be useful,
 * but WITHOUT ANY WARRANTY; without even the implied warranty of
 * MERCHANTABILITY or FITNESS FOR A PARTICULAR PURPOSE.  See the GNU
 * Lesser General Public License for more details.
 *
 * You should have received a copy of the GNU Lesser General Public License
 * along with this program; if not, write to the Free Software Foundation,
 * Inc., 51 Franklin Street, Fifth Floor, Boston, MA  02110-1301, USA.
 */
package org.sonar.server.issue.index;

import java.time.ZoneId;
import java.util.Collection;
import java.util.Collections;
import java.util.Date;
import java.util.Map;
import java.util.Optional;
import java.util.Set;
import javax.annotation.CheckForNull;
import javax.annotation.Nullable;
import org.apache.commons.lang3.builder.ReflectionToStringBuilder;
import org.sonar.db.rule.RuleDto;

/**
 * @since 3.6
 */
public class IssueQuery {

  public static final String SORT_BY_CREATION_DATE = "CREATION_DATE";
  public static final String SORT_BY_UPDATE_DATE = "UPDATE_DATE";
  public static final String SORT_BY_CLOSE_DATE = "CLOSE_DATE";
  public static final String SORT_BY_SEVERITY = "SEVERITY";
  public static final String SORT_BY_STATUS = "STATUS";

  /**
   * Sort by project, file path then line id
   */
  public static final String SORT_BY_FILE_LINE = "FILE_LINE";
  /**
   * Sort hotspots by vulnerabilityProbability, sqSecurityCategory, project, file path then line id
   */
  public static final String SORT_HOTSPOTS = "HOTSPOTS";

  public static final Set<String> SORTS = Set.of(SORT_BY_CREATION_DATE, SORT_BY_UPDATE_DATE, SORT_BY_CLOSE_DATE, SORT_BY_SEVERITY,
    SORT_BY_STATUS, SORT_BY_FILE_LINE, SORT_HOTSPOTS);

  private final Collection<String> issueKeys;
  private final Collection<String> severities;
  private final Collection<String> impactSeverities;
  private final Collection<String> impactSoftwareQualities;
  private final Collection<String> statuses;
  private final Collection<String> issueStatuses;
  private final Collection<String> resolutions;
  private final Collection<String> components;
  private final Collection<String> projects;
  private final Collection<String> directories;
  private final Collection<String> files;
  private final Collection<String> views;
  private final Collection<RuleDto> rules;
  private final Collection<String> ruleUuids;
  private final Collection<String> assignees;
  private final Collection<String> authors;
  private final Collection<String> scopes;
  private final Collection<String> languages;
  private final Collection<String> tags;
  private final Collection<String> types;
  private final Collection<String> owaspTop10;
  private final Collection<String> pciDss32;
  private final Collection<String> pciDss40;
  private final Collection<String> owaspAsvs40;
  private final Integer owaspAsvsLevel;
  private final Collection<String> owaspTop10For2021;
  private final Collection<String> stigAsdV5R3;
  private final Collection<String> casa;
  private final Collection<String> sansTop25;
  private final Collection<String> cwe;
  private final Collection<String> sonarsourceSecurity;
  private final Map<String, PeriodStart> createdAfterByProjectUuids;
  private final Boolean onComponentOnly;
  private final Boolean assigned;
  private final Boolean resolved;
  private final Boolean prioritizedRule;
  private final Date createdAt;
  private final PeriodStart createdAfter;
  private final Date createdBefore;
  private final String sort;
  private final Boolean asc;
  private final String facetMode;
  private final String branchUuid;
  private final Boolean mainBranch;
  private final String searchAfter;
  private final ZoneId timeZone;
  private final Boolean newCodeOnReference;
  private final Collection<String> newCodeOnReferenceByProjectUuids;
<<<<<<< HEAD
  private String organizationUuid;
=======
  private final Collection<String> codeVariants;
  private final Collection<String> cleanCodeAttributesCategories;
>>>>>>> 9e1fded1

  private IssueQuery(Builder builder) {
    this.issueKeys = nullableDefaultCollection(builder.issueKeys);
    this.severities = defaultCollection(builder.severities);
    this.impactSeverities = defaultCollection(builder.impactSeverities);
    this.impactSoftwareQualities = defaultCollection(builder.impactSoftwareQualities);
    this.statuses = defaultCollection(builder.statuses);
    this.resolutions = defaultCollection(builder.resolutions);
    this.issueStatuses = defaultCollection(builder.issueStatuses);
    this.components = defaultCollection(builder.components);
    this.projects = defaultCollection(builder.projects);
    this.directories = defaultCollection(builder.directories);
    this.files = defaultCollection(builder.files);
    this.views = defaultCollection(builder.views);
    this.rules = defaultCollection(builder.rules);
    this.ruleUuids = defaultCollection(builder.ruleUuids);
    this.assignees = defaultCollection(builder.assigneeUuids);
    this.authors = defaultCollection(builder.authors);
    this.scopes = defaultCollection(builder.scopes);
    this.languages = defaultCollection(builder.languages);
    this.tags = defaultCollection(builder.tags);
    this.types = defaultCollection(builder.types);
    this.pciDss32 = defaultCollection(builder.pciDss32);
    this.pciDss40 = defaultCollection(builder.pciDss40);
    this.owaspAsvs40 = defaultCollection(builder.owaspAsvs40);
    this.owaspAsvsLevel = builder.owaspAsvsLevel;
    this.owaspTop10 = defaultCollection(builder.owaspTop10);
    this.owaspTop10For2021 = defaultCollection(builder.owaspTop10For2021);
    this.stigAsdV5R3 = defaultCollection(builder.stigAsdV5R3);
    this.casa = defaultCollection(builder.casa);
    this.sansTop25 = defaultCollection(builder.sansTop25);
    this.cwe = defaultCollection(builder.cwe);
    this.sonarsourceSecurity = defaultCollection(builder.sonarsourceSecurity);
    this.createdAfterByProjectUuids = defaultMap(builder.createdAfterByProjectUuids);
    this.onComponentOnly = builder.onComponentOnly;
    this.assigned = builder.assigned;
    this.resolved = builder.resolved;
    this.prioritizedRule = builder.prioritizedRule;
    this.createdAt = builder.createdAt;
    this.createdAfter = builder.createdAfter;
    this.createdBefore = builder.createdBefore;
    this.sort = builder.sort;
    this.asc = builder.asc;
    this.facetMode = builder.facetMode;
    this.branchUuid = builder.branchUuid;
    this.mainBranch = builder.mainBranch;
    this.searchAfter = builder.searchAfter;
    this.timeZone = builder.timeZone;
    this.newCodeOnReference = builder.newCodeOnReference;
    this.newCodeOnReferenceByProjectUuids = defaultCollection(builder.newCodeOnReferenceByProjectUuids);
<<<<<<< HEAD
    this.organizationUuid = builder.organizationUuid;
=======
    this.codeVariants = defaultCollection(builder.codeVariants);
    this.cleanCodeAttributesCategories = defaultCollection(builder.cleanCodeAttributesCategories);
>>>>>>> 9e1fded1
  }

  public Collection<String> issueKeys() {
    return issueKeys;
  }

  public Collection<String> severities() {
    return severities;
  }

  public Collection<String> impactSeverities() {
    return impactSeverities;
  }

  public Collection<String> impactSoftwareQualities() {
    return impactSoftwareQualities;
  }

  public Collection<String> statuses() {
    return statuses;
  }

  public Collection<String> issueStatuses() {
    return issueStatuses;
  }

  public Collection<String> resolutions() {
    return resolutions;
  }

  public Collection<String> componentUuids() {
    return components;
  }

  public Collection<String> projectUuids() {
    return projects;
  }

  public Collection<String> directories() {
    return directories;
  }

  public Collection<String> files() {
    return files;
  }

  /**
   * Restrict issues belonging to projects that were analyzed under a view.
   * The view UUIDs should be portfolios, sub portfolios or application branches.
   */
  public Collection<String> viewUuids() {
    return views;
  }

  public Collection<RuleDto> rules() {
    return rules;
  }

  public Collection<String> ruleUuids() {
    return ruleUuids;
  }

  public Collection<String> assignees() {
    return assignees;
  }

  public Collection<String> authors() {
    return authors;
  }

  public Collection<String> scopes() {
    return scopes;
  }

  public Collection<String> languages() {
    return languages;
  }

  public Collection<String> tags() {
    return tags;
  }

  public Collection<String> types() {
    return types;
  }

  public Collection<String> pciDss32() {
    return pciDss32;
  }

  public Collection<String> pciDss40() {
    return pciDss40;
  }

  public Collection<String> owaspAsvs40() {
    return owaspAsvs40;
  }

  public Optional<Integer> getOwaspAsvsLevel() {
    return Optional.ofNullable(owaspAsvsLevel);
  }

  public Collection<String> owaspTop10() {
    return owaspTop10;
  }

  public Collection<String> owaspTop10For2021() {
    return owaspTop10For2021;
  }

  public Collection<String> stigAsdV5R3() {
    return stigAsdV5R3;
  }

  public Collection<String> casa() {
    return casa;
  }

  public Collection<String> sansTop25() {
    return sansTop25;
  }

  public Collection<String> cwe() {
    return cwe;
  }

  public Collection<String> sonarsourceSecurity() {
    return sonarsourceSecurity;
  }

  public Map<String, PeriodStart> createdAfterByProjectUuids() {
    return createdAfterByProjectUuids;
  }

  @CheckForNull
  public Boolean onComponentOnly() {
    return onComponentOnly;
  }

  @CheckForNull
  public Boolean assigned() {
    return assigned;
  }

  @CheckForNull
  public Boolean resolved() {
    return resolved;
  }

  @CheckForNull
  public Boolean prioritizedRule() {
    return prioritizedRule;
  }

  @CheckForNull
  public PeriodStart createdAfter() {
    return createdAfter;
  }

  @CheckForNull
  public Date createdAt() {
    return createdAt == null ? null : new Date(createdAt.getTime());
  }

  @CheckForNull
  public Date createdBefore() {
    return createdBefore == null ? null : new Date(createdBefore.getTime());
  }

  @CheckForNull
  public String sort() {
    return sort;
  }

  @CheckForNull
  public Boolean asc() {
    return asc;
  }

  @CheckForNull
  public String branchUuid() {
    return branchUuid;
  }

  public Boolean isMainBranch() {
    return mainBranch;
  }

  public String searchAfter() {
    return searchAfter;
  }

  public String facetMode() {
    return facetMode;
  }

  @Override
  public String toString() {
    return ReflectionToStringBuilder.toString(this);
  }

  public static Builder builder() {
    return new Builder();
  }

  @CheckForNull
  public ZoneId timeZone() {
    return timeZone;
  }

  @CheckForNull
  public Boolean newCodeOnReference() {
    return newCodeOnReference;
  }

  public Collection<String> newCodeOnReferenceByProjectUuids() {
    return newCodeOnReferenceByProjectUuids;
  }

<<<<<<< HEAD
  @CheckForNull
  public String organizationUuid() {
    return organizationUuid;
  }

=======
  public Collection<String> codeVariants() {
    return codeVariants;
  }

  public Collection<String> cleanCodeAttributesCategories() {
    return cleanCodeAttributesCategories;
  }
>>>>>>> 9e1fded1

  public static class Builder {
    private Collection<String> issueKeys;
    private Collection<String> severities;
    private Collection<String> impactSeverities;
    private Collection<String> impactSoftwareQualities;
    private Collection<String> statuses;
    private Collection<String> resolutions;
    private Collection<String> issueStatuses;
    private Collection<String> components;
    private Collection<String> projects;
    private Collection<String> directories;
    private Collection<String> files;
    private Collection<String> views;
    private Collection<RuleDto> rules;
    private Collection<String> ruleUuids;
    private Collection<String> assigneeUuids;
    private Collection<String> authors;
    private Collection<String> scopes;
    private Collection<String> languages;
    private Collection<String> tags;
    private Collection<String> types;
    private Collection<String> pciDss32;
    private Collection<String> pciDss40;
    private Collection<String> owaspAsvs40;
    private Integer owaspAsvsLevel;
    private Collection<String> owaspTop10;
    private Collection<String> owaspTop10For2021;
    private Collection<String> stigAsdV5R3;
    private Collection<String> casa;
    private Collection<String> sansTop25;
    private Collection<String> cwe;
    private Collection<String> sonarsourceSecurity;
    private Map<String, PeriodStart> createdAfterByProjectUuids;
    private Boolean onComponentOnly = false;
    private Boolean assigned = null;
    private Boolean resolved = null;
    private Boolean prioritizedRule = null;
    private Date createdAt;
    private PeriodStart createdAfter;
    private Date createdBefore;
    private String sort;
    private Boolean asc = false;
    private String facetMode;
    private String branchUuid;
    private Boolean mainBranch = true;
    private String searchAfter;
    private ZoneId timeZone;
    private Boolean newCodeOnReference = null;
    private Collection<String> newCodeOnReferenceByProjectUuids;
    private Collection<String> codeVariants;
    private Collection<String> cleanCodeAttributesCategories;

    private String organizationUuid;

    private Builder() {

    }

    public Builder issueKeys(@Nullable Collection<String> l) {
      this.issueKeys = l;
      return this;
    }

    public Builder severities(@Nullable Collection<String> l) {
      this.severities = l;
      return this;
    }

    public Builder statuses(@Nullable Collection<String> l) {
      this.statuses = l;
      return this;
    }

    public Builder resolutions(@Nullable Collection<String> l) {
      this.resolutions = l;
      return this;
    }

    public Builder issueStatuses(@Nullable Collection<String> l) {
      this.issueStatuses = l;
      return this;
    }

    public Builder componentUuids(@Nullable Collection<String> l) {
      this.components = l;
      return this;
    }

    public Builder projectUuids(@Nullable Collection<String> l) {
      this.projects = l;
      return this;
    }

    public Builder directories(@Nullable Collection<String> l) {
      this.directories = l;
      return this;
    }

    public Builder impactSeverities(@Nullable Collection<String> l) {
      this.impactSeverities = l;
      return this;
    }

    public Builder impactSoftwareQualities(@Nullable Collection<String> l) {
      this.impactSoftwareQualities = l;
      return this;
    }

    public Builder files(@Nullable Collection<String> l) {
      this.files = l;
      return this;
    }

    /**
     * Restrict issues belonging to projects that were analyzed under a view.
     * The view UUIDs should be portfolios, sub portfolios or application branches.
     */
    public Builder viewUuids(@Nullable Collection<String> l) {
      this.views = l;
      return this;
    }

    public Builder rules(@Nullable Collection<RuleDto> rules) {
      this.rules = rules;
      return this;
    }

    public Builder ruleUuids(@Nullable Collection<String> ruleUuids) {
      this.ruleUuids = ruleUuids;
      return this;
    }

    public Builder assigneeUuids(@Nullable Collection<String> l) {
      this.assigneeUuids = l;
      return this;
    }

    public Builder authors(@Nullable Collection<String> l) {
      this.authors = l;
      return this;
    }

    public Builder scopes(@Nullable Collection<String> s) {
      this.scopes = s;
      return this;
    }

    public Builder languages(@Nullable Collection<String> l) {
      this.languages = l;
      return this;
    }

    public Builder tags(@Nullable Collection<String> t) {
      this.tags = t;
      return this;
    }

    public Builder types(@Nullable Collection<String> t) {
      this.types = t;
      return this;
    }

    public Builder pciDss32(@Nullable Collection<String> o) {
      this.pciDss32 = o;
      return this;
    }

    public Builder pciDss40(@Nullable Collection<String> o) {
      this.pciDss40 = o;
      return this;
    }

    public Builder owaspAsvs40(@Nullable Collection<String> o) {
      this.owaspAsvs40 = o;
      return this;
    }

    public Builder owaspAsvsLevel(@Nullable Integer level) {
      this.owaspAsvsLevel = level;
      return this;
    }

    public Builder owaspTop10(@Nullable Collection<String> o) {
      this.owaspTop10 = o;
      return this;
    }

    public Builder owaspTop10For2021(@Nullable Collection<String> o) {
      this.owaspTop10For2021 = o;
      return this;
    }

    public Builder stigAsdR5V3(@Nullable Collection<String> o) {
      this.stigAsdV5R3 = o;
      return this;
    }

    public Builder casa(@Nullable Collection<String> o) {
      this.casa = o;
      return this;
    }

    public Builder sansTop25(@Nullable Collection<String> s) {
      this.sansTop25 = s;
      return this;
    }

    public Builder cwe(@Nullable Collection<String> cwe) {
      this.cwe = cwe;
      return this;
    }

    public Builder sonarsourceSecurity(@Nullable Collection<String> sonarsourceSecurity) {
      this.sonarsourceSecurity = sonarsourceSecurity;
      return this;
    }

    public Builder createdAfterByProjectUuids(@Nullable Map<String, PeriodStart> createdAfterByProjectUuids) {
      this.createdAfterByProjectUuids = createdAfterByProjectUuids;
      return this;
    }

    /**
     * If true, it will return only issues on the passed component(s)
     * If false, it will return all issues on the passed component(s) and their descendants
     */
    public Builder onComponentOnly(@Nullable Boolean b) {
      this.onComponentOnly = b;
      return this;
    }

    /**
     * If true, it will return all issues assigned to someone
     * If false, it will return all issues not assigned to someone
     */
    public Builder assigned(@Nullable Boolean b) {
      this.assigned = b;
      return this;
    }

    /**
     * If true, it will return all resolved issues
     * If false, it will return all none resolved issues
     */
    public Builder resolved(@Nullable Boolean resolved) {
      this.resolved = resolved;
      return this;
    }

    public Builder prioritizedRule(@Nullable Boolean prioritizedRule) {
      this.prioritizedRule = prioritizedRule;
      return this;
    }


    public Builder createdAt(@Nullable Date d) {
      this.createdAt = d == null ? null : new Date(d.getTime());
      return this;
    }

    public Builder createdAfter(@Nullable Date d) {
      this.createdAfter(d, true);
      return this;
    }

    public Builder createdAfter(@Nullable Date d, boolean inclusive) {
      this.createdAfter = d == null ? null : new PeriodStart(new Date(d.getTime()), inclusive);
      return this;
    }

    public Builder createdBefore(@Nullable Date d) {
      this.createdBefore = d == null ? null : new Date(d.getTime());
      return this;
    }

    public Builder sort(@Nullable String s) {
      if (s != null && !SORTS.contains(s)) {
        throw new IllegalArgumentException("Bad sort field: " + s);
      }
      this.sort = s;
      return this;
    }

    public Builder asc(@Nullable Boolean asc) {
      this.asc = asc;
      return this;
    }

    public IssueQuery build() {
      return new IssueQuery(this);
    }

    public Builder facetMode(String facetMode) {
      this.facetMode = facetMode;
      return this;
    }

    public Builder branchUuid(@Nullable String s) {
      this.branchUuid = s;
      return this;
    }

    public Builder mainBranch(@Nullable Boolean mainBranch) {
      this.mainBranch = mainBranch;
      return this;
    }

    public Builder searchAfter(String searchAfter) {
      this.searchAfter = searchAfter;
      return this;
    }

    public Builder timeZone(ZoneId timeZone) {
      this.timeZone = timeZone;
      return this;
    }

    public Builder newCodeOnReference(@Nullable Boolean newCodeOnReference) {
      this.newCodeOnReference = newCodeOnReference;
      return this;
    }

    public Builder newCodeOnReferenceByProjectUuids(@Nullable Collection<String> newCodeOnReferenceByProjectUuids) {
      this.newCodeOnReferenceByProjectUuids = newCodeOnReferenceByProjectUuids;
      return this;
    }

<<<<<<< HEAD
    public Builder organizationUuid(String s) {
      this.organizationUuid = s;
=======
    public Builder codeVariants(@Nullable Collection<String> codeVariants) {
      this.codeVariants = codeVariants;
      return this;
    }

    public Builder cleanCodeAttributesCategories(@Nullable Collection<String> cleanCodeAttributesCategories) {
      this.cleanCodeAttributesCategories = cleanCodeAttributesCategories;
>>>>>>> 9e1fded1
      return this;
    }
  }

  private static <T> Collection<T> defaultCollection(@Nullable Collection<T> c) {
    return c == null ? Collections.emptyList() : Collections.unmodifiableCollection(c);
  }

  private static <T> Collection<T> nullableDefaultCollection(@Nullable Collection<T> c) {
    return c == null ? null : Collections.unmodifiableCollection(c);
  }

  private static <K, V> Map<K, V> defaultMap(@Nullable Map<K, V> map) {
    return map == null ? Collections.emptyMap() : Collections.unmodifiableMap(map);
  }

  public static class PeriodStart {
    private final Date date;
    private final boolean inclusive;

    public PeriodStart(Date date, boolean inclusive) {
      this.date = date;
      this.inclusive = inclusive;

    }

    public Date date() {
      return date;
    }

    public boolean inclusive() {
      return inclusive;
    }

  }

}<|MERGE_RESOLUTION|>--- conflicted
+++ resolved
@@ -102,12 +102,9 @@
   private final ZoneId timeZone;
   private final Boolean newCodeOnReference;
   private final Collection<String> newCodeOnReferenceByProjectUuids;
-<<<<<<< HEAD
-  private String organizationUuid;
-=======
   private final Collection<String> codeVariants;
   private final Collection<String> cleanCodeAttributesCategories;
->>>>>>> 9e1fded1
+  private final String organizationUuid;
 
   private IssueQuery(Builder builder) {
     this.issueKeys = nullableDefaultCollection(builder.issueKeys);
@@ -158,12 +155,9 @@
     this.timeZone = builder.timeZone;
     this.newCodeOnReference = builder.newCodeOnReference;
     this.newCodeOnReferenceByProjectUuids = defaultCollection(builder.newCodeOnReferenceByProjectUuids);
-<<<<<<< HEAD
-    this.organizationUuid = builder.organizationUuid;
-=======
     this.codeVariants = defaultCollection(builder.codeVariants);
     this.cleanCodeAttributesCategories = defaultCollection(builder.cleanCodeAttributesCategories);
->>>>>>> 9e1fded1
+    this.organizationUuid = builder.organizationUuid;
   }
 
   public Collection<String> issueKeys() {
@@ -383,21 +377,18 @@
     return newCodeOnReferenceByProjectUuids;
   }
 
-<<<<<<< HEAD
-  @CheckForNull
+  public Collection<String> codeVariants() {
+    return codeVariants;
+  }
+
+  public Collection<String> cleanCodeAttributesCategories() {
+    return cleanCodeAttributesCategories;
+  }
+
   public String organizationUuid() {
     return organizationUuid;
   }
 
-=======
-  public Collection<String> codeVariants() {
-    return codeVariants;
-  }
-
-  public Collection<String> cleanCodeAttributesCategories() {
-    return cleanCodeAttributesCategories;
-  }
->>>>>>> 9e1fded1
 
   public static class Builder {
     private Collection<String> issueKeys;
@@ -726,18 +717,18 @@
       return this;
     }
 
-<<<<<<< HEAD
+    public Builder codeVariants(@Nullable Collection<String> codeVariants) {
+      this.codeVariants = codeVariants;
+      return this;
+    }
+
+    public Builder cleanCodeAttributesCategories(@Nullable Collection<String> cleanCodeAttributesCategories) {
+      this.cleanCodeAttributesCategories = cleanCodeAttributesCategories;
+      return this;
+    }
+
     public Builder organizationUuid(String s) {
       this.organizationUuid = s;
-=======
-    public Builder codeVariants(@Nullable Collection<String> codeVariants) {
-      this.codeVariants = codeVariants;
-      return this;
-    }
-
-    public Builder cleanCodeAttributesCategories(@Nullable Collection<String> cleanCodeAttributesCategories) {
-      this.cleanCodeAttributesCategories = cleanCodeAttributesCategories;
->>>>>>> 9e1fded1
       return this;
     }
   }
