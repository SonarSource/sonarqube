/*
 * SonarQube
 * Copyright (C) 2009-2024 SonarSource SA
 * mailto:info AT sonarsource DOT com
 *
 * This program is free software; you can redistribute it and/or
 * modify it under the terms of the GNU Lesser General Public
 * License as published by the Free Software Foundation; either
 * version 3 of the License, or (at your option) any later version.
 *
 * This program is distributed in the hope that it will be useful,
 * but WITHOUT ANY WARRANTY; without even the implied warranty of
 * MERCHANTABILITY or FITNESS FOR A PARTICULAR PURPOSE.  See the GNU
 * Lesser General Public License for more details.
 *
 * You should have received a copy of the GNU Lesser General Public License
 * along with this program; if not, write to the Free Software Foundation,
 * Inc., 51 Franklin Street, Fifth Floor, Boston, MA  02110-1301, USA.
 */
package org.sonar.ce.task.projectanalysis.step;

import com.google.common.base.Joiner;
import java.util.Date;
import java.util.List;
import java.util.Optional;
import javax.annotation.CheckForNull;
import org.sonar.api.utils.MessageException;
import org.sonar.ce.task.CeTask;
import org.sonar.ce.task.projectanalysis.analysis.MutableAnalysisMetadataHolder;
import org.sonar.ce.task.projectanalysis.analysis.Organization;
import org.sonar.ce.task.projectanalysis.analysis.ScannerPlugin;
import org.sonar.ce.task.projectanalysis.batch.BatchReportReader;
import org.sonar.ce.task.projectanalysis.component.BranchLoader;
import org.sonar.ce.task.step.ComputationStep;
import org.sonar.core.platform.PluginRepository;
import org.sonar.core.util.stream.MoreCollectors;
import org.sonar.db.DbClient;
import org.sonar.db.DbSession;
import org.sonar.db.organization.OrganizationDto;
import org.sonar.db.project.ProjectDto;
import org.sonar.db.qualityprofile.QProfileDto;
import org.sonar.scanner.protocol.output.ScannerReport;
import org.sonar.scanner.protocol.output.ScannerReport.Metadata.Plugin;
import org.sonar.scanner.protocol.output.ScannerReport.Metadata.QProfile;
import org.sonar.server.project.Project;
import org.sonar.server.qualityprofile.QualityProfile;

import static com.google.common.base.Preconditions.checkState;
import static java.lang.String.format;
import static java.util.stream.Collectors.toMap;
import static org.sonar.core.util.stream.MoreCollectors.toList;

/**
 * Feed analysis metadata holder with metadata from the analysis report.
 */
public class LoadReportAnalysisMetadataHolderStep implements ComputationStep {
  private final CeTask ceTask;
  private final BatchReportReader reportReader;
  private final MutableAnalysisMetadataHolder analysisMetadata;
  private final DbClient dbClient;
  private final BranchLoader branchLoader;
  private final PluginRepository pluginRepository;

  public LoadReportAnalysisMetadataHolderStep(CeTask ceTask, BatchReportReader reportReader, MutableAnalysisMetadataHolder analysisMetadata,
    DbClient dbClient, BranchLoader branchLoader, PluginRepository pluginRepository) {
    this.ceTask = ceTask;
    this.reportReader = reportReader;
    this.analysisMetadata = analysisMetadata;
    this.dbClient = dbClient;
    this.branchLoader = branchLoader;
    this.pluginRepository = pluginRepository;
  }

  @Override
  public void execute(ComputationStep.Context context) {
    ScannerReport.Metadata reportMetadata = reportReader.readMetadata();

    loadMetadata(reportMetadata);
    Organization organization = loadOrganization(reportMetadata);
    Runnable projectValidation = loadProject(reportMetadata, organization);
    loadQualityProfiles(reportMetadata, organization);
    branchLoader.load(reportMetadata);
    projectValidation.run();
  }

  private void loadMetadata(ScannerReport.Metadata reportMetadata) {
    analysisMetadata.setAnalysisDate(reportMetadata.getAnalysisDate());
    analysisMetadata.setRootComponentRef(reportMetadata.getRootComponentRef());
    analysisMetadata.setCrossProjectDuplicationEnabled(reportMetadata.getCrossProjectDuplicationActivated());
    analysisMetadata.setScmRevision(reportMetadata.getScmRevisionId());
    analysisMetadata.setNewCodeReferenceBranch(reportMetadata.getNewCodeReferenceBranch());
  }

  /**
   * @return a {@link Runnable} to execute some checks on the project at the end of the step
   */
<<<<<<< HEAD
  private Runnable loadProject(ScannerReport.Metadata reportMetadata, Organization organization) {
    CeTask.Component mainComponent = mandatoryComponent(ceTask.getMainComponent());
    String mainComponentKey = mainComponent.getKey()
=======
  private Runnable loadProject(ScannerReport.Metadata reportMetadata) {
    CeTask.Component entity = mandatoryComponent(ceTask.getEntity());
    String entityKey = entity.getKey()
>>>>>>> 9e1fded1
      .orElseThrow(() -> MessageException.of(format(
        "Compute Engine task entity key is null. Project with UUID %s must have been deleted since report was uploaded. Can not proceed.",
        entity.getUuid())));
    CeTask.Component component = mandatoryComponent(ceTask.getComponent());
    if (!component.getKey().isPresent()) {
      throw MessageException.of(format(
        "Compute Engine task component key is null. Project with UUID %s must have been deleted since report was uploaded. Can not proceed.",
        component.getUuid()));
    }

    ProjectDto dto = toProject(reportMetadata.getProjectKey());
    analysisMetadata.setProject(Project.fromProjectDtoWithTags(dto));
    return () -> {
      if (!entityKey.equals(reportMetadata.getProjectKey())) {
        throw MessageException.of(format(
          "ProjectKey in report (%s) is not consistent with projectKey under which the report has been submitted (%s)",
          reportMetadata.getProjectKey(),
          entityKey));
      }
      if (!dto.getOrganizationUuid().equals(organization.getUuid())) {
        throw MessageException.of(format("Project is not in the expected organization: %s", organization.getKey()));
      }
    };
  }

  private static CeTask.Component mandatoryComponent(Optional<CeTask.Component> entity) {
    return entity.orElseThrow(() -> new IllegalStateException("component missing on ce task"));
  }

  private Organization loadOrganization(ScannerReport.Metadata reportMetadata) {
    try (DbSession dbSession = dbClient.openSession(false)) {
      Organization organization = toOrganization(dbSession, ceTask.getOrganizationUuid());
      analysisMetadata.setOrganization(organization);
      return organization;
    }
  }

  private void loadQualityProfiles(ScannerReport.Metadata reportMetadata, Organization organization) {
    checkQualityProfilesConsistency(reportMetadata, organization);
    analysisMetadata.setQProfilesByLanguage(reportMetadata.getQprofilesPerLanguageMap().values().stream()
      .collect(toMap(
        QProfile::getLanguage,
        qp -> new QualityProfile(qp.getKey(), qp.getName(), qp.getLanguage(), new Date(qp.getRulesUpdatedAt())))));
    analysisMetadata.setScannerPluginsByKey(reportMetadata.getPluginsByKeyMap().values().stream()
      .collect(toMap(
        Plugin::getKey,
        p -> new ScannerPlugin(p.getKey(), getBasePluginKey(p), p.getUpdatedAt()))));
  }

  @CheckForNull
  private String getBasePluginKey(Plugin p) {
    if (!pluginRepository.hasPlugin(p.getKey())) {
      // May happen if plugin was uninstalled between start of scanner analysis and now.
      // But it doesn't matter since all active rules are removed anyway, so no issues will be reported
      return null;
    }
    return pluginRepository.getPluginInfo(p.getKey()).getBasePlugin();
  }

  /**
   * Check that the Quality profiles sent by scanner correctly relate to the project organization.
   */
  private void checkQualityProfilesConsistency(ScannerReport.Metadata metadata, Organization organization) {
    List<String> profileKeys = metadata.getQprofilesPerLanguageMap().values().stream()
            .map(QProfile::getKey)
            .collect(toList(metadata.getQprofilesPerLanguageMap().size()));
    try (DbSession dbSession = dbClient.openSession(false)) {
      List<QProfileDto> profiles = dbClient.qualityProfileDao().selectByUuids(dbSession, profileKeys);
      String badKeys = profiles.stream()
              .filter(p -> !p.getOrganizationUuid().equals(organization.getUuid()))
              .map(QProfileDto::getKee)
              .collect(MoreCollectors.join(Joiner.on(", ")));
      if (!badKeys.isEmpty()) {
        throw MessageException.of(format("Quality profiles with following keys don't exist in organization [%s]: %s", organization.getKey(), badKeys));
      }
    }
  }

  private Organization toOrganization(DbSession dbSession, String organizationUuid) {
    Optional<OrganizationDto> organizationDto = dbClient.organizationDao().selectByUuid(dbSession, organizationUuid);
    checkState(organizationDto.isPresent(), "Organization with uuid '%s' can't be found", organizationUuid);
    return Organization.from(organizationDto.get());
  }

  private ProjectDto toProject(String projectKey) {
    try (DbSession dbSession = dbClient.openSession(false)) {
      Optional<ProjectDto> opt = dbClient.projectDao().selectProjectByKey(dbSession, projectKey);
      checkState(opt.isPresent(), "Project with key '%s' can't be found", projectKey);
      return opt.get();
    }
  }

  @Override
  public String getDescription() {
    return "Load analysis metadata";
  }
}<|MERGE_RESOLUTION|>--- conflicted
+++ resolved
@@ -94,15 +94,9 @@
   /**
    * @return a {@link Runnable} to execute some checks on the project at the end of the step
    */
-<<<<<<< HEAD
   private Runnable loadProject(ScannerReport.Metadata reportMetadata, Organization organization) {
-    CeTask.Component mainComponent = mandatoryComponent(ceTask.getMainComponent());
-    String mainComponentKey = mainComponent.getKey()
-=======
-  private Runnable loadProject(ScannerReport.Metadata reportMetadata) {
     CeTask.Component entity = mandatoryComponent(ceTask.getEntity());
     String entityKey = entity.getKey()
->>>>>>> 9e1fded1
       .orElseThrow(() -> MessageException.of(format(
         "Compute Engine task entity key is null. Project with UUID %s must have been deleted since report was uploaded. Can not proceed.",
         entity.getUuid())));
