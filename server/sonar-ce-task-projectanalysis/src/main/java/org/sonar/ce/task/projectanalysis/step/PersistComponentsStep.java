/*
 * SonarQube
 * Copyright (C) 2009-2024 SonarSource SA
 * mailto:info AT sonarsource DOT com
 *
 * This program is free software; you can redistribute it and/or
 * modify it under the terms of the GNU Lesser General Public
 * License as published by the Free Software Foundation; either
 * version 3 of the License, or (at your option) any later version.
 *
 * This program is distributed in the hope that it will be useful,
 * but WITHOUT ANY WARRANTY; without even the implied warranty of
 * MERCHANTABILITY or FITNESS FOR A PARTICULAR PURPOSE.  See the GNU
 * Lesser General Public License for more details.
 *
 * You should have received a copy of the GNU Lesser General Public License
 * along with this program; if not, write to the Free Software Foundation,
 * Inc., 51 Franklin Street, Fifth Floor, Boston, MA  02110-1301, USA.
 */
package org.sonar.ce.task.projectanalysis.step;

import java.util.Collection;
import java.util.Date;
import java.util.Map;
import java.util.Optional;
import java.util.Set;
import java.util.function.Function;
import java.util.stream.Collectors;
import org.apache.commons.lang3.StringUtils;
import org.sonar.db.component.ComponentQualifiers;
import org.sonar.db.component.ComponentScopes;
import org.sonar.api.utils.System2;
import org.sonar.ce.task.projectanalysis.analysis.AnalysisMetadataHolder;
import org.sonar.ce.task.projectanalysis.component.BranchPersister;
import org.sonar.ce.task.projectanalysis.component.Component;
import org.sonar.ce.task.projectanalysis.component.CrawlerDepthLimit;
import org.sonar.ce.task.projectanalysis.component.MutableDisabledComponentsHolder;
import org.sonar.ce.task.projectanalysis.component.PathAwareCrawler;
import org.sonar.ce.task.projectanalysis.component.PathAwareVisitor;
import org.sonar.ce.task.projectanalysis.component.PathAwareVisitorAdapter;
import org.sonar.ce.task.projectanalysis.dependency.ProjectDependenciesHolder;
import org.sonar.ce.task.projectanalysis.dependency.ProjectDependency;
import org.sonar.ce.task.projectanalysis.component.ProjectPersister;
import org.sonar.ce.task.projectanalysis.component.TreeRootHolder;
import org.sonar.ce.task.step.ComputationStep;
import org.sonar.db.DbClient;
import org.sonar.db.DbSession;
import org.sonar.db.component.ComponentDto;
import org.sonar.db.component.ComponentUpdateDto;

import static java.util.Optional.ofNullable;
import static org.sonar.db.component.ComponentQualifiers.PROJECT;
import static org.sonar.ce.task.projectanalysis.component.ComponentVisitor.Order.PRE_ORDER;
import static org.sonar.db.component.ComponentDto.UUID_PATH_OF_ROOT;
import static org.sonar.db.component.ComponentDto.UUID_PATH_SEPARATOR;
import static org.sonar.db.component.ComponentDto.formatUuidPathFromParent;

/**
 * Persist report components
 */
public class PersistComponentsStep implements ComputationStep {
  private final DbClient dbClient;
  private final TreeRootHolder treeRootHolder;
  private final System2 system2;
  private final MutableDisabledComponentsHolder disabledComponentsHolder;
  private final BranchPersister branchPersister;
  private final ProjectPersister projectPersister;
<<<<<<< HEAD
  private final AnalysisMetadataHolder analysisMetadataHolder;

  public PersistComponentsStep(DbClient dbClient, TreeRootHolder treeRootHolder, System2 system2,
    MutableDisabledComponentsHolder disabledComponentsHolder, BranchPersister branchPersister, ProjectPersister projectPersister, AnalysisMetadataHolder analysisMetadataHolder) {
=======
  private final ProjectDependenciesHolder projectDependenciesHolder;

  public PersistComponentsStep(DbClient dbClient, TreeRootHolder treeRootHolder, System2 system2,
    MutableDisabledComponentsHolder disabledComponentsHolder, BranchPersister branchPersister, ProjectPersister projectPersister,
    ProjectDependenciesHolder projectDependenciesHolder) {
>>>>>>> 3599d7c3
    this.dbClient = dbClient;
    this.treeRootHolder = treeRootHolder;
    this.system2 = system2;
    this.disabledComponentsHolder = disabledComponentsHolder;
    this.branchPersister = branchPersister;
    this.projectPersister = projectPersister;
<<<<<<< HEAD
    this.analysisMetadataHolder = analysisMetadataHolder;
=======
    this.projectDependenciesHolder = projectDependenciesHolder;
>>>>>>> 3599d7c3
  }

  @Override
  public String getDescription() {
    return "Persist components";
  }

  @Override
  public void execute(ComputationStep.Context context) {
    try (DbSession dbSession = dbClient.openSession(false)) {
      branchPersister.persist(dbSession);
      projectPersister.persist(dbSession);

      String projectUuid = treeRootHolder.getRoot().getUuid();

      // safeguard, reset all rows to b-changed=false
      dbClient.componentDao().resetBChangedForBranchUuid(dbSession, projectUuid);

      Map<String, ComponentDto> existingDtosByUuids = indexExistingDtosByUuids(dbSession);
      boolean isRootPrivate = isRootPrivate(treeRootHolder.getRoot(), existingDtosByUuids);

      // Insert or update the components in database. They are removed from existingDtosByUuids
      // at the same time.
      new PathAwareCrawler<>(new PersistComponentStepsVisitor(existingDtosByUuids, dbSession))
        .visit(treeRootHolder.getRoot());

      disableRemainingComponents(dbSession, existingDtosByUuids.values());
      dbClient.componentDao().setPrivateForBranchUuidWithoutAudit(dbSession, projectUuid, isRootPrivate);
      dbSession.commit();
    }
  }

  private void disableRemainingComponents(DbSession dbSession, Collection<ComponentDto> dtos) {
    Set<String> uuids = dtos.stream()
      .filter(ComponentDto::isEnabled)
      .map(ComponentDto::uuid)
      .collect(Collectors.toSet());
    dbClient.componentDao().updateBEnabledToFalse(dbSession, uuids);
    disabledComponentsHolder.setUuids(uuids);
  }

  private static boolean isRootPrivate(Component root, Map<String, ComponentDto> existingDtosByUuids) {
    ComponentDto rootDto = existingDtosByUuids.get(root.getUuid());
    if (rootDto == null) {
      if (Component.Type.VIEW == root.getType()) {
        return false;
      }
      throw new IllegalStateException(String.format("The project '%s' is not stored in the database, during a project analysis.", root.getKey()));
    }
    return rootDto.isPrivate();
  }

  /**
   * Returns a mutable map of the components currently persisted in database for the project, including
   * disabled components.
   */
  private Map<String, ComponentDto> indexExistingDtosByUuids(DbSession session) {
    return dbClient.componentDao().selectByBranchUuid(treeRootHolder.getRoot().getUuid(), session)
      .stream()
      .collect(Collectors.toMap(ComponentDto::uuid, Function.identity()));
  }

  private class PersistComponentStepsVisitor extends PathAwareVisitorAdapter<ComponentDtoHolder> {

    private final Map<String, ComponentDto> existingComponentDtosByUuids;
    private final DbSession dbSession;

    PersistComponentStepsVisitor(Map<String, ComponentDto> existingComponentDtosByUuids, DbSession dbSession) {
      super(
        CrawlerDepthLimit.LEAVES,
        PRE_ORDER,
        new SimpleStackElementFactory<>() {
          @Override
          public ComponentDtoHolder createForAny(Component component) {
            return new ComponentDtoHolder();
          }

          @Override
          public ComponentDtoHolder createForFile(Component file) {
            // no need to create holder for file since they are always leaves of the Component tree
            return null;
          }

          @Override
          public ComponentDtoHolder createForProjectView(Component projectView) {
            // no need to create holder for project views since they are always leaves of the Component tree
            return null;
          }
        });
      this.existingComponentDtosByUuids = existingComponentDtosByUuids;
      this.dbSession = dbSession;
    }

    @Override
    public void visitProject(Component project, Path<ComponentDtoHolder> path) {
      ComponentDto dto = createForProject(project);
      ComponentDto persistedProject = persistComponent(dto);
      path.current().setDto(persistedProject);

      persistDependencies(persistedProject);
    }

    private void persistDependencies(ComponentDto projectDto) {
      for (ProjectDependency dep : projectDependenciesHolder.getDependencies()) {
        ComponentDto dto = createForDependency(dep, projectDto);
        persistComponent(dto, false);
      }
    }

    @Override
    public void visitDirectory(Component directory, Path<ComponentDtoHolder> path) {
      ComponentDto dto = createForDirectory(directory, path);
      path.current().setDto(persistComponent(dto));
    }

    @Override
    public void visitFile(Component file, Path<ComponentDtoHolder> path) {
      ComponentDto dto = createForFile(file, path);
      persistComponent(dto);
    }

    @Override
    public void visitView(Component view, Path<ComponentDtoHolder> path) {
      ComponentDto dto = createForView(view);
      path.current().setDto(persistComponent(dto));
    }

    @Override
    public void visitSubView(Component subView, Path<ComponentDtoHolder> path) {
      ComponentDto dto = createForSubView(subView, path);
      path.current().setDto(persistComponent(dto));
    }

    @Override
    public void visitProjectView(Component projectView, Path<ComponentDtoHolder> path) {
      ComponentDto dto = createForProjectView(projectView, path);
      persistComponent(dto, false);
    }

    private ComponentDto persistComponent(ComponentDto componentDto) {
      return persistComponent(componentDto, true);
    }

    private ComponentDto persistComponent(ComponentDto componentDto, boolean shouldPersistAudit) {
      ComponentDto existingComponent = existingComponentDtosByUuids.remove(componentDto.uuid());
      if (existingComponent == null) {
        if (componentDto.qualifier().equals("APP") && componentDto.scope().equals("PRJ")) {
          throw new IllegalStateException("Application should already exists: " + componentDto);
        }
        dbClient.componentDao().insert(dbSession, componentDto, shouldPersistAudit);
        return componentDto;
      }
      Optional<ComponentUpdateDto> update = compareForUpdate(existingComponent, componentDto);
      if (update.isPresent()) {
        ComponentUpdateDto updateDto = update.get();
        dbClient.componentDao().update(dbSession, updateDto, componentDto.qualifier());

        // update the fields in memory in order the PathAwareVisitor.Path
        // to be up-to-date
        existingComponent.setKey(updateDto.getBKey());
        existingComponent.setCopyComponentUuid(updateDto.getBCopyComponentUuid());
        existingComponent.setDescription(updateDto.getBDescription());
        existingComponent.setEnabled(updateDto.isBEnabled());
        existingComponent.setUuidPath(updateDto.getBUuidPath());
        existingComponent.setLanguage(updateDto.getBLanguage());
        existingComponent.setLongName(updateDto.getBLongName());
        existingComponent.setName(updateDto.getBName());
        existingComponent.setPath(updateDto.getBPath());
        // We don't have a b_scope. The applyBChangesForRootComponentUuid query is using a case ... when to infer scope from the qualifier
        existingComponent.setScope(componentDto.scope());
        existingComponent.setQualifier(updateDto.getBQualifier());
      }
      return existingComponent;
    }

    public ComponentDto createForProject(Component project) {
      ComponentDto res = createBase(project);

      res.setScope(ComponentScopes.PROJECT);
      res.setQualifier(PROJECT);
      res.setName(project.getName());
      res.setLongName(res.name());
      res.setDescription(project.getDescription());

      res.setBranchUuid(res.uuid());
      res.setUuidPath(UUID_PATH_OF_ROOT);

      return res;
    }

    public ComponentDto createForDirectory(Component directory, PathAwareVisitor.Path<ComponentDtoHolder> path) {
      ComponentDto res = createBase(directory);

      res.setScope(ComponentScopes.DIRECTORY);
      res.setQualifier(ComponentQualifiers.DIRECTORY);
      res.setName(directory.getShortName());
      res.setLongName(directory.getName());
      res.setPath(directory.getName());

      setUuids(res, path);

      return res;
    }

    public ComponentDto createForFile(Component file, PathAwareVisitor.Path<ComponentDtoHolder> path) {
      ComponentDto res = createBase(file);

      res.setScope(ComponentScopes.FILE);
      res.setQualifier(getFileQualifier(file));
      res.setName(file.getShortName());
      res.setLongName(file.getName());
      res.setPath(file.getName());
      res.setLanguage(file.getFileAttributes().getLanguageKey());

      setUuids(res, path);

      return res;
    }

    private ComponentDto createForView(Component view) {
      ComponentDto res = createBase(view);

      res.setScope(ComponentScopes.PROJECT);
      res.setQualifier(view.getViewAttributes().getType().getQualifier());
      res.setName(view.getName());
      res.setDescription(view.getDescription());
      res.setLongName(res.name());

      res.setBranchUuid(res.uuid());
      res.setUuidPath(UUID_PATH_OF_ROOT);

      return res;
    }

    private ComponentDto createForSubView(Component subView, PathAwareVisitor.Path<ComponentDtoHolder> path) {
      ComponentDto res = createBase(subView);

      res.setScope(ComponentScopes.PROJECT);
      res.setQualifier(ComponentQualifiers.SUBVIEW);
      res.setName(subView.getName());
      res.setDescription(subView.getDescription());
      res.setLongName(res.name());
      res.setCopyComponentUuid(subView.getSubViewAttributes().getOriginalViewUuid());

      setRootAndParentModule(res, path);

      return res;
    }

    private ComponentDto createForProjectView(Component projectView, PathAwareVisitor.Path<ComponentDtoHolder> path) {
      ComponentDto res = createBase(projectView);

      res.setScope(ComponentScopes.FILE);
      res.setQualifier(PROJECT);
      res.setName(projectView.getName());
      res.setLongName(res.name());
      res.setCopyComponentUuid(projectView.getProjectViewAttributes().getUuid());

      setRootAndParentModule(res, path);

      return res;
    }

    private ComponentDto createForDependency(ProjectDependency dependency, ComponentDto projectDto) {
      ComponentDto componentDto = new ComponentDto();
      componentDto.setUuid(dependency.getUuid());
      componentDto.setKey(dependency.getKey());
      componentDto.setEnabled(true);
      componentDto.setCreatedAt(new Date(system2.now()));

      componentDto.setScope("DEP");
      componentDto.setQualifier("DEP");
      componentDto.setName(dependency.getName());
      componentDto.setLongName(dependency.getFullName());
      componentDto.setDescription(dependency.getDescription());

      var projectUuid = projectDto.uuid();
      componentDto.setBranchUuid(projectUuid);
      componentDto.setUuidPath(UUID_PATH_OF_ROOT + projectUuid + UUID_PATH_SEPARATOR);

      return componentDto;
    }

    private ComponentDto createBase(Component component) {
      String componentKey = component.getKey();
      String componentUuid = component.getUuid();

      ComponentDto componentDto = new ComponentDto();
      componentDto.setOrganizationUuid(analysisMetadataHolder.getOrganization().getUuid());
      componentDto.setUuid(componentUuid);
      componentDto.setKey(componentKey);
      componentDto.setEnabled(true);
      componentDto.setCreatedAt(new Date(system2.now()));

      return componentDto;
    }

    /**
     * Applies to a node of type either SUBVIEW or PROJECT_VIEW
     */
    private void setRootAndParentModule(ComponentDto res, PathAwareVisitor.Path<ComponentDtoHolder> path) {
      ComponentDto rootDto = path.root().getDto();
      res.setBranchUuid(rootDto.uuid());

      ComponentDto parent = path.parent().getDto();
      res.setUuidPath(formatUuidPathFromParent(parent));
    }
  }

  /**
   * Applies to a node of type either DIRECTORY or FILE
   */
  private static void setUuids(ComponentDto componentDto, PathAwareVisitor.Path<ComponentDtoHolder> path) {
    componentDto.setBranchUuid(path.root().getDto().uuid());
    componentDto.setUuidPath(formatUuidPathFromParent(path.parent().getDto()));
  }

  private static Optional<ComponentUpdateDto> compareForUpdate(ComponentDto existing, ComponentDto target) {
    boolean hasDifferences = !StringUtils.equals(existing.getCopyComponentUuid(), target.getCopyComponentUuid()) ||
      !StringUtils.equals(existing.description(), target.description()) ||
      !StringUtils.equals(existing.getKey(), target.getKey()) ||
      !existing.isEnabled() ||
      !StringUtils.equals(existing.getUuidPath(), target.getUuidPath()) ||
      !StringUtils.equals(existing.language(), target.language()) ||
      !StringUtils.equals(existing.longName(), target.longName()) ||
      !StringUtils.equals(existing.name(), target.name()) ||
      !StringUtils.equals(existing.path(), target.path()) ||
      !StringUtils.equals(existing.scope(), target.scope()) ||
      !StringUtils.equals(existing.qualifier(), target.qualifier());

    ComponentUpdateDto update = null;
    if (hasDifferences) {
      update = ComponentUpdateDto
        .copyFrom(target)
        .setBChanged(true);
    }
    return ofNullable(update);
  }

  private static String getFileQualifier(Component component) {
    return component.getFileAttributes().isUnitTest() ? ComponentQualifiers.UNIT_TEST_FILE : ComponentQualifiers.FILE;
  }

  private static class ComponentDtoHolder {
    private ComponentDto dto;

    public ComponentDto getDto() {
      return dto;
    }

    public void setDto(ComponentDto dto) {
      this.dto = dto;
    }
  }
}<|MERGE_RESOLUTION|>--- conflicted
+++ resolved
@@ -65,29 +65,20 @@
   private final MutableDisabledComponentsHolder disabledComponentsHolder;
   private final BranchPersister branchPersister;
   private final ProjectPersister projectPersister;
-<<<<<<< HEAD
+  private final ProjectDependenciesHolder projectDependenciesHolder;
   private final AnalysisMetadataHolder analysisMetadataHolder;
-
-  public PersistComponentsStep(DbClient dbClient, TreeRootHolder treeRootHolder, System2 system2,
-    MutableDisabledComponentsHolder disabledComponentsHolder, BranchPersister branchPersister, ProjectPersister projectPersister, AnalysisMetadataHolder analysisMetadataHolder) {
-=======
-  private final ProjectDependenciesHolder projectDependenciesHolder;
 
   public PersistComponentsStep(DbClient dbClient, TreeRootHolder treeRootHolder, System2 system2,
     MutableDisabledComponentsHolder disabledComponentsHolder, BranchPersister branchPersister, ProjectPersister projectPersister,
-    ProjectDependenciesHolder projectDependenciesHolder) {
->>>>>>> 3599d7c3
+    ProjectDependenciesHolder projectDependenciesHolder, AnalysisMetadataHolder analysisMetadataHolder) {
     this.dbClient = dbClient;
     this.treeRootHolder = treeRootHolder;
     this.system2 = system2;
     this.disabledComponentsHolder = disabledComponentsHolder;
     this.branchPersister = branchPersister;
     this.projectPersister = projectPersister;
-<<<<<<< HEAD
+    this.projectDependenciesHolder = projectDependenciesHolder;
     this.analysisMetadataHolder = analysisMetadataHolder;
-=======
-    this.projectDependenciesHolder = projectDependenciesHolder;
->>>>>>> 3599d7c3
   }
 
   @Override
