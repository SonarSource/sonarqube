/*
 * SonarQube
 * Copyright (C) 2009-2024 SonarSource SA
 * mailto:info AT sonarsource DOT com
 *
 * This program is free software; you can redistribute it and/or
 * modify it under the terms of the GNU Lesser General Public
 * License as published by the Free Software Foundation; either
 * version 3 of the License, or (at your option) any later version.
 *
 * This program is distributed in the hope that it will be useful,
 * but WITHOUT ANY WARRANTY; without even the implied warranty of
 * MERCHANTABILITY or FITNESS FOR A PARTICULAR PURPOSE.  See the GNU
 * Lesser General Public License for more details.
 *
 * You should have received a copy of the GNU Lesser General Public License
 * along with this program; if not, write to the Free Software Foundation,
 * Inc., 51 Franklin Street, Fifth Floor, Boston, MA  02110-1301, USA.
 */
package org.sonar.ce.task.projectanalysis.issue;

import com.google.common.base.Joiner;
import java.util.Collection;
import java.util.List;
import java.util.Map;
<<<<<<< HEAD
import org.sonar.api.utils.log.Logger;
import org.sonar.api.utils.log.Loggers;
import org.sonar.ce.task.projectanalysis.analysis.AnalysisMetadataHolder;
=======
import org.slf4j.Logger;
import org.slf4j.LoggerFactory;
>>>>>>> 9e1fded1
import org.sonar.ce.task.projectanalysis.util.cache.CacheLoader;
import org.sonar.db.DbClient;
import org.sonar.db.DbSession;
import org.sonar.db.user.UserIdDto;

/**
 * Loads the association between a SCM account and a SQ user
 */
public class ScmAccountToUserLoader implements CacheLoader<String, UserIdDto> {

  private static final Logger LOGGER = LoggerFactory.getLogger(ScmAccountToUserLoader.class);

<<<<<<< HEAD
  private final UserIndex index;
  private final AnalysisMetadataHolder analysisMetadataHolder;

  public ScmAccountToUserLoader(UserIndex index, AnalysisMetadataHolder analysisMetadataHolder) {
    this.index = index;
    this.analysisMetadataHolder = analysisMetadataHolder;
  }

  @Override
  public String load(String scmAccount) {
    List<UserDoc> users = index.getAtMostThreeActiveUsersForScmAccount(scmAccount, analysisMetadataHolder.getOrganization().getUuid());
    if (users.size() == 1) {
      return users.get(0).uuid();
=======
  private final DbClient dbClient;

  public ScmAccountToUserLoader(DbClient dbClient) {
    this.dbClient = dbClient;
  }

  @Override
  public UserIdDto load(String scmAccount) {
    try (DbSession dbSession = dbClient.openSession(false)) {
      List<UserIdDto> users = dbClient.userDao().selectActiveUsersByScmAccountOrLoginOrEmail(dbSession, scmAccount);
      if (users.size() == 1) {
        return users.iterator().next();
      }
      if (!users.isEmpty()) {
        Collection<String> logins = users.stream()
          .map(UserIdDto::getLogin)
          .sorted()
          .toList();
        if (LOGGER.isWarnEnabled()) {
          LOGGER.warn(String.format("Multiple users share the SCM account '%s': %s", scmAccount, Joiner.on(", ").join(logins)));
        }
      }
      return null;
>>>>>>> 9e1fded1
    }
  }

  @Override
  public Map<String, UserIdDto> loadAll(Collection<? extends String> scmAccounts) {
    throw new UnsupportedOperationException("Loading by multiple scm accounts is not supported yet");
  }
}<|MERGE_RESOLUTION|>--- conflicted
+++ resolved
@@ -23,14 +23,8 @@
 import java.util.Collection;
 import java.util.List;
 import java.util.Map;
-<<<<<<< HEAD
-import org.sonar.api.utils.log.Logger;
-import org.sonar.api.utils.log.Loggers;
-import org.sonar.ce.task.projectanalysis.analysis.AnalysisMetadataHolder;
-=======
 import org.slf4j.Logger;
 import org.slf4j.LoggerFactory;
->>>>>>> 9e1fded1
 import org.sonar.ce.task.projectanalysis.util.cache.CacheLoader;
 import org.sonar.db.DbClient;
 import org.sonar.db.DbSession;
@@ -43,21 +37,6 @@
 
   private static final Logger LOGGER = LoggerFactory.getLogger(ScmAccountToUserLoader.class);
 
-<<<<<<< HEAD
-  private final UserIndex index;
-  private final AnalysisMetadataHolder analysisMetadataHolder;
-
-  public ScmAccountToUserLoader(UserIndex index, AnalysisMetadataHolder analysisMetadataHolder) {
-    this.index = index;
-    this.analysisMetadataHolder = analysisMetadataHolder;
-  }
-
-  @Override
-  public String load(String scmAccount) {
-    List<UserDoc> users = index.getAtMostThreeActiveUsersForScmAccount(scmAccount, analysisMetadataHolder.getOrganization().getUuid());
-    if (users.size() == 1) {
-      return users.get(0).uuid();
-=======
   private final DbClient dbClient;
 
   public ScmAccountToUserLoader(DbClient dbClient) {
@@ -81,7 +60,6 @@
         }
       }
       return null;
->>>>>>> 9e1fded1
     }
   }
 
