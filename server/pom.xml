--- conflicted
+++ resolved
@@ -16,8 +16,6 @@
     <module>sonar-db-core</module>
   </modules>
 
-<<<<<<< HEAD
-=======
   <profiles>
 
     <profile>
@@ -48,5 +46,5 @@
       </dependencies>
     </profile>
   </profiles>
->>>>>>> 27873051
+
 </project>