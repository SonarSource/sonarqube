/*
 * SonarQube
 * Copyright (C) 2009-2016 SonarSource SA
 * mailto:contact AT sonarsource DOT com
 *
 * This program is free software; you can redistribute it and/or
 * modify it under the terms of the GNU Lesser General Public
 * License as published by the Free Software Foundation; either
 * version 3 of the License, or (at your option) any later version.
 *
 * This program is distributed in the hope that it will be useful,
 * but WITHOUT ANY WARRANTY; without even the implied warranty of
 * MERCHANTABILITY or FITNESS FOR A PARTICULAR PURPOSE.  See the GNU
 * Lesser General Public License for more details.
 *
 * You should have received a copy of the GNU Lesser General Public License
 * along with this program; if not, write to the Free Software Foundation,
 * Inc., 51 Franklin Street, Fifth Floor, Boston, MA  02110-1301, USA.
 */
require('script!./third-party/jquery-ui.js');
require('script!./third-party/select2.js');
require('script!./third-party/keymaster.js');
require('script!./third-party/bootstrap/tooltip.js');
require('script!./third-party/bootstrap/dropdown.js');
require('script!./select2-jquery-ui-fix.js');
require('script!./inputs.js');
require('script!./jquery-isolated-scroll.js');
require('script!./application.js');
var request = require('../helpers/request');

window.$j = jQuery.noConflict();

jQuery(function () {
  jQuery('.open-modal').modal();
});

jQuery.ajaxSetup({
<<<<<<< HEAD
  beforeSend: function (jqXHR) {
    jqXHR.setRequestHeader(request.getCSRFTokenName(), request.getCSRFTokenValue());
=======
  statusCode: {
    401: function () {
      window.location = window.baseUrl + '/sessions/new?return_to=' +
          encodeURIComponent(window.location.pathname + window.location.search + window.location.hash);
    }
>>>>>>> 03594111
  }
});

window.sonarqube = {};
window.sonarqube.el = '#content';<|MERGE_RESOLUTION|>--- conflicted
+++ resolved
@@ -35,16 +35,14 @@
 });
 
 jQuery.ajaxSetup({
-<<<<<<< HEAD
   beforeSend: function (jqXHR) {
     jqXHR.setRequestHeader(request.getCSRFTokenName(), request.getCSRFTokenValue());
-=======
+  },
   statusCode: {
     401: function () {
       window.location = window.baseUrl + '/sessions/new?return_to=' +
           encodeURIComponent(window.location.pathname + window.location.search + window.location.hash);
     }
->>>>>>> 03594111
   }
 });
 
