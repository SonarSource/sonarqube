/*
 * SonarQube
 * Copyright (C) 2009-2024 SonarSource SA
 * mailto:info AT sonarsource DOT com
 *
 * This program is free software; you can redistribute it and/or
 * modify it under the terms of the GNU Lesser General Public
 * License as published by the Free Software Foundation; either
 * version 3 of the License, or (at your option) any later version.
 *
 * This program is distributed in the hope that it will be useful,
 * but WITHOUT ANY WARRANTY; without even the implied warranty of
 * MERCHANTABILITY or FITNESS FOR A PARTICULAR PURPOSE.  See the GNU
 * Lesser General Public License for more details.
 *
 * You should have received a copy of the GNU Lesser General Public License
 * along with this program; if not, write to the Free Software Foundation,
 * Inc., 51 Franklin Street, Fifth Floor, Boston, MA  02110-1301, USA.
 */

.rule-desc,
.markdown {
  line-height: 1.5;
}

.rule-desc p,
.markdown p,
.rule-desc ul,
.markdown ul,
.rule-desc ol,
.markdown ol,
.rule-desc pre,
.markdown pre,
.rule-desc blockquote,
.markdown blockquote,
.rule-desc table,
.markdown table,
.rule-desc h2,
.markdown h2,
.rule-desc h3,
.markdown h3,
.rule-desc h4,
.markdown h4,
.rule-desc h5,
.markdown h5,
.rule-desc h6,
.markdown h6 {
  margin: 1em 0;
}

.markdown h2 {
  font-size: 16px;
  font-weight: 400;
}

.markdown h3,
.markdown h4,
.markdown h5,
.markdown h6 {
  font-size: 13px;
  font-weight: 600;
}

.rule-desc h2 {
  font-size: 22px;
  font-weight: 500;
  border-bottom: 1px solid #e6e6e6;
  line-height: 2rem;
  margin-top: 32px;
  margin-bottom: 16px;
}

.rule-desc *:first-child {
  margin-top: 0;
}

.rule-desc h3 {
  font-size: 18px;
  font-weight: 700;
}
.rule-desc h4 {
  font-size: 16px;
  font-weight: 500;
}

.rule-desc h5,
.rule-desc h6 {
  font-size: 13px;
  font-weight: 600;
}

.rule-desc pre,
.markdown pre,
.rule-desc code,
.markdown code {
  font-family: Consolas, 'Ubuntu Mono', 'Liberation Mono', Menlo, Courier, monospace;
  font-size: 12px;
}

.rule-desc pre,
.markdown pre {
  background-color: #f5f5f5;
  border-radius: 8px;
  border: 1px solid #e6e6e6;
  padding: calc(2 * 8px);
  margin-top: 0;
  margin-bottom: 0;
  overflow-x: auto;
}

.rule-desc code,
.markdown code,
code.rule {
  padding: 0.2em 0.45em;
  margin: 0;
  background-color: rgba(0, 0, 0, 0.06);
  border-radius: 3px;
  white-space: nowrap;
}

.rule-desc pre > code,
.markdown pre > code {
  padding: 0;
  background-color: transparent;
  white-space: pre;
}

.rule-desc blockquote,
.markdown blockquote {
  line-height: 1.5;
  padding-left: 15px;
  padding-right: 15px;
}

.rule-desc ul,
.markdown ul {
  padding-left: 40px;
  list-style: disc;
}

.rule-desc li > ul,
.markdown li > ul {
  margin: 0.3em 0;
}

.rule-desc ol,
.markdown ol {
  padding-left: 40px;
  list-style: decimal;
}

.rule-desc table,
.markdown table {
  min-width: 50%;
  border-collapse: collapse;
  border: 1px solid #e6e6e6;
}

.rule-desc th,
.markdown th {
  padding: 5px 10px;
  border: 1px solid #e6e6e6;
  background-color: #f3f3f3;
  font-weight: 600;
  text-align: center;
}

.rule-desc td,
.markdown td {
  padding: 5px 10px;
<<<<<<< HEAD
  border: 1px solid var(--barBorderColor);
}

.hyperlink-text {
  color: rgb(93, 108, 208);
}
.hyperlink-text:hover {
  border-bottom: rgb(93, 108, 208);
}

.design-system-modal-contents {
  overflow: auto;
}

.bg-white {
  background: white;
}

.text-danger {
  color: rgb(180,35,24);
}

.text-success {
  color: rgb(83,128,39);
=======
  border: 1px solid #e6e6e6;
>>>>>>> 3599d7c3
}<|MERGE_RESOLUTION|>--- conflicted
+++ resolved
@@ -168,8 +168,7 @@
 .rule-desc td,
 .markdown td {
   padding: 5px 10px;
-<<<<<<< HEAD
-  border: 1px solid var(--barBorderColor);
+  border: 1px solid #e6e6e6;
 }
 
 .hyperlink-text {
@@ -193,7 +192,4 @@
 
 .text-success {
   color: rgb(83,128,39);
-=======
-  border: 1px solid #e6e6e6;
->>>>>>> 3599d7c3
 }