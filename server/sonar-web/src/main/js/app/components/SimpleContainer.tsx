/*
 * SonarQube
 * Copyright (C) 2009-2024 SonarSource SA
 * mailto:info AT sonarsource DOT com
 *
 * This program is free software; you can redistribute it and/or
 * modify it under the terms of the GNU Lesser General Public
 * License as published by the Free Software Foundation; either
 * version 3 of the License, or (at your option) any later version.
 *
 * This program is distributed in the hope that it will be useful,
 * but WITHOUT ANY WARRANTY; without even the implied warranty of
 * MERCHANTABILITY or FITNESS FOR A PARTICULAR PURPOSE.  See the GNU
 * Lesser General Public License for more details.
 *
 * You should have received a copy of the GNU Lesser General Public License
 * along with this program; if not, write to the Free Software Foundation,
 * Inc., 51 Franklin Street, Fifth Floor, Boston, MA  02110-1301, USA.
 */
import * as React from 'react';
import { Outlet } from 'react-router-dom';
<<<<<<< HEAD
import NavBar from '../../components/ui/NavBar';
import { rawSizes } from '../theme';
import GlobalFooterCodescan from './GlobalFooterCodescan';
=======
import GlobalFooter from './GlobalFooter';
import MainSonarQubeBar from './nav/global/MainSonarQubeBar';
>>>>>>> 9e1fded1

/*
 * We need to render either children or the Outlet,
 * because this component is used both in the context of routes and as a regular container
 */
export default function SimpleContainer({ children }: { children?: React.ReactNode }) {
  return (
    <div className="sw-flex sw-flex-col sw-h-full sw-min-h-[100vh]">
      <div className="sw-box-border sw-flex-auto" id="container">
        <MainSonarQubeBar />
        {children !== undefined ? children : <Outlet />}
      </div>
      <GlobalFooterCodescan />
    </div>
  );
}<|MERGE_RESOLUTION|>--- conflicted
+++ resolved
@@ -19,14 +19,8 @@
  */
 import * as React from 'react';
 import { Outlet } from 'react-router-dom';
-<<<<<<< HEAD
-import NavBar from '../../components/ui/NavBar';
-import { rawSizes } from '../theme';
 import GlobalFooterCodescan from './GlobalFooterCodescan';
-=======
-import GlobalFooter from './GlobalFooter';
 import MainSonarQubeBar from './nav/global/MainSonarQubeBar';
->>>>>>> 9e1fded1
 
 /*
  * We need to render either children or the Outlet,
