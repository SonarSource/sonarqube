--- conflicted
+++ resolved
@@ -33,12 +33,8 @@
 import { HttpStatus } from '../../helpers/request';
 import { getPortfolioUrl, getProjectUrl, getPullRequestUrl } from '../../helpers/urls';
 import { useCurrentBranchQuery } from '../../queries/branch';
-<<<<<<< HEAD
-import { useIsLegacyCCTMode } from '../../queries/settings';
-=======
 import { useStandardExperienceModeQuery } from '../../queries/mode';
 import { ProjectAlmBindingConfigurationErrors } from '../../types/alm-settings';
->>>>>>> 3599d7c3
 import { Branch } from '../../types/branch-like';
 import { isFile } from '../../types/component';
 import { Task, TaskStatuses, TaskTypes } from '../../types/tasks';
@@ -53,7 +49,6 @@
 import { getOrganization, getOrganizationNavigation } from "../../api/organizations";
 import { ComponentQualifier } from "~sonar-aligned/types/component";
 import { Feature } from "../../types/features";
-import { ProjectAlmBindingConfigurationErrors } from "../../types/alm-settings";
 import { getValues } from '../../api/settings';
 
 const FETCH_STATUS_WAIT_TIME = 3000;
@@ -69,13 +64,10 @@
   } = useLocation();
   const router = useRouter();
 
-<<<<<<< HEAD
+  const intl = useIntl();
+
   const [comparisonBranchesEnabled, setComparisonBranchesEnabled] = React.useState<boolean>();
   const [organization, setOrganization] = React.useState<Organization>();
-=======
-  const intl = useIntl();
-
->>>>>>> 3599d7c3
   const [component, setComponent] = React.useState<Component>();
   const [currentTask, setCurrentTask] = React.useState<Task>();
   const [tasksInProgress, setTasksInProgress] = React.useState<Task[]>();
