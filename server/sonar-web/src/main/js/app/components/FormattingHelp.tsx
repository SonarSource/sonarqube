/*
 * SonarQube
 * Copyright (C) 2009-2024 SonarSource SA
 * mailto:info AT sonarsource DOT com
 *
 * This program is free software; you can redistribute it and/or
 * modify it under the terms of the GNU Lesser General Public
 * License as published by the Free Software Foundation; either
 * version 3 of the License, or (at your option) any later version.
 *
 * This program is distributed in the hope that it will be useful,
 * but WITHOUT ANY WARRANTY; without even the implied warranty of
 * MERCHANTABILITY or FITNESS FOR A PARTICULAR PURPOSE.  See the GNU
 * Lesser General Public License for more details.
 *
 * You should have received a copy of the GNU Lesser General Public License
 * along with this program; if not, write to the Free Software Foundation,
 * Inc., 51 Franklin Street, Fifth Floor, Boston, MA  02110-1301, USA.
 */
import {
  CellComponent,
  ContentCell,
  HtmlFormatter,
  PageContentFontWrapper,
  Table,
  TableRow,
  Title,
} from 'design-system';
import * as React from 'react';
import { Helmet } from 'react-helmet-async';
import { translate } from '../../helpers/l10n';

const COLUMNS = ['50%', '50%'];

export default function FormattingHelp() {
  return (
    <PageContentFontWrapper className="sw-typo-lg sw-p-6 sw-h-screen">
      <Helmet defer={false} title={translate('formatting.page')} />
      <Title>Formatting Syntax</Title>
      <Table
        columnCount={COLUMNS.length}
        columnWidths={COLUMNS}
        header={
          <TableRow>
            <ContentCell>Write:</ContentCell>
            <ContentCell>To display:</ContentCell>
          </TableRow>
        }
      >
        <TableRow>
          <ContentCell>*this text is bold*</ContentCell>
          <ContentCell>
            <HtmlFormatter>
              <strong>this text is bold</strong>
<<<<<<< HEAD
            </td>
          </tr>
          <tr>
            <td>https://knowledgebase.autorabit.com/codescan/en</td>
            <td className="markdown">
              <a href="https://knowledgebase.autorabit.com/codescan/en">https://knowledgebase.autorabit.com/codescan/en</a>
            </td>
          </tr>
          <tr>
            <td className="text-top">[Codescan Home Page](https://knowledgebase.autorabit.com/codescan/en)</td>
            <td className="markdown text-top">
              <a href="https://knowledgebase.autorabit.com/codescan/en">Codescan Home Page</a>
            </td>
          </tr>
          <tr>
            <td className="text-top">
              * first item
              <br />* second item
            </td>
            <td className="markdown">
=======
            </HtmlFormatter>
          </ContentCell>
        </TableRow>
        <TableRow>
          <ContentCell>https://www.sonarsource.com/products/sonarqube</ContentCell>
          <ContentCell>
            <HtmlFormatter>
              <a href="https://www.sonarsource.com/products/sonarqube">
                https://www.sonarsource.com/products/sonarqube
              </a>
            </HtmlFormatter>
          </ContentCell>
        </TableRow>
        <TableRow>
          <ContentCell>
            [SonarQube™ Home Page](https://www.sonarsource.com/products/sonarqube)
          </ContentCell>
          <ContentCell>
            <HtmlFormatter>
              <a href="https://www.sonarsource.com/products/sonarqube">SonarQube™ Home Page</a>
            </HtmlFormatter>
          </ContentCell>
        </TableRow>
        <TableRow>
          <ContentCell>
            * first item
            <br />* second item
          </ContentCell>
          <ContentCell>
            <HtmlFormatter>
>>>>>>> 9e1fded1
              <ul>
                <li>first item</li>
                <li>second item</li>
              </ul>
            </HtmlFormatter>
          </ContentCell>
        </TableRow>
        <TableRow>
          <CellComponent>
            1. first item
            <br />
            1. second item
          </CellComponent>
          <ContentCell>
            <HtmlFormatter>
              <ol>
                <li>first item</li>
                <li>second item</li>
              </ol>
            </HtmlFormatter>
          </ContentCell>
        </TableRow>
        <TableRow>
          <ContentCell>
            = Heading Level 1<br />
            == Heading Level 2<br />
            === Heading Level 3<br />
            ==== Heading Level 4<br />
            ===== Heading Level 5<br />
            ====== Heading Level 6<br />
          </ContentCell>
          <ContentCell>
            <HtmlFormatter>
              <h1>Heading Level 1</h1>
              <h2>Heading Level 2</h2>
              <h3>Heading Level 3</h3>
              <h4>Heading Level 4</h4>
              <h5>Heading Level 5</h5>
              <h6>Heading Level 6</h6>
            </HtmlFormatter>
          </ContentCell>
        </TableRow>
        <TableRow>
          <ContentCell>``Lists#newArrayList()``</ContentCell>
          <ContentCell>
            <HtmlFormatter>
              <code>Lists#newArrayList()</code>
            </HtmlFormatter>
          </ContentCell>
        </TableRow>
        <TableRow>
          <ContentCell>
            ``
            <br />
            {'// code on multiple lines'}
            <br />
            {'public void foo() {'}
            <br />
            &nbsp;&nbsp;
            {'// do some logic here'}
            <br />
            {'}'}
            <br />
            ``
          </ContentCell>
          <ContentCell>
            <HtmlFormatter>
              <pre>
                {'// code on multiple lines\npublic void foo() {\n  // do some logic here\n}'}
              </pre>
            </HtmlFormatter>
          </ContentCell>
        </TableRow>
        <TableRow>
          <ContentCell>
            Standard text
            <br />
            &gt; Blockquoted text
            <br />
            &gt; that spans multiple lines
            <br />
          </ContentCell>
          <ContentCell>
            <HtmlFormatter>
              <p>Standard text</p>
              <blockquote>
                Blockquoted text
                <br />
                that spans multiple lines
                <br />
              </blockquote>
            </HtmlFormatter>
          </ContentCell>
        </TableRow>
      </Table>
    </PageContentFontWrapper>
  );
}<|MERGE_RESOLUTION|>--- conflicted
+++ resolved
@@ -52,48 +52,26 @@
           <ContentCell>
             <HtmlFormatter>
               <strong>this text is bold</strong>
-<<<<<<< HEAD
-            </td>
-          </tr>
-          <tr>
-            <td>https://knowledgebase.autorabit.com/codescan/en</td>
-            <td className="markdown">
-              <a href="https://knowledgebase.autorabit.com/codescan/en">https://knowledgebase.autorabit.com/codescan/en</a>
-            </td>
-          </tr>
-          <tr>
-            <td className="text-top">[Codescan Home Page](https://knowledgebase.autorabit.com/codescan/en)</td>
-            <td className="markdown text-top">
-              <a href="https://knowledgebase.autorabit.com/codescan/en">Codescan Home Page</a>
-            </td>
-          </tr>
-          <tr>
-            <td className="text-top">
-              * first item
-              <br />* second item
-            </td>
-            <td className="markdown">
-=======
             </HtmlFormatter>
           </ContentCell>
         </TableRow>
         <TableRow>
-          <ContentCell>https://www.sonarsource.com/products/sonarqube</ContentCell>
+          <ContentCell>https://knowledgebase.autorabit.com/codescan/en</ContentCell>
           <ContentCell>
             <HtmlFormatter>
-              <a href="https://www.sonarsource.com/products/sonarqube">
-                https://www.sonarsource.com/products/sonarqube
+              <a href="https://knowledgebase.autorabit.com/codescan/en">
+                https://knowledgebase.autorabit.com/codescan/en
               </a>
             </HtmlFormatter>
           </ContentCell>
         </TableRow>
         <TableRow>
           <ContentCell>
-            [SonarQube™ Home Page](https://www.sonarsource.com/products/sonarqube)
+            [SonarQube™ Home Page](https://knowledgebase.autorabit.com/codescan/en)
           </ContentCell>
           <ContentCell>
             <HtmlFormatter>
-              <a href="https://www.sonarsource.com/products/sonarqube">SonarQube™ Home Page</a>
+              <a href="https://knowledgebase.autorabit.com/codescan/en">SonarQube™ Home Page</a>
             </HtmlFormatter>
           </ContentCell>
         </TableRow>
@@ -104,7 +82,6 @@
           </ContentCell>
           <ContentCell>
             <HtmlFormatter>
->>>>>>> 9e1fded1
               <ul>
                 <li>first item</li>
                 <li>second item</li>
