--- conflicted
+++ resolved
@@ -22,18 +22,17 @@
 import { getHomePageUrl, isDeploymentForAmazon, isDeploymentForCodeScan } from '../../helpers/urls';
 import { AppState } from '../../types/appstate';
 import { CurrentUser, isLoggedIn } from '../../types/users';
+import withCurrentUserContext from './current-user/withCurrentUserContext';
 import withAppStateContext from './app-state/withAppStateContext';
-import withCurrentUserContext from './current-user/withCurrentUserContext';
-
 
 export interface LandingProps {
-  appState: AppState
+  appState: AppState;
   currentUser: CurrentUser;
 }
 
-function getRedirectURL(currentUser: any){
+function getRedirectURL(currentUser: any) {
   let redirectUrl: To = "";
-  if(currentUser.homepage) {
+  if (currentUser.homepage) {
     redirectUrl = getHomePageUrl(currentUser.homepage);
   } else {
     redirectUrl = '/projects';
@@ -41,32 +40,24 @@
   return redirectUrl;
 }
 
-<<<<<<< HEAD
-function Landing({ appState, currentUser }: LandingProps) {
+export function Landing({ appState, currentUser }: LandingProps) {
   const { whiteLabel } = appState
-  let redirectUrl: To = "";
-
-  if(isLoggedIn(currentUser)) {
-    if(isDeploymentForCodeScan(whiteLabel)) {
-      if(!currentUser.onboarded) {
+  let redirectUrl: To;
+  if (isLoggedIn(currentUser)) {
+    if (isDeploymentForCodeScan(whiteLabel)) {
+      if (!currentUser.onboarded) {
         redirectUrl = '/home'
       } else {
         redirectUrl = getRedirectURL(currentUser);
       }
-    } else if(isDeploymentForAmazon(whiteLabel)) {
+    } else if (isDeploymentForAmazon(whiteLabel)) {
       redirectUrl = getRedirectURL(currentUser);
-    }      
+    }
   } else {
     redirectUrl = '/sessions/new';
   }
-  
-  return <Navigate to={redirectUrl} replace={true} />;
-=======
+
   return <Navigate to={redirectUrl} replace />;
->>>>>>> 9e1fded1
 }
 
-export default withCurrentUserContext(withAppStateContext(Landing));
-
-
-
+export default withCurrentUserContext(withAppStateContext(Landing));