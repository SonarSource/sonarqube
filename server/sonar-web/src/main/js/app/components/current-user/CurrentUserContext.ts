/*
 * SonarQube
 * Copyright (C) 2009-2024 SonarSource SA
 * mailto:info AT sonarsource DOT com
 *
 * This program is free software; you can redistribute it and/or
 * modify it under the terms of the GNU Lesser General Public
 * License as published by the Free Software Foundation; either
 * version 3 of the License, or (at your option) any later version.
 *
 * This program is distributed in the hope that it will be useful,
 * but WITHOUT ANY WARRANTY; without even the implied warranty of
 * MERCHANTABILITY or FITNESS FOR A PARTICULAR PURPOSE.  See the GNU
 * Lesser General Public License for more details.
 *
 * You should have received a copy of the GNU Lesser General Public License
 * along with this program; if not, write to the Free Software Foundation,
 * Inc., 51 Franklin Street, Fifth Floor, Boston, MA  02110-1301, USA.
 */
import { noop } from 'lodash';
import * as React from 'react';
<<<<<<< HEAD
import { CurrentUser, HomePage, NoticeType } from '../../../types/users';
import { Organization } from "../../../types/types";
=======
import { useContext } from 'react';
import handleRequiredAuthentication from '../../../helpers/handleRequiredAuthentication';
import { CurrentUser, HomePage, LoggedInUser, NoticeType } from '../../../types/users';
>>>>>>> 9e1fded1

export interface CurrentUserContextInterface {
  currentUser: CurrentUser;
  userOrganizations: Organization[];
  updateCurrentUserHomepage: (homepage: HomePage) => void;
  updateDismissedNotices: (key: NoticeType, value: boolean) => void;
  updateUserOrganizations: (organizations: Organization[]) => void;
}

export const CurrentUserContext = React.createContext<CurrentUserContextInterface>({
  currentUser: {
    isLoggedIn: false,
    dismissedNotices: {},
  },
  updateCurrentUserHomepage: noop,
  updateDismissedNotices: noop,
});

export function useCurrentUser() {
  return useContext(CurrentUserContext);
}

export function useCurrentLoginUser() {
  const { currentUser } = useCurrentUser();

  if (!currentUser.isLoggedIn) {
    handleRequiredAuthentication();
  }
  return currentUser as LoggedInUser;
}<|MERGE_RESOLUTION|>--- conflicted
+++ resolved
@@ -19,20 +19,16 @@
  */
 import { noop } from 'lodash';
 import * as React from 'react';
-<<<<<<< HEAD
-import { CurrentUser, HomePage, NoticeType } from '../../../types/users';
-import { Organization } from "../../../types/types";
-=======
 import { useContext } from 'react';
 import handleRequiredAuthentication from '../../../helpers/handleRequiredAuthentication';
 import { CurrentUser, HomePage, LoggedInUser, NoticeType } from '../../../types/users';
->>>>>>> 9e1fded1
+import { Organization } from "../../../types/types";
 
 export interface CurrentUserContextInterface {
   currentUser: CurrentUser;
-  userOrganizations: Organization[];
   updateCurrentUserHomepage: (homepage: HomePage) => void;
   updateDismissedNotices: (key: NoticeType, value: boolean) => void;
+  userOrganizations: Organization[];
   updateUserOrganizations: (organizations: Organization[]) => void;
 }
 
