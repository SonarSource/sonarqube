/*
 * SonarQube
 * Copyright (C) 2009-2024 SonarSource SA
 * mailto:info AT sonarsource DOT com
 *
 * This program is free software; you can redistribute it and/or
 * modify it under the terms of the GNU Lesser General Public
 * License as published by the Free Software Foundation; either
 * version 3 of the License, or (at your option) any later version.
 *
 * This program is distributed in the hope that it will be useful,
 * but WITHOUT ANY WARRANTY; without even the implied warranty of
 * MERCHANTABILITY or FITNESS FOR A PARTICULAR PURPOSE.  See the GNU
 * Lesser General Public License for more details.
 *
 * You should have received a copy of the GNU Lesser General Public License
 * along with this program; if not, write to the Free Software Foundation,
 * Inc., 51 Franklin Street, Fifth Floor, Boston, MA  02110-1301, USA.
 */
import * as React from 'react';
import { createPortal } from 'react-dom';
import { Helmet } from 'react-helmet-async';
import { Outlet } from 'react-router-dom';
import { getSettingsNavigation } from '../../api/navigation';
import { getPendingPlugins } from '../../api/plugins';
import { getSystemStatus, waitSystemUPStatus } from '../../api/system';
import handleRequiredAuthorization from '../../app/utils/handleRequiredAuthorization';
import { translate, translateWithParameters } from '../../helpers/l10n';
import { AdminPagesContext } from '../../types/admin';
import { AppState } from '../../types/appstate';
import { PendingPluginResult } from '../../types/plugins';
import { Extension, SysStatus } from '../../types/types';
import AdminContext, { defaultPendingPlugins, defaultSystemStatus } from './AdminContext';
import withAppStateContext from './app-state/withAppStateContext';
import SettingsNav from './nav/settings/SettingsNav';

export interface AdminContainerProps {
  appState: AppState;
}

interface State {
  adminPages: Extension[];
  pendingPlugins: PendingPluginResult;
  systemStatus: SysStatus;
}

export class AdminContainer extends React.PureComponent<AdminContainerProps, State> {
  mounted = false;
  portalAnchor: Element | null = null;
  state: State = {
    pendingPlugins: defaultPendingPlugins,
    systemStatus: defaultSystemStatus,
    adminPages: [],
  };

  componentDidMount() {
    this.mounted = true;
<<<<<<< HEAD
    if (!this.props.appState.canAdmin && !this.props.appState.canCustomerAdmin) {
=======
    this.portalAnchor = document.getElementById('component-nav-portal');
    if (!this.props.appState.canAdmin) {
>>>>>>> 9e1fded1
      handleRequiredAuthorization();
    } else if (this.props.appState.canCustomerAdmin) {
      this.fetchNavigationSettings();
    }
    else {
      this.fetchNavigationSettings();
      this.fetchPendingPlugins();
      this.fetchSystemStatus();
    }
  }

  componentWillUnmount() {
    this.mounted = false;
  }

  fetchNavigationSettings = () => {
    getSettingsNavigation().then(
      (r) => this.setState({ adminPages: r.extensions }),
      () => {},
    );
  };

  fetchPendingPlugins = () => {
    getPendingPlugins().then(
      (pendingPlugins) => {
        if (this.mounted) {
          this.setState({ pendingPlugins });
        }
      },
      () => {},
    );
  };

  fetchSystemStatus = () => {
    getSystemStatus().then(
      ({ status }) => {
        if (this.mounted) {
          this.setState({ systemStatus: status });
          if (status === 'RESTARTING') {
            this.waitRestartingDone();
          }
        }
      },
      () => {},
    );
  };

  waitRestartingDone = () => {
    waitSystemUPStatus().then(
      ({ status }) => {
        if (this.mounted) {
          this.setState({ systemStatus: status });
          window.location.reload();
        }
      },
      () => {},
    );
  };

  render() {
    const { adminPages } = this.state;
    const { canAdmin, canCustomerAdmin } = this.props.appState;

    // Check that the adminPages are loaded
    if (!adminPages) {
      return null;
    }

    const { pendingPlugins, systemStatus } = this.state;
    const adminPagesContext: AdminPagesContext = { adminPages };

    return (
<<<<<<< HEAD
      <div>
        <Helmet defaultTitle={defaultTitle} defer={false} titleTemplate={`%s - ${defaultTitle}`} />
        <SettingsNav
          extensions={adminPages}
          fetchPendingPlugins={this.fetchPendingPlugins}
          fetchSystemStatus={this.fetchSystemStatus}
          pendingPlugins={pendingPlugins}
          systemStatus={systemStatus}
          canAdmin={canAdmin}
          canCustomerAdmin={canCustomerAdmin}
=======
      <>
        <Helmet
          defer={false}
          titleTemplate={translateWithParameters(
            'page_title.template.with_category',
            translate('layout.settings'),
          )}
>>>>>>> 9e1fded1
        />
        {this.portalAnchor &&
          createPortal(
            <SettingsNav
              extensions={adminPages}
              fetchPendingPlugins={this.fetchPendingPlugins}
              fetchSystemStatus={this.fetchSystemStatus}
              pendingPlugins={pendingPlugins}
              systemStatus={systemStatus}
            />,
            this.portalAnchor,
          )}

        <AdminContext.Provider
          value={{
            fetchSystemStatus: this.fetchSystemStatus,
            fetchPendingPlugins: this.fetchPendingPlugins,
            pendingPlugins,
            systemStatus,
          }}
        >
          <Outlet context={adminPagesContext} />
        </AdminContext.Provider>
      </>
    );
  }
}

export default withAppStateContext(AdminContainer);<|MERGE_RESOLUTION|>--- conflicted
+++ resolved
@@ -55,12 +55,8 @@
 
   componentDidMount() {
     this.mounted = true;
-<<<<<<< HEAD
+    this.portalAnchor = document.getElementById('component-nav-portal');
     if (!this.props.appState.canAdmin && !this.props.appState.canCustomerAdmin) {
-=======
-    this.portalAnchor = document.getElementById('component-nav-portal');
-    if (!this.props.appState.canAdmin) {
->>>>>>> 9e1fded1
       handleRequiredAuthorization();
     } else if (this.props.appState.canCustomerAdmin) {
       this.fetchNavigationSettings();
@@ -133,18 +129,6 @@
     const adminPagesContext: AdminPagesContext = { adminPages };
 
     return (
-<<<<<<< HEAD
-      <div>
-        <Helmet defaultTitle={defaultTitle} defer={false} titleTemplate={`%s - ${defaultTitle}`} />
-        <SettingsNav
-          extensions={adminPages}
-          fetchPendingPlugins={this.fetchPendingPlugins}
-          fetchSystemStatus={this.fetchSystemStatus}
-          pendingPlugins={pendingPlugins}
-          systemStatus={systemStatus}
-          canAdmin={canAdmin}
-          canCustomerAdmin={canCustomerAdmin}
-=======
       <>
         <Helmet
           defer={false}
@@ -152,7 +136,6 @@
             'page_title.template.with_category',
             translate('layout.settings'),
           )}
->>>>>>> 9e1fded1
         />
         {this.portalAnchor &&
           createPortal(
@@ -162,6 +145,8 @@
               fetchSystemStatus={this.fetchSystemStatus}
               pendingPlugins={pendingPlugins}
               systemStatus={systemStatus}
+              canAdmin={canAdmin}
+              canCustomerAdmin={canCustomerAdmin}
             />,
             this.portalAnchor,
           )}
