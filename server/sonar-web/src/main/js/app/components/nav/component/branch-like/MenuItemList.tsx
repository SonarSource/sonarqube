/*
 * SonarQube
 * Copyright (C) 2009-2024 SonarSource SA
 * mailto:info AT sonarsource DOT com
 *
 * This program is free software; you can redistribute it and/or
 * modify it under the terms of the GNU Lesser General Public
 * License as published by the Free Software Foundation; either
 * version 3 of the License, or (at your option) any later version.
 *
 * This program is distributed in the hope that it will be useful,
 * but WITHOUT ANY WARRANTY; without even the implied warranty of
 * MERCHANTABILITY or FITNESS FOR A PARTICULAR PURPOSE.  See the GNU
 * Lesser General Public License for more details.
 *
 * You should have received a copy of the GNU Lesser General Public License
 * along with this program; if not, write to the Free Software Foundation,
 * Inc., 51 Franklin Street, Fifth Floor, Boston, MA  02110-1301, USA.
 */

import * as React from 'react';
import { useIntl } from 'react-intl';
import { HelperHintIcon, ItemDivider, ItemHeader } from '~design-system';
import HelpTooltip from '~sonar-aligned/components/controls/HelpTooltip';
import { getBranchLikeKey, isSameBranchLike } from '../../../../../helpers/branch-like';
import { translate } from '../../../../../helpers/l10n';
import { isDefined } from '../../../../../helpers/types';
import { BranchLike, BranchLikeTree } from '../../../../../types/branch-like';
import MenuItem from './MenuItem';

export interface MenuItemListProps {
  branchLikeTree: BranchLikeTree;
  hasResults: boolean;
  onSelect: (branchLike: BranchLike) => void;
  search: string;
  selectedBranchLike: BranchLike | undefined;
  comparisonBranchesEnabled: boolean;
}

export function MenuItemList(props: MenuItemListProps) {
  const intl = useIntl();
  let selectedNode: HTMLLIElement | null = null;

  React.useEffect(() => {
    if (selectedNode) {
      selectedNode.scrollIntoView({ block: 'center' });
      selectedNode.focus();
    }
  });

  const { branchLikeTree, hasResults, onSelect, selectedBranchLike, search } = props;

  const renderItem = (branchLike: BranchLike, indent = false) => (
    <MenuItem
      branchLike={branchLike}
      key={getBranchLikeKey(branchLike)}
      onSelect={onSelect}
      selected={isSameBranchLike(branchLike, selectedBranchLike)}
      setSelectedNode={(node) => (selectedNode = node)}
      indent={indent}
    />
  );

  const branches = [branchLikeTree.mainBranchTree, ...branchLikeTree.branchTree].filter(isDefined);
  const total =
    branches.length +
    branches.reduce((t, branchTree) => t + (branchTree?.pullRequests.length ?? 0), 0) +
    branchLikeTree.parentlessPullRequests.length +
    branchLikeTree.orphanPullRequests.length;

  return (
    <ul
      aria-label={`- ${translate('branch_like_navigation.list')}`}
      className="item-list sw-overflow-y-auto sw-overflow-x-hidden"
    >
      <output>
        {!hasResults && (
          <div className="sw-px-3 sw-py-2">
            <span>{intl.formatMessage({ id: 'no_results_for_x' }, { '0': search })}</span>
          </div>
        )}
        {hasResults && (
          <span className="sw-sr-only">
            {intl.formatMessage({ id: 'results_shown_x' }, { count: total })}
          </span>
        )}
      </output>

      {/* BRANCHES & PR */}
      {branches.map((tree, treeIndex) => (
        <React.Fragment key={getBranchLikeKey(tree.branch)}>
          {renderItem(tree.branch)}
          {tree.pullRequests.length > 0 && (
<<<<<<< HEAD
            <>
              <ItemDivider />
              <ItemHeader>
                {
                  props.comparisonBranchesEnabled
                    ? translate('branch_like_navigation.comparison_branches')
                    : translate('branch_like_navigation.pull_requests')
                }
              </ItemHeader>
              <ItemDivider />
              {tree.pullRequests.map((pr) => renderItem({...pr, isComparisonBranch: props.comparisonBranchesEnabled}, true))}
=======
            <ul
              aria-label={` - ${intl.formatMessage({ id: 'branch_like_navigation.pull_requests_targeting' }, { branch: tree.branch.name })}`}
            >
              <ItemDivider aria-hidden />
              <ItemHeader aria-hidden>
                {translate('branch_like_navigation.pull_requests')}
              </ItemHeader>
              <ItemDivider aria-hidden />
              {tree.pullRequests.map((pr) => renderItem(pr, true))}
>>>>>>> 3599d7c3
              {tree.pullRequests.length > 0 && treeIndex !== branches.length - 1 && <ItemDivider />}
            </ul>
          )}
        </React.Fragment>
      ))}

      {/* PARENTLESS PR (for display during search) */}
      {branchLikeTree.parentlessPullRequests.length > 0 && (
<<<<<<< HEAD
        <>
          <ItemDivider />
          <ItemHeader>
            {
              props.comparisonBranchesEnabled
                ? translate('branch_like_navigation.comparison_branches')
                : translate('branch_like_navigation.pull_requests')
            }
          </ItemHeader>
          <ItemDivider />
=======
        <ul aria-label={` - ${translate('branch_like_navigation.pull_requests')}`}>
          <ItemDivider aria-hidden />
          <ItemHeader aria-hidden>{translate('branch_like_navigation.pull_requests')}</ItemHeader>
          <ItemDivider aria-hidden />
>>>>>>> 3599d7c3
          {branchLikeTree.parentlessPullRequests.map((pr) => renderItem(pr))}
        </ul>
      )}

      {/* ORPHAN PR */}
      {branchLikeTree.orphanPullRequests.length > 0 && (
        <ul aria-label={` - ${translate('branch_like_navigation.orphan_pull_requests')}`}>
          <ItemDivider aria-hidden />
          <ItemHeader>
            {translate('branch_like_navigation.orphan_pull_requests')}
            <HelpTooltip
              className="sw-ml-1"
              overlay={translate('branch_like_navigation.orphan_pull_requests.tooltip')}
            >
              <HelperHintIcon />
            </HelpTooltip>
          </ItemHeader>
<<<<<<< HEAD
          <ItemDivider />
          {branchLikeTree.orphanPullRequests.map((pr) => renderItem({...pr, isComparisonBranch: props.comparisonBranchesEnabled}))}
        </>
=======
          <ItemDivider aria-hidden />
          {branchLikeTree.orphanPullRequests.map((pr) => renderItem(pr))}
        </ul>
>>>>>>> 3599d7c3
      )}
    </ul>
  );
}

export default React.memo(MenuItemList);<|MERGE_RESOLUTION|>--- conflicted
+++ resolved
@@ -91,29 +91,19 @@
         <React.Fragment key={getBranchLikeKey(tree.branch)}>
           {renderItem(tree.branch)}
           {tree.pullRequests.length > 0 && (
-<<<<<<< HEAD
-            <>
-              <ItemDivider />
-              <ItemHeader>
+            <ul
+              aria-label={` - ${intl.formatMessage({ id: 'branch_like_navigation.pull_requests_targeting' }, { branch: tree.branch.name })}`}
+            >
+              <ItemDivider aria-hidden />
+              <ItemHeader aria-hidden>
                 {
                   props.comparisonBranchesEnabled
                     ? translate('branch_like_navigation.comparison_branches')
                     : translate('branch_like_navigation.pull_requests')
                 }
               </ItemHeader>
-              <ItemDivider />
-              {tree.pullRequests.map((pr) => renderItem({...pr, isComparisonBranch: props.comparisonBranchesEnabled}, true))}
-=======
-            <ul
-              aria-label={` - ${intl.formatMessage({ id: 'branch_like_navigation.pull_requests_targeting' }, { branch: tree.branch.name })}`}
-            >
-              <ItemDivider aria-hidden />
-              <ItemHeader aria-hidden>
-                {translate('branch_like_navigation.pull_requests')}
-              </ItemHeader>
               <ItemDivider aria-hidden />
               {tree.pullRequests.map((pr) => renderItem(pr, true))}
->>>>>>> 3599d7c3
               {tree.pullRequests.length > 0 && treeIndex !== branches.length - 1 && <ItemDivider />}
             </ul>
           )}
@@ -122,23 +112,16 @@
 
       {/* PARENTLESS PR (for display during search) */}
       {branchLikeTree.parentlessPullRequests.length > 0 && (
-<<<<<<< HEAD
-        <>
-          <ItemDivider />
-          <ItemHeader>
+        <ul aria-label={` - ${translate('branch_like_navigation.pull_requests')}`}>
+          <ItemDivider aria-hidden />
+          <ItemHeader aria-hidden>
             {
               props.comparisonBranchesEnabled
                 ? translate('branch_like_navigation.comparison_branches')
                 : translate('branch_like_navigation.pull_requests')
             }
           </ItemHeader>
-          <ItemDivider />
-=======
-        <ul aria-label={` - ${translate('branch_like_navigation.pull_requests')}`}>
           <ItemDivider aria-hidden />
-          <ItemHeader aria-hidden>{translate('branch_like_navigation.pull_requests')}</ItemHeader>
-          <ItemDivider aria-hidden />
->>>>>>> 3599d7c3
           {branchLikeTree.parentlessPullRequests.map((pr) => renderItem(pr))}
         </ul>
       )}
@@ -156,15 +139,9 @@
               <HelperHintIcon />
             </HelpTooltip>
           </ItemHeader>
-<<<<<<< HEAD
-          <ItemDivider />
+          <ItemDivider aria-hidden />
           {branchLikeTree.orphanPullRequests.map((pr) => renderItem({...pr, isComparisonBranch: props.comparisonBranchesEnabled}))}
-        </>
-=======
-          <ItemDivider aria-hidden />
-          {branchLikeTree.orphanPullRequests.map((pr) => renderItem(pr))}
         </ul>
->>>>>>> 3599d7c3
       )}
     </ul>
   );
