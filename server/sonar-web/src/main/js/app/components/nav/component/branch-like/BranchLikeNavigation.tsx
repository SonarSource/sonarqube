/*
 * SonarQube
 * Copyright (C) 2009-2024 SonarSource SA
 * mailto:info AT sonarsource DOT com
 *
 * This program is free software; you can redistribute it and/or
 * modify it under the terms of the GNU Lesser General Public
 * License as published by the Free Software Foundation; either
 * version 3 of the License, or (at your option) any later version.
 *
 * This program is distributed in the hope that it will be useful,
 * but WITHOUT ANY WARRANTY; without even the implied warranty of
 * MERCHANTABILITY or FITNESS FOR A PARTICULAR PURPOSE.  See the GNU
 * Lesser General Public License for more details.
 *
 * You should have received a copy of the GNU Lesser General Public License
 * along with this program; if not, write to the Free Software Foundation,
 * Inc., 51 Franklin Street, Fifth Floor, Boston, MA  02110-1301, USA.
 */
import styled from '@emotion/styled';
import { Button } from '@sonarsource/echoes-react';
import { Popup, PopupPlacement, PopupZLevel } from 'design-system';
import * as React from 'react';
import { ComponentQualifier } from '~sonar-aligned/types/component';
import EscKeydownHandler from '../../../../../components/controls/EscKeydownHandler';
import FocusOutHandler from '../../../../../components/controls/FocusOutHandler';
import OutsideClickHandler from '../../../../../components/controls/OutsideClickHandler';
import { useBranchesQuery, useCurrentBranchQuery } from '../../../../../queries/branch';
import { Feature } from '../../../../../types/features';
import { Component } from '../../../../../types/types';
import withAvailableFeatures, {
  WithAvailableFeaturesProps,
} from '../../../available-features/withAvailableFeatures';
import BranchHelpTooltip from './BranchHelpTooltip';
import CurrentBranchLike from './CurrentBranchLike';
import Menu from './Menu';
import PRLink from './PRLink';

export interface BranchLikeNavigationProps extends WithAvailableFeaturesProps {
  component: Component;
<<<<<<< HEAD
  currentBranchLike: BranchLike;
  projectBinding?: ProjectAlmBindingResponse;
  comparisonBranchesEnabled: boolean;
=======
>>>>>>> 9e1fded1
}

export function BranchLikeNavigation(props: BranchLikeNavigationProps) {
  const {
    component,
    component: { configuration },
  } = props;

  const { data: branchLikes } = useBranchesQuery(component);
  const { data: currentBranchLike } = useCurrentBranchQuery(component);

  const [isMenuOpen, setIsMenuOpen] = React.useState(false);

  if (currentBranchLike === undefined) {
    return null;
  }

  const isApplication = component.qualifier === ComponentQualifier.Application;

  const branchSupportEnabled = props.hasFeature(Feature.BranchSupport);
  const canAdminComponent = configuration?.showSettings;
  const hasManyBranches = branchLikes.length >= 2;
  const isMenuEnabled = branchSupportEnabled && hasManyBranches;

<<<<<<< HEAD
  const currentBranchLikeElement = (
    <CurrentBranchLike
      branchesEnabled={branchSupportEnabled}
      component={component}
      currentBranchLike={currentBranchLike}
      hasManyBranches={hasManyBranches}
      projectBinding={projectBinding}
      comparisonBranchesEnabled={props.comparisonBranchesEnabled}
    />
  );
=======
  const currentBranchLikeElement = <CurrentBranchLike currentBranchLike={currentBranchLike} />;

  const handleOutsideClick = () => {
    setIsMenuOpen(false);
  };
>>>>>>> 9e1fded1

  return (
    <>
      <SlashSeparator className=" sw-mx-2" />
      <div
        className="sw-flex sw-items-center it__branch-like-navigation-toggler-container"
        data-spotlight-id="cayc-promotion-4"
      >
        <Popup
          allowResizing
          overlay={
<<<<<<< HEAD
            <Menu
              branchLikes={branchLikes}
              canAdminComponent={canAdminComponent}
              component={component}
              currentBranchLike={currentBranchLike}
              onClose={() => setIsMenuOpen(false)}
              comparisonBranchesEnabled={props.comparisonBranchesEnabled}
            />
=======
            isMenuOpen && (
              <FocusOutHandler onFocusOut={handleOutsideClick}>
                <EscKeydownHandler onKeydown={handleOutsideClick}>
                  <OutsideClickHandler onClickOutside={handleOutsideClick}>
                    <Menu
                      branchLikes={branchLikes}
                      canAdminComponent={canAdminComponent}
                      component={component}
                      currentBranchLike={currentBranchLike}
                      onClose={() => {
                        setIsMenuOpen(false);
                      }}
                    />
                  </OutsideClickHandler>
                </EscKeydownHandler>
              </FocusOutHandler>
            )
>>>>>>> 9e1fded1
          }
          placement={PopupPlacement.BottomLeft}
          zLevel={PopupZLevel.Global}
        >
          <Button
            className="sw-max-w-abs-800 sw-px-3"
            onClick={() => {
              setIsMenuOpen(!isMenuOpen);
            }}
            isDisabled={!isMenuEnabled}
            aria-expanded={isMenuOpen}
            aria-haspopup="menu"
          >
            {currentBranchLikeElement}
          </Button>
        </Popup>

        <div className="sw-ml-2">
          <BranchHelpTooltip
            component={component}
            isApplication={isApplication}
            hasManyBranches={hasManyBranches}
            canAdminComponent={canAdminComponent}
            branchSupportEnabled={branchSupportEnabled}
          />
        </div>

        <PRLink currentBranchLike={currentBranchLike} component={component} />
      </div>
    </>
  );
}

export default withAvailableFeatures(React.memo(BranchLikeNavigation));

const SlashSeparator = styled.span`
  &:after {
    content: '/';
    color: rgba(68, 68, 68, 0.3);
  }
`;<|MERGE_RESOLUTION|>--- conflicted
+++ resolved
@@ -38,18 +38,14 @@
 
 export interface BranchLikeNavigationProps extends WithAvailableFeaturesProps {
   component: Component;
-<<<<<<< HEAD
-  currentBranchLike: BranchLike;
-  projectBinding?: ProjectAlmBindingResponse;
   comparisonBranchesEnabled: boolean;
-=======
->>>>>>> 9e1fded1
 }
 
 export function BranchLikeNavigation(props: BranchLikeNavigationProps) {
   const {
     component,
     component: { configuration },
+    comparisonBranchesEnabled,
   } = props;
 
   const { data: branchLikes } = useBranchesQuery(component);
@@ -68,24 +64,11 @@
   const hasManyBranches = branchLikes.length >= 2;
   const isMenuEnabled = branchSupportEnabled && hasManyBranches;
 
-<<<<<<< HEAD
-  const currentBranchLikeElement = (
-    <CurrentBranchLike
-      branchesEnabled={branchSupportEnabled}
-      component={component}
-      currentBranchLike={currentBranchLike}
-      hasManyBranches={hasManyBranches}
-      projectBinding={projectBinding}
-      comparisonBranchesEnabled={props.comparisonBranchesEnabled}
-    />
-  );
-=======
   const currentBranchLikeElement = <CurrentBranchLike currentBranchLike={currentBranchLike} />;
 
   const handleOutsideClick = () => {
     setIsMenuOpen(false);
   };
->>>>>>> 9e1fded1
 
   return (
     <>
@@ -97,16 +80,6 @@
         <Popup
           allowResizing
           overlay={
-<<<<<<< HEAD
-            <Menu
-              branchLikes={branchLikes}
-              canAdminComponent={canAdminComponent}
-              component={component}
-              currentBranchLike={currentBranchLike}
-              onClose={() => setIsMenuOpen(false)}
-              comparisonBranchesEnabled={props.comparisonBranchesEnabled}
-            />
-=======
             isMenuOpen && (
               <FocusOutHandler onFocusOut={handleOutsideClick}>
                 <EscKeydownHandler onKeydown={handleOutsideClick}>
@@ -116,6 +89,7 @@
                       canAdminComponent={canAdminComponent}
                       component={component}
                       currentBranchLike={currentBranchLike}
+                      comparisonBranchesEnabled={comparisonBranchesEnabled}
                       onClose={() => {
                         setIsMenuOpen(false);
                       }}
@@ -124,7 +98,6 @@
                 </EscKeydownHandler>
               </FocusOutHandler>
             )
->>>>>>> 9e1fded1
           }
           placement={PopupPlacement.BottomLeft}
           zLevel={PopupZLevel.Global}
@@ -149,6 +122,7 @@
             hasManyBranches={hasManyBranches}
             canAdminComponent={canAdminComponent}
             branchSupportEnabled={branchSupportEnabled}
+            comparisonBranchesEnabled={comparisonBranchesEnabled}
           />
         </div>
 
