--- conflicted
+++ resolved
@@ -37,8 +37,8 @@
   canAdminComponent?: boolean;
   component: Component;
   currentBranchLike: BranchLike;
+  comparisonBranchesEnabled: boolean;
   onClose: () => void;
-  comparisonBranchesEnabled: boolean;
   router: Router;
 }
 
@@ -150,50 +150,13 @@
   };
 
   render() {
-    const { canAdminComponent, component, onClose } = this.props;
+    const { canAdminComponent, component, comparisonBranchesEnabled, onClose } = this.props;
     const { branchLikesToDisplay, branchLikesToDisplayTree, query, selectedBranchLike } =
       this.state;
     const showManageLink = component.qualifier === ComponentQualifier.Project && canAdminComponent;
     const hasResults = branchLikesToDisplay.length > 0;
 
     return (
-<<<<<<< HEAD
-      <DropdownOverlay className="branch-like-navigation-menu" noPadding={true}>
-        <div className="search-box-container">
-          <SearchBox
-            autoFocus={true}
-            onChange={this.handleSearchChange}
-            onKeyDown={this.handleKeyDown}
-            placeholder={translate('branch_like_navigation.search_for_branch_like')}
-            value={query}
-          />
-        </div>
-
-        <div className="item-list-container">
-          <MenuItemList
-            branchLikeTree={branchLikesToDisplayTree}
-            component={component}
-            hasResults={hasResults}
-            onSelect={this.handleOnSelect}
-            selectedBranchLike={selectedBranchLike}
-            comparisonBranchesEnabled={this.props.comparisonBranchesEnabled}
-          />
-        </div>
-
-        {showManageLink && (
-          <div className="hint-container text-right">
-            <Link
-              onClick={() => onClose()}
-              to={{ pathname: '/project/branches', search: queryToSearch({ id: component.key }) }}
-            >
-              {
-                this.props.comparisonBranchesEnabled
-                    ? translate('branch_like_navigation.manage.sf')
-                    : translate('branch_like_navigation.manage')
-              }
-            </Link>
-          </div>
-=======
       <DropdownMenu
         className="sw-overflow-y-auto sw-overflow-x-hidden sw-min-w-abs-350 it__branch-like-navigation-menu"
         maxHeight="38rem"
@@ -214,6 +177,7 @@
           hasResults={hasResults}
           onSelect={this.handleOnSelect}
           selectedBranchLike={selectedBranchLike}
+          comparisonBranchesEnabled={comparisonBranchesEnabled}
         />
         {showManageLink && (
           <>
@@ -228,11 +192,14 @@
                   search: queryToSearchString({ id: component.key }),
                 }}
               >
-                {translate('branch_like_navigation.manage')}
+                {
+                  this.props.comparisonBranchesEnabled
+                    ? translate('branch_like_navigation.manage.sf')
+                    : translate('branch_like_navigation.manage')
+                }
               </Link>
             </li>
           </>
->>>>>>> 9e1fded1
         )}
       </DropdownMenu>
     );
