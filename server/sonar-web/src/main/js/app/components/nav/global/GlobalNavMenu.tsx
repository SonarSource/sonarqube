/*
 * SonarQube
 * Copyright (C) 2009-2024 SonarSource SA
 * mailto:info AT sonarsource DOT com
 *
 * This program is free software; you can redistribute it and/or
 * modify it under the terms of the GNU Lesser General Public
 * License as published by the Free Software Foundation; either
 * version 3 of the License, or (at your option) any later version.
 *
 * This program is distributed in the hope that it will be useful,
 * but WITHOUT ANY WARRANTY; without even the implied warranty of
 * MERCHANTABILITY or FITNESS FOR A PARTICULAR PURPOSE.  See the GNU
 * Lesser General Public License for more details.
 *
 * You should have received a copy of the GNU Lesser General Public License
 * along with this program; if not, write to the Free Software Foundation,
 * Inc., 51 Franklin Street, Fifth Floor, Boston, MA  02110-1301, USA.
 */

import classNames from 'classnames';
import * as React from 'react';
import { NavLink } from 'react-router-dom';
import { MainMenu, MainMenuItem } from '~design-system';
import { ComponentQualifier } from '~sonar-aligned/types/component';
import { isMySet } from '../../../../apps/issues/utils';
import Link from '../../../../components/common/Link';
import { DEFAULT_ISSUES_QUERY } from '../../../../components/shared/utils';
import { translate } from '../../../../helpers/l10n';
import { getQualityGatesUrl } from '../../../../helpers/urls';
import { AppState } from '../../../../types/appstate';
import { CurrentUser, LoggedInUser } from '../../../../types/users';
import withAppStateContext from '../../app-state/withAppStateContext';
import GlobalNavMore from './GlobalNavMore';

interface Props {
  appState: AppState;
  currentUser: CurrentUser;
  location: { pathname: string };
}

const ACTIVE_CLASS_NAME = 'active';

class GlobalNavMenu extends React.PureComponent<Props> {
  renderProjects() {
    const active =
      this.props.location.pathname.startsWith('/projects') &&
      this.props.location.pathname !== '/projects/create';

    return (
      <MainMenuItem>
        <Link
          aria-current={active ? 'page' : undefined}
          className={classNames({ active })}
          to="/projects"
        >
          {translate('projects.page')}
        </Link>
      </MainMenuItem>
    );
  }

  renderPortfolios() {
    return (
      <MainMenuItem>
        <NavLink className={({ isActive }) => (isActive ? ACTIVE_CLASS_NAME : '')} to="/portfolios">
          {translate('portfolios.page')}
        </NavLink>
      </MainMenuItem>
    );
  }

  renderIssuesLink() {
    const search = (
      this.props.currentUser.isLoggedIn && isMySet()
        ? new URLSearchParams({ myIssues: 'true', ...DEFAULT_ISSUES_QUERY })
        : new URLSearchParams(DEFAULT_ISSUES_QUERY)
    ).toString();

    return (
      <MainMenuItem>
        <NavLink
          className={({ isActive }) => (isActive ? ACTIVE_CLASS_NAME : '')}
          to={{ pathname: '/issues', search }}
        >
          {translate('myissues.page')}
        </NavLink>
      </MainMenuItem>
    );
  }

  /**
   * We will display the link only to the root user who are included into 'sonar-administrators' group
   * inside default org, and to the customer admin users.
   */
  renderAdministrationLink() {
    const { appState, currentUser } = this.props;

    if (currentUser.isLoggedIn) {
      const loggedInUser = currentUser as LoggedInUser;
      const isSonarAdminGroupAvailable = loggedInUser.groups.includes('sonar-administrators');

      if ((appState.canAdmin && isSonarAdminGroupAvailable) || (!appState.canAdmin && appState.canCustomerAdmin)) {
        return (
          <MainMenuItem>
            <NavLink
              className={({ isActive }) => (isActive ? ACTIVE_CLASS_NAME : '')}
              to="/admin/settings"
            >
              {translate('layout.settings')}
            </NavLink>
          </MainMenuItem>
        );
      }
    }

<<<<<<< HEAD
    return null;
=======
    return (
      <MainMenuItem>
        <NavLink
          data-guiding-id="mode-tour-1"
          className={({ isActive }) => (isActive ? ACTIVE_CLASS_NAME : '')}
          to="/admin/settings"
        >
          {translate('layout.settings')}
        </NavLink>
      </MainMenuItem>
    );
>>>>>>> 3599d7c3
  }

  render() {
    const governanceInstalled = this.props.appState.qualifiers.includes(
      ComponentQualifier.Portfolio,
    );

    return (
      <nav aria-label={translate('global')}>
        <MainMenu>
          {this.renderProjects()}
          {governanceInstalled && this.renderPortfolios()}
          {this.renderIssuesLink()}
          {this.renderAdministrationLink()}
          <GlobalNavMore />
        </MainMenu>
      </nav>
    );
  }
}

export default withAppStateContext(GlobalNavMenu);<|MERGE_RESOLUTION|>--- conflicted
+++ resolved
@@ -104,6 +104,7 @@
         return (
           <MainMenuItem>
             <NavLink
+              data-guiding-id="mode-tour-1"
               className={({ isActive }) => (isActive ? ACTIVE_CLASS_NAME : '')}
               to="/admin/settings"
             >
@@ -114,21 +115,7 @@
       }
     }
 
-<<<<<<< HEAD
     return null;
-=======
-    return (
-      <MainMenuItem>
-        <NavLink
-          data-guiding-id="mode-tour-1"
-          className={({ isActive }) => (isActive ? ACTIVE_CLASS_NAME : '')}
-          to="/admin/settings"
-        >
-          {translate('layout.settings')}
-        </NavLink>
-      </MainMenuItem>
-    );
->>>>>>> 3599d7c3
   }
 
   render() {
