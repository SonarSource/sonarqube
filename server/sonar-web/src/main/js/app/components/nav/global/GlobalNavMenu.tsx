--- conflicted
+++ resolved
@@ -21,26 +21,16 @@
 import { MainMenu, MainMenuItem } from 'design-system';
 import * as React from 'react';
 import { NavLink } from 'react-router-dom';
-<<<<<<< HEAD
-=======
 import { ComponentQualifier } from '~sonar-aligned/types/component';
 import { isMySet } from '../../../../apps/issues/utils';
->>>>>>> 9e1fded1
 import Link from '../../../../components/common/Link';
 import { DEFAULT_ISSUES_QUERY } from '../../../../components/shared/utils';
 import { translate } from '../../../../helpers/l10n';
+import { getQualityGatesUrl } from '../../../../helpers/urls';
 import { AppState } from '../../../../types/appstate';
-<<<<<<< HEAD
-import { ComponentQualifier } from '../../../../types/component';
-import { Extension } from '../../../../types/types';
 import { CurrentUser, LoggedInUser } from '../../../../types/users';
 import withAppStateContext from '../../app-state/withAppStateContext';
-import handleRequiredAuthentication from '../../../../helpers/handleRequiredAuthentication';
-=======
-import { CurrentUser } from '../../../../types/users';
-import withAppStateContext from '../../app-state/withAppStateContext';
 import GlobalNavMore from './GlobalNavMore';
->>>>>>> 9e1fded1
 
 interface Props {
   appState: AppState;
@@ -80,13 +70,6 @@
   }
 
   renderIssuesLink() {
-<<<<<<< HEAD
-    if (!this.props.currentUser.isLoggedIn) {
-          handleRequiredAuthentication();
-          return;
-      }
-    const search = new URLSearchParams({ resolved: 'false', myIssues: 'true' }).toString();
-=======
     const search = (
       this.props.currentUser.isLoggedIn && isMySet()
         ? new URLSearchParams({ myIssues: 'true', ...DEFAULT_ISSUES_QUERY })
@@ -98,43 +81,6 @@
         <NavLink
           className={({ isActive }) => (isActive ? ACTIVE_CLASS_NAME : '')}
           to={{ pathname: '/issues', search }}
-        >
-          {translate('issues.page')}
-        </NavLink>
-      </MainMenuItem>
-    );
-  }
-
-  renderRulesLink() {
-    return (
-      <MainMenuItem>
-        <NavLink
-          className={({ isActive }) => (isActive ? ACTIVE_CLASS_NAME : '')}
-          to="/coding_rules"
-        >
-          {translate('coding_rules.page')}
-        </NavLink>
-      </MainMenuItem>
-    );
-  }
-
-  renderProfilesLink() {
-    return (
-      <MainMenuItem>
-        <NavLink className={({ isActive }) => (isActive ? ACTIVE_CLASS_NAME : '')} to="/profiles">
-          {translate('quality_profiles.page')}
-        </NavLink>
-      </MainMenuItem>
-    );
-  }
-
-  renderQualityGatesLink() {
->>>>>>> 9e1fded1
-    return (
-      <MainMenuItem>
-        <NavLink
-          className={({ isActive }) => (isActive ? ACTIVE_CLASS_NAME : '')}
-          to={{pathname: '/issues', search }}
         >
           {translate('myissues.page')}
         </NavLink>
@@ -155,65 +101,19 @@
 
       if ((appState.canAdmin && isSonarAdminGroupAvailable) || (!appState.canAdmin && appState.canCustomerAdmin)) {
         return (
-            <li>
-              <Link to="/admin">
-                {translate('layout.settings')}
-              </Link>
-            </li>
+          <MainMenuItem>
+            <NavLink
+              className={({ isActive }) => (isActive ? ACTIVE_CLASS_NAME : '')}
+              to="/admin/settings"
+            >
+              {translate('layout.settings')}
+            </NavLink>
+          </MainMenuItem>
         );
       }
     }
 
-<<<<<<< HEAD
     return null;
-  }
-
-  renderGlobalPageLink = ({ key, name }: Extension) => {
-    return (
-      <li key={key}>
-        <Link to={`/extension/${key}`}>{name}</Link>
-      </li>
-    );
-  };
-
-  renderMore() {
-    const { globalPages = [] } = this.props.appState;
-    const withoutPortfolios = globalPages.filter((page) => page.key !== 'governance/portfolios');
-    if (withoutPortfolios.length === 0) {
-      return null;
-    }
-    return (
-      <Dropdown
-        overlay={<ul className="menu">{withoutPortfolios.map(this.renderGlobalPageLink)}</ul>}
-        tagName="li"
-      >
-        {({ onToggleClick, open }) => (
-          <a
-            aria-expanded={open}
-            aria-haspopup="menu"
-            role="button"
-            className={classNames('dropdown-toggle', { active: open })}
-            href="#"
-            id="global-navigation-more"
-            onClick={onToggleClick}
-          >
-            {translate('more')}
-            <DropdownIcon className="little-spacer-left text-middle" />
-          </a>
-        )}
-      </Dropdown>
-=======
-    return (
-      <MainMenuItem>
-        <NavLink
-          className={({ isActive }) => (isActive ? ACTIVE_CLASS_NAME : '')}
-          to="/admin/settings"
-        >
-          {translate('layout.settings')}
-        </NavLink>
-      </MainMenuItem>
->>>>>>> 9e1fded1
-    );
   }
 
   render() {
@@ -222,28 +122,15 @@
     );
 
     return (
-<<<<<<< HEAD
-      <ul className="global-navbar-menu">
-        {this.renderProjects()}
-        {governanceInstalled && this.renderPortfolios()}
-        {this.renderIssuesLink()}
-        {this.renderAdministrationLink()}
-        {this.renderMore()}
-      </ul>
-=======
       <nav aria-label={translate('global')}>
         <MainMenu>
           {this.renderProjects()}
           {governanceInstalled && this.renderPortfolios()}
           {this.renderIssuesLink()}
-          {this.renderRulesLink()}
-          {this.renderProfilesLink()}
-          {this.renderQualityGatesLink()}
           {this.renderAdministrationLink()}
           <GlobalNavMore />
         </MainMenu>
       </nav>
->>>>>>> 9e1fded1
     );
   }
 }
