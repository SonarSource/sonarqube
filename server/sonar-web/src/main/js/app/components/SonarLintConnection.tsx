--- conflicted
+++ resolved
@@ -142,10 +142,6 @@
       {status === Status.request && (
         <>
           <Title>{translate('sonarlint-connection.request.title')}</Title>
-<<<<<<< HEAD
-=======
-          <SonarQubeConnectionIllustration className="sw-my-4" connected={false} />
->>>>>>> 3599d7c3
           <p className="sw-my-4">
             <FormattedMessage id="sonarlint-connection.request.description" values={{ ideName }} />
           </p>
@@ -233,10 +229,6 @@
       {status === Status.tokenSent && newToken && (
         <>
           <Title>{translate('sonarlint-connection.success.title')}</Title>
-<<<<<<< HEAD
-=======
-          <SonarQubeConnectionIllustration className="sw-mb-4" connected />
->>>>>>> 3599d7c3
           <p className="sw-my-4">
             {translateWithParameters('sonarlint-connection.success.description', newToken.name)}
           </p>
