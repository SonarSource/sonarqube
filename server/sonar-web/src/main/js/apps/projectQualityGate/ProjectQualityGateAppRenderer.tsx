/*
 * SonarQube
 * Copyright (C) 2009-2024 SonarSource SA
 * mailto:info AT sonarsource DOT com
 *
 * This program is free software; you can redistribute it and/or
 * modify it under the terms of the GNU Lesser General Public
 * License as published by the Free Software Foundation; either
 * version 3 of the License, or (at your option) any later version.
 *
 * This program is distributed in the hope that it will be useful,
 * but WITHOUT ANY WARRANTY; without even the implied warranty of
 * MERCHANTABILITY or FITNESS FOR A PARTICULAR PURPOSE.  See the GNU
 * Lesser General Public License for more details.
 *
 * You should have received a copy of the GNU Lesser General Public License
 * along with this program; if not, write to the Free Software Foundation,
 * Inc., 51 Franklin Street, Fifth Floor, Boston, MA  02110-1301, USA.
 */

import { Link, LinkHighlight } from '@sonarsource/echoes-react';
import { useState } from 'react';
import { Helmet } from 'react-helmet-async';
import { FormattedMessage } from 'react-intl';
import { OptionProps, SingleValueProps, components } from 'react-select';
import {
  ButtonPrimary,
  FlagMessage,
  HelperHintIcon,
  InputSelect,
  LargeCenteredLayout,
  LightLabel,
  PageContentFontWrapper,
  RadioButton,
  Spinner,
  Title,
} from '~design-system';
import A11ySkipTarget from '~sonar-aligned/components/a11y/A11ySkipTarget';
import HelpTooltip from '~sonar-aligned/components/controls/HelpTooltip';
import { AiCodeAssuranceStatus } from '../../api/ai-code-assurance';
import withAvailableFeatures, {
  WithAvailableFeaturesProps,
} from '../../app/components/available-features/withAvailableFeatures';
import DisableableSelectOption from '../../components/common/DisableableSelectOption';
import DocumentationLink from '../../components/common/DocumentationLink';
import Suggestions from '../../components/embed-docs-modal/Suggestions';
import AIAssuredIcon, { AiIconColor } from '../../components/icon-mappers/AIAssuredIcon';
import { AiIconVariant } from '../../components/illustrations/AiAssuredIllustration';
import AiCodeAssuranceBanner from '../../components/ui/AiCodeAssuranceBanner';
import { DocLink } from '../../helpers/doc-links';
import { translate } from '../../helpers/l10n';
import { isDiffMetric } from '../../helpers/measures';
import { LabelValueSelectOption } from '../../helpers/search';
import { getQualityGateUrl } from '../../helpers/urls';
import { useProjectAiCodeAssuranceStatusQuery } from '../../queries/ai-code-assurance';
import {
  useAssociateGateWithProjectMutation,
  useDissociateGateWithProjectMutation,
} from '../../queries/quality-gates';
import { ComponentQualifier } from '../../sonar-aligned/types/component';
import { Feature } from '../../types/features';
import { Component, Organization, QualityGate } from '../../types/types';
import BuiltInQualityGateBadge from '../quality-gates/components/BuiltInQualityGateBadge';
import AiAssuranceSuccessMessage from './AiAssuranceSuccessMessage';
import AiAssuranceWarningMessage from './AiAssuranceWarningMessage';
import { USE_SYSTEM_DEFAULT } from './constants';

export interface ProjectQualityGateAppRendererProps extends WithAvailableFeaturesProps {
  organization: Organization;
  allQualityGates?: QualityGate[];
  component: Component;
  currentQualityGate?: QualityGate;
  loading: boolean;
  onSelect: (id: string) => void;
  onSubmit: () => void;
  selectedQualityGateName: string;
}

function hasConditionOnNewCode(qualityGate: QualityGate): boolean {
  return !!qualityGate.conditions?.some((condition) => isDiffMetric(condition.metric));
}

interface QualityGateOption extends LabelValueSelectOption {
<<<<<<< HEAD
  organizationKey: string;
=======
  isAiAssured: boolean;
>>>>>>> 3599d7c3
  isDisabled: boolean;
}

function renderOption(data: QualityGateOption) {
  return (
<<<<<<< HEAD
    <components.Option {...props}>
      <div>
        <DisableableSelectOption
          className="sw-w-[100px]"
          option={props.data}
          disabledReason={translate('project_quality_gate.no_condition.reason')}
          disableTooltipOverlay={() => (
            <FormattedMessage
              id="project_quality_gate.no_condition"
              defaultMessage={translate('project_quality_gate.no_condition')}
              values={{
                link: (
                  <Link to={getQualityGateUrl(props.data.organizationKey, props.data.label)}>
                    {translate('project_quality_gate.no_condition.link')}
                  </Link>
                ),
              }}
            />
          )}
=======
    <div className="sw-flex sw-items-center sw-justify-between">
      <DisableableSelectOption
        className="sw-mr-2"
        option={data}
        disabledReason={translate('project_quality_gate.no_condition.reason')}
        disableTooltipOverlay={() => (
          <FormattedMessage
            id="project_quality_gate.no_condition"
            defaultMessage={translate('project_quality_gate.no_condition')}
            values={{
              link: (
                <Link to={getQualityGateUrl(data.label)}>
                  {translate('project_quality_gate.no_condition.link')}
                </Link>
              ),
            }}
          />
        )}
      />
      {data.isAiAssured && (
        <AIAssuredIcon
          variant={AiIconVariant.Default}
          color={AiIconColor.Subdued}
          width={16}
          height={16}
>>>>>>> 3599d7c3
        />
      )}
    </div>
  );
}

function renderQualityGateOption(props: OptionProps<QualityGateOption, false>) {
  return <components.Option {...props}>{renderOption(props.data)}</components.Option>;
}

function singleValueRenderer(props: SingleValueProps<QualityGateOption, false>) {
  return <components.SingleValue {...props}>{renderOption(props.data)}</components.SingleValue>;
}

function ProjectQualityGateAppRenderer(props: Readonly<ProjectQualityGateAppRendererProps>) {
<<<<<<< HEAD
  const {
    organization,
    allQualityGates,
    component,
    currentQualityGate,
    loading,
    selectedQualityGateName,
    submitting,
  } = props;
=======
  const { allQualityGates, component, currentQualityGate, loading, selectedQualityGateName } =
    props;
>>>>>>> 3599d7c3
  const defaultQualityGate = allQualityGates?.find((g) => g.isDefault);
  const [isUserEditing, setIsUserEditing] = useState(false);

  const { data: aiAssuranceStatus, refetch: refetchAiCodeAssuranceStatus } =
    useProjectAiCodeAssuranceStatusQuery(
      { project: component.key },
      {
        enabled:
          component.qualifier === ComponentQualifier.Project &&
          props.hasFeature(Feature.AiCodeAssurance),
      },
    );

  const { mutateAsync: associateGateWithProject, isPending: associateIsPending } =
    useAssociateGateWithProjectMutation();
  const { mutateAsync: dissociateGateWithProject, isPending: dissociateisPending } =
    useDissociateGateWithProjectMutation();
  const submitting = associateIsPending || dissociateisPending;

  const handleSubmit = async () => {
    const { allQualityGates, currentQualityGate, selectedQualityGateName } = props;

    if (allQualityGates === undefined || currentQualityGate === undefined) {
      return;
    }

    if (selectedQualityGateName === USE_SYSTEM_DEFAULT) {
      await dissociateGateWithProject({
        projectKey: component.key,
      });
    } else {
      await associateGateWithProject({
        gateName: selectedQualityGateName,
        projectKey: component.key,
      });
    }

    props.onSubmit();
  };

  if (loading) {
    return <Spinner />;
  }

  if (
    allQualityGates === undefined ||
    defaultQualityGate === undefined ||
    currentQualityGate === undefined
  ) {
    return null;
  }

  const usesDefault = selectedQualityGateName === USE_SYSTEM_DEFAULT;
  const needsReanalysis = usesDefault
    ? // currentQualityGate.isDefault is not always up to date. We need to check
      // against defaultQualityGate explicitly.
      defaultQualityGate.name !== currentQualityGate.name
    : selectedQualityGateName !== currentQualityGate.name;

  const selectedQualityGate = allQualityGates.find((qg) => qg.name === selectedQualityGateName);

  const options: QualityGateOption[] = allQualityGates.map((g) => ({
    organizationKey: organization.kee,
    isDisabled: g.conditions === undefined || g.conditions.length === 0,
    isAiAssured: g.isAiCodeSupported ?? false,
    label: g.name,
    value: g.name,
  }));

  const containsAiCode =
    aiAssuranceStatus === AiCodeAssuranceStatus.AI_CODE_ASSURED ||
    aiAssuranceStatus === AiCodeAssuranceStatus.CONTAINS_AI_CODE;

  return (
    <LargeCenteredLayout id="project-quality-gate">
      <PageContentFontWrapper className="sw-my-8 sw-typo-default">
        <Suggestions suggestion={DocLink.CaYC} />
        <Helmet defer={false} title={translate('project_quality_gate.page')} />
        <A11ySkipTarget anchor="qg_main" />

        <header className="sw-mb-5 sw-flex sw-items-center">
          <Helmet defer={false} title={translate('project_quality_gate.page')} />
          <Title>{translate('project_quality_gate.page')}</Title>
          <HelpTooltip
            className="sw-ml-2 sw-mb-4"
            overlay={translate('quality_gates.projects.help')}
          >
            <HelperHintIcon />
          </HelpTooltip>
        </header>

        <div className="sw-flex sw-flex-col sw-items-start">
          {aiAssuranceStatus === AiCodeAssuranceStatus.AI_CODE_ASSURED && (
            <AiCodeAssuranceBanner
              className="sw-mb-10 sw-w-abs-800"
              iconVariant={AiIconVariant.Check}
              title={
                <FormattedMessage id="project_quality_gate.ai_generated_code_protected.title" />
              }
              description={
                <FormattedMessage
                  id="project_quality_gate.ai_generated_code_protected.description"
                  values={{
                    p: (text) => <p>{text}</p>,
                    link: (text) => (
                      <DocumentationLink
                        highlight={LinkHighlight.Default}
                        className="sw-inline-block"
                        shouldOpenInNewTab
                        to={DocLink.AiCodeAssurance}
                      >
                        {text}
                      </DocumentationLink>
                    ),
                  }}
                />
              }
            />
          )}

          {aiAssuranceStatus === AiCodeAssuranceStatus.CONTAINS_AI_CODE && (
            <AiCodeAssuranceBanner
              className="sw-mb-10 sw-w-abs-800"
              iconVariant={AiIconVariant.Default}
              title={
                <FormattedMessage id="project_quality_gate.ai_generated_code_not_protected.title" />
              }
              description={
                <FormattedMessage
                  id="project_quality_gate.ai_generated_code_not_protected.description"
                  values={{
                    p: (text) => <p>{text}</p>,
                    link: (text) => (
                      <DocumentationLink
                        highlight={LinkHighlight.Default}
                        shouldOpenInNewTab
                        to={DocLink.AiCodeAssurance}
                      >
                        {text}
                      </DocumentationLink>
                    ),
                    linkSonarWay: (text) => (
                      <Link
                        highlight={LinkHighlight.Default}
                        to={{
                          pathname: '/quality_gates/show/Sonar%20way%20for%20AI%20Code',
                        }}
                      >
                        {text}
                      </Link>
                    ),
                    linkQualifyDoc: (text) => (
                      <DocumentationLink
                        highlight={LinkHighlight.Default}
                        shouldOpenInNewTab
                        to={DocLink.AiCodeAssuranceQualifyQualityGate}
                      >
                        {text}
                      </DocumentationLink>
                    ),
                  }}
                />
              }
            />
          )}

          <form
            onSubmit={async (e) => {
              e.preventDefault();
              await handleSubmit();
              setIsUserEditing(false);
              refetchAiCodeAssuranceStatus();
            }}
            id="project_quality_gate"
          >
            <p className="sw-mb-4">{translate('project_quality_gate.page.description')}</p>

            <div className="sw-mb-4">
              <RadioButton
                className="it__project-quality-default sw-items-start"
                checked={usesDefault}
                disabled={submitting}
                onCheck={() => {
                  setIsUserEditing(true);
                  props.onSelect(USE_SYSTEM_DEFAULT);
                }}
                value={USE_SYSTEM_DEFAULT}
              >
                <div>
                  <div className="sw-ml-1 sw-mb-2">
                    {translate('project_quality_gate.always_use_default')}
                  </div>
                  <div>
                    <LightLabel>
                      {translate('current_noun')}: {defaultQualityGate.name}
                      {defaultQualityGate.isAiCodeSupported && (
                        <AIAssuredIcon
                          className="sw-ml-1"
                          variant={AiIconVariant.Default}
                          color={AiIconColor.Subdued}
                          width={16}
                          height={16}
                        />
                      )}
                      {defaultQualityGate.isBuiltIn && (
                        <BuiltInQualityGateBadge className="sw-ml-1" />
                      )}
                    </LightLabel>
                  </div>
                  {containsAiCode &&
                    isUserEditing &&
                    usesDefault &&
                    defaultQualityGate.isAiCodeSupported === true && (
                      <AiAssuranceSuccessMessage className="sw-mt-1" />
                    )}

                  {containsAiCode &&
                    isUserEditing &&
                    usesDefault &&
                    defaultQualityGate.isAiCodeSupported === false && (
                      <AiAssuranceWarningMessage className="sw-mt-1" />
                    )}
                </div>
              </RadioButton>
            </div>

            <div className="sw-mb-4">
              <RadioButton
                className="it__project-quality-specific sw-items-start sw-mt-1"
                checked={!usesDefault}
                disabled={submitting}
                onCheck={(value: string) => {
                  setIsUserEditing(true);
                  if (usesDefault) {
                    props.onSelect(value);
                  }
                }}
                value={!usesDefault ? selectedQualityGateName : currentQualityGate.name}
              >
                <div>
                  <div className="sw-ml-1 sw-mb-2">
                    {translate('project_quality_gate.always_use_specific')}
                  </div>
                </div>
              </RadioButton>
              <div className="sw-ml-6">
                <InputSelect
                  size="large"
                  className="it__project-quality-gate-select"
                  components={{
                    Option: renderQualityGateOption,
                    SingleValue: singleValueRenderer,
                  }}
                  isClearable={usesDefault}
                  isDisabled={submitting || usesDefault}
                  onChange={({ value }: QualityGateOption) => {
                    setIsUserEditing(true);
                    props.onSelect(value);
                  }}
                  aria-label={translate('project_quality_gate.select_specific_qg')}
                  options={options}
                  value={options.find((o) => o.value === selectedQualityGateName)}
                />
              </div>
              {containsAiCode &&
                isUserEditing &&
                !usesDefault &&
                selectedQualityGate?.isAiCodeSupported === true && (
                  <AiAssuranceSuccessMessage className="sw-mt-1 sw-ml-6" />
                )}

              {containsAiCode &&
                isUserEditing &&
                !usesDefault &&
                selectedQualityGate &&
                selectedQualityGate.isAiCodeSupported === false && (
                  <AiAssuranceWarningMessage className="sw-mt-1 sw-ml-6" />
                )}

              {selectedQualityGate && !hasConditionOnNewCode(selectedQualityGate) && (
                <FlagMessage variant="warning">
                  <FormattedMessage
                    id="project_quality_gate.no_condition_on_new_code"
                    defaultMessage={translate('project_quality_gate.no_condition_on_new_code')}
                    values={{
                      link: (
                        <Link to={getQualityGateUrl(organization.kee, selectedQualityGate.name)}>
                          {translate('project_quality_gate.no_condition.link')}
                        </Link>
                      ),
                    }}
                  />
                </FlagMessage>
              )}
              {needsReanalysis && (
                <FlagMessage className="sw-mt-4 sw-w-abs-600" variant="warning">
                  {translate('project_quality_gate.requires_new_analysis')}
                </FlagMessage>
              )}
            </div>

            <div>
              <ButtonPrimary form="project_quality_gate" disabled={submitting} type="submit">
                {translate('save')}
              </ButtonPrimary>
              <Spinner loading={submitting} />
            </div>
          </form>
        </div>
      </PageContentFontWrapper>
    </LargeCenteredLayout>
  );
}

export default withAvailableFeatures(ProjectQualityGateAppRenderer);<|MERGE_RESOLUTION|>--- conflicted
+++ resolved
@@ -81,37 +81,13 @@
 }
 
 interface QualityGateOption extends LabelValueSelectOption {
-<<<<<<< HEAD
   organizationKey: string;
-=======
   isAiAssured: boolean;
->>>>>>> 3599d7c3
   isDisabled: boolean;
 }
 
 function renderOption(data: QualityGateOption) {
   return (
-<<<<<<< HEAD
-    <components.Option {...props}>
-      <div>
-        <DisableableSelectOption
-          className="sw-w-[100px]"
-          option={props.data}
-          disabledReason={translate('project_quality_gate.no_condition.reason')}
-          disableTooltipOverlay={() => (
-            <FormattedMessage
-              id="project_quality_gate.no_condition"
-              defaultMessage={translate('project_quality_gate.no_condition')}
-              values={{
-                link: (
-                  <Link to={getQualityGateUrl(props.data.organizationKey, props.data.label)}>
-                    {translate('project_quality_gate.no_condition.link')}
-                  </Link>
-                ),
-              }}
-            />
-          )}
-=======
     <div className="sw-flex sw-items-center sw-justify-between">
       <DisableableSelectOption
         className="sw-mr-2"
@@ -123,7 +99,7 @@
             defaultMessage={translate('project_quality_gate.no_condition')}
             values={{
               link: (
-                <Link to={getQualityGateUrl(data.label)}>
+                <Link to={getQualityGateUrl(data.organizationKey, data.label)}>
                   {translate('project_quality_gate.no_condition.link')}
                 </Link>
               ),
@@ -137,7 +113,6 @@
           color={AiIconColor.Subdued}
           width={16}
           height={16}
->>>>>>> 3599d7c3
         />
       )}
     </div>
@@ -153,20 +128,8 @@
 }
 
 function ProjectQualityGateAppRenderer(props: Readonly<ProjectQualityGateAppRendererProps>) {
-<<<<<<< HEAD
-  const {
-    organization,
-    allQualityGates,
-    component,
-    currentQualityGate,
-    loading,
-    selectedQualityGateName,
-    submitting,
-  } = props;
-=======
-  const { allQualityGates, component, currentQualityGate, loading, selectedQualityGateName } =
+  const { organization, allQualityGates, component, currentQualityGate, loading, selectedQualityGateName } =
     props;
->>>>>>> 3599d7c3
   const defaultQualityGate = allQualityGates?.find((g) => g.isDefault);
   const [isUserEditing, setIsUserEditing] = useState(false);
 
