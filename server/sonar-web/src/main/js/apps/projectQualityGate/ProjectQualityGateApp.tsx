/*
 * SonarQube
 * Copyright (C) 2009-2024 SonarSource SA
 * mailto:info AT sonarsource DOT com
 *
 * This program is free software; you can redistribute it and/or
 * modify it under the terms of the GNU Lesser General Public
 * License as published by the Free Software Foundation; either
 * version 3 of the License, or (at your option) any later version.
 *
 * This program is distributed in the hope that it will be useful,
 * but WITHOUT ANY WARRANTY; without even the implied warranty of
 * MERCHANTABILITY or FITNESS FOR A PARTICULAR PURPOSE.  See the GNU
 * Lesser General Public License for more details.
 *
 * You should have received a copy of the GNU Lesser General Public License
 * along with this program; if not, write to the Free Software Foundation,
 * Inc., 51 Franklin Street, Fifth Floor, Boston, MA  02110-1301, USA.
 */

import * as React from 'react';
import { addGlobalSuccessMessage } from '~design-system';
import {
  fetchQualityGate,
  fetchQualityGates,
  getGateForProject,
  searchProjects,
} from '../../api/quality-gates';
import withComponentContext from '../../app/components/componentContext/withComponentContext';
import handleRequiredAuthorization from '../../app/utils/handleRequiredAuthorization';
import { addGlobalErrorMessageFromAPI } from '../../helpers/globalMessages';
import { translate } from '../../helpers/l10n';
import { Component, Organization, QualityGate } from '../../types/types';
import ProjectQualityGateAppRenderer from './ProjectQualityGateAppRenderer';
import { USE_SYSTEM_DEFAULT } from './constants';
import { withOrganizationContext } from "../organizations/OrganizationContext";

interface Props {
  organization: Organization;
  component: Component;
  onComponentChange: (changes: {}) => void;
}

interface State {
  allQualityGates?: QualityGate[];
  currentQualityGate?: QualityGate;
  loading: boolean;
  selectedQualityGateName: string;
}

class ProjectQualityGateApp extends React.PureComponent<Props, State> {
  mounted = false;
  state: State = {
    loading: true,
    selectedQualityGateName: USE_SYSTEM_DEFAULT,
  };

  componentDidMount() {
    this.mounted = true;
    if (this.checkPermissions()) {
      this.fetchQualityGates();
    } else {
      handleRequiredAuthorization();
    }
  }

  componentWillUnmount() {
    this.mounted = false;
  }

  checkPermissions = () => {
    const { configuration } = this.props.component;
    const hasPermission = configuration && configuration.showQualityGates;
    return !!hasPermission;
  };

  isUsingDefault = async (qualityGate: QualityGate) => {
    const { component } = this.props;

    if (!qualityGate.isDefault) {
      return false;
    }

    // If this is the default Quality Gate, check if it was explicitly
    // selected, or if we're inheriting the system default.
    const selected = await searchProjects({
      organization: component.organization,
      gateName: qualityGate.name,
      query: component.key,
    })
      .then(({ results }) => {
        return Boolean(results.find((r) => r.key === component.key)?.selected);
      })
      .catch(() => false);

    // If it's NOT selected, it means we're following the system default.
    return !selected;
  };

  fetchDetailedQualityGates = async () => {
    const { qualitygates } = await fetchQualityGates({ organization: this.props.organization.kee });
    return Promise.all(
      qualitygates.map(async (qg) => {
        const detailedQp = await fetchQualityGate({ name: qg.name, organization: this.props.organization.kee }).catch(() => qg);
        return { ...detailedQp, ...qg };
      }),
    );
  };

  fetchQualityGates = async () => {
    const { component } = this.props;
    this.setState({ loading: true });

    const [allQualityGates, currentQualityGate] = await Promise.all([
      this.fetchDetailedQualityGates(),
      getGateForProject({ organization: component.organization, project: component.key }),
    ]).catch((error) => {
      addGlobalErrorMessageFromAPI(error);
      return [];
    });

    if (allQualityGates && currentQualityGate) {
      const usingDefault = await this.isUsingDefault(currentQualityGate);

      if (this.mounted) {
        this.setState({
          allQualityGates,
          currentQualityGate,
          selectedQualityGateName: usingDefault ? USE_SYSTEM_DEFAULT : currentQualityGate.name,
          loading: false,
        });
      }
    } else if (this.mounted) {
      this.setState({ loading: false });
    }
  };

  handleSelect = (selectedQualityGateName: string) => {
    this.setState({ selectedQualityGateName });
  };

<<<<<<< HEAD
  handleSubmit = async () => {
    const { component } = this.props;
    const { allQualityGates, currentQualityGate, selectedQualityGateName } = this.state;

    if (allQualityGates === undefined || currentQualityGate === undefined) {
      return;
    }

    this.setState({ submitting: true });

    if (selectedQualityGateName === USE_SYSTEM_DEFAULT) {
      await dissociateGateWithProject({
        organization: component.organization,
        projectKey: component.key,
      }).catch(() => {
        /* noop */
      });
    } else {
      await associateGateWithProject({
        organization: component.organization,
        gateName: selectedQualityGateName,
        projectKey: component.key,
      }).catch(() => {
        /* noop */
      });
    }
=======
  handleSubmit = () => {
    const { allQualityGates, selectedQualityGateName } = this.state;
>>>>>>> 3599d7c3

    if (this.mounted) {
      addGlobalSuccessMessage(translate('project_quality_gate.successfully_updated'));

      const newGate =
        selectedQualityGateName === USE_SYSTEM_DEFAULT
          ? allQualityGates?.find((gate) => gate.isDefault)
          : allQualityGates?.find((gate) => gate.name === selectedQualityGateName);

      if (newGate) {
        this.setState({ currentQualityGate: newGate });
        this.props.onComponentChange({ qualityGate: newGate });
      }
    }
  };

  render() {
    if (!this.checkPermissions()) {
      return null;
    }

    const { component } = this.props;

    const { allQualityGates, currentQualityGate, loading, selectedQualityGateName } = this.state;

    return (
      <ProjectQualityGateAppRenderer
        organization={this.props.organization}
        allQualityGates={allQualityGates}
        component={component}
        currentQualityGate={currentQualityGate}
        loading={loading}
        onSubmit={this.handleSubmit}
        onSelect={this.handleSelect}
        selectedQualityGateName={selectedQualityGateName}
      />
    );
  }
}

export default withComponentContext(withOrganizationContext(ProjectQualityGateApp));<|MERGE_RESOLUTION|>--- conflicted
+++ resolved
@@ -139,37 +139,8 @@
     this.setState({ selectedQualityGateName });
   };
 
-<<<<<<< HEAD
-  handleSubmit = async () => {
-    const { component } = this.props;
-    const { allQualityGates, currentQualityGate, selectedQualityGateName } = this.state;
-
-    if (allQualityGates === undefined || currentQualityGate === undefined) {
-      return;
-    }
-
-    this.setState({ submitting: true });
-
-    if (selectedQualityGateName === USE_SYSTEM_DEFAULT) {
-      await dissociateGateWithProject({
-        organization: component.organization,
-        projectKey: component.key,
-      }).catch(() => {
-        /* noop */
-      });
-    } else {
-      await associateGateWithProject({
-        organization: component.organization,
-        gateName: selectedQualityGateName,
-        projectKey: component.key,
-      }).catch(() => {
-        /* noop */
-      });
-    }
-=======
   handleSubmit = () => {
     const { allQualityGates, selectedQualityGateName } = this.state;
->>>>>>> 3599d7c3
 
     if (this.mounted) {
       addGlobalSuccessMessage(translate('project_quality_gate.successfully_updated'));
