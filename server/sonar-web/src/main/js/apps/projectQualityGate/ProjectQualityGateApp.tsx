--- conflicted
+++ resolved
@@ -31,16 +31,10 @@
 import handleRequiredAuthorization from '../../app/utils/handleRequiredAuthorization';
 import { addGlobalErrorMessageFromAPI } from '../../helpers/globalMessages';
 import { translate } from '../../helpers/l10n';
-<<<<<<< HEAD
 import { Component, Organization, QualityGate } from '../../types/types';
-import { USE_SYSTEM_DEFAULT } from './constants';
-import ProjectQualityGateAppRenderer from './ProjectQualityGateAppRenderer';
-import { withOrganizationContext } from "../organizations/OrganizationContext";
-=======
-import { Component, QualityGate } from '../../types/types';
 import ProjectQualityGateAppRenderer from './ProjectQualityGateAppRenderer';
 import { USE_SYSTEM_DEFAULT } from './constants';
->>>>>>> 9e1fded1
+import { withOrganizationContext } from "../organizations/OrganizationContext";
 
 interface Props {
   organization: Organization;
@@ -93,9 +87,9 @@
     // If this is the default Quality Gate, check if it was explicitly
     // selected, or if we're inheriting the system default.
     const selected = await searchProjects({
+      organization: component.organization,
       gateName: qualityGate.name,
       query: component.key,
-      organization: component.organization,
     })
       .then(({ results }) => {
         return Boolean(results.find((r) => r.key === component.key)?.selected);
@@ -107,14 +101,10 @@
   };
 
   fetchDetailedQualityGates = async () => {
-    const { qualitygates } = await fetchQualityGates({organization: this.props.organization.kee});
+    const { qualitygates } = await fetchQualityGates({ organization: this.props.organization.kee });
     return Promise.all(
       qualitygates.map(async (qg) => {
-<<<<<<< HEAD
-        const detailedQp = await fetchQualityGate({ id: qg.id, organization: this.props.organization.kee }).catch(() => qg);
-=======
-        const detailedQp = await fetchQualityGate({ name: qg.name }).catch(() => qg);
->>>>>>> 9e1fded1
+        const detailedQp = await fetchQualityGate({ name: qg.name, organization: this.props.organization.kee }).catch(() => qg);
         return { ...detailedQp, ...qg };
       }),
     );
@@ -126,16 +116,11 @@
 
     const [allQualityGates, currentQualityGate] = await Promise.all([
       this.fetchDetailedQualityGates(),
-<<<<<<< HEAD
       getGateForProject({ organization: component.organization, project: component.key }),
-    ]).catch(() => []);
-=======
-      getGateForProject({ project: component.key }),
     ]).catch((error) => {
       addGlobalErrorMessageFromAPI(error);
       return [];
     });
->>>>>>> 9e1fded1
 
     if (allQualityGates && currentQualityGate) {
       const usingDefault = await this.isUsingDefault(currentQualityGate);
@@ -169,23 +154,15 @@
 
     if (selectedQualityGateName === USE_SYSTEM_DEFAULT) {
       await dissociateGateWithProject({
-<<<<<<< HEAD
-        gateId: currentQualityGate.id,
         organization: component.organization,
-=======
->>>>>>> 9e1fded1
         projectKey: component.key,
       }).catch(() => {
         /* noop */
       });
     } else {
       await associateGateWithProject({
-<<<<<<< HEAD
-        gateId: selectedQualityGateId,
         organization: component.organization,
-=======
         gateName: selectedQualityGateName,
->>>>>>> 9e1fded1
         projectKey: component.key,
       }).catch(() => {
         /* noop */
