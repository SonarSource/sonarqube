--- conflicted
+++ resolved
@@ -28,25 +28,14 @@
   organization: string;
 }
 
-<<<<<<< HEAD
-export default function MetaQualityGate({ organization, qualityGate, isAiAssured }: Props) {
-  return (
-    <div>
-      <SubHeading id="quality-gate-header">{translate('project.info.quality_gate')}</SubHeading>
-=======
-export default function MetaQualityGate({ qualityGate }: Props) {
+export default function MetaQualityGate({ organization, qualityGate }: Props) {
   const intl = useIntl();
->>>>>>> 3599d7c3
 
   return (
     <section>
       <Heading as="h3">{translate('project.info.quality_gate')}</Heading>
       <ul className="sw-mt-2 sw-flex sw-flex-col sw-gap-3">
         <li>
-<<<<<<< HEAD
-          {qualityGate.isDefault && <Note className="sw-mr-2">({translate('default')})</Note>}
-          <Link to={getQualityGateUrl(organization, qualityGate.name)}>{qualityGate.name}</Link>
-=======
           {qualityGate.isDefault && (
             <Text isSubdued className="sw-mr-2">
               ({translate('default')})
@@ -57,11 +46,10 @@
               { id: 'project.info.quality_gate.link_label' },
               { gate: qualityGate.name },
             )}
-            to={getQualityGateUrl(qualityGate.name)}
+            to={getQualityGateUrl(organization, qualityGate.name)}
           >
             {qualityGate.name}
           </LinkStandalone>
->>>>>>> 3599d7c3
         </li>
       </ul>
     </section>
