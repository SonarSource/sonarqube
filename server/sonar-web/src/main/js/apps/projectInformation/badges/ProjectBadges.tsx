--- conflicted
+++ resolved
@@ -27,17 +27,11 @@
   FormField,
   IllustratedSelectionCard,
   InputSelect,
-<<<<<<< HEAD
   SubTitle
-} from 'design-system';
+} from '~design-system';
 import { isEmpty } from 'lodash';
 import * as React from 'react';
 import { useState } from 'react';
-=======
-  SubTitle,
-  ToggleButton,
-} from '~design-system';
->>>>>>> 3599d7c3
 import { Image } from '~sonar-aligned/components/common/Image';
 import { getBranchLikeQuery } from '~sonar-aligned/helpers/branch-like';
 import { MetricKey } from '~sonar-aligned/types/metrics';
@@ -180,59 +174,6 @@
           />
         </FormField>
       )}
-<<<<<<< HEAD
  </div>
-=======
-
-      <BasicSeparator className="sw-mb-4" />
-
-      <FormField label={translate('overview.badges.format')}>
-        <div className="sw-flex ">
-          <ToggleButton
-            label={translate('overview.badges.format')}
-            options={formatOptions}
-            onChange={(value: BadgeFormats) => {
-              if (value) {
-                setSelectedFormat(value);
-              }
-            }}
-            value={selectedFormat}
-          />
-        </div>
-      </FormField>
-
-      <Spinner className="sw-my-2" isLoading={isFetchingToken || isRenewing}>
-        {!isLoading && (
-          <CodeSnippet
-            copyAriaLabel={translate('overview.badges.copy_snippet')}
-            language="plaintext"
-            className="sw-p-6 it__code-snippet"
-            snippet={getBadgeSnippet(selectedType, fullBadgeOptions, token)}
-            wrap
-          />
-        )}
-      </Spinner>
-
-      <FlagMessage className="sw-w-full" variant="warning">
-        <p>
-          {translate('overview.badges.leak_warning')}
-          {canRenew && (
-            <span className="sw-flex sw-flex-col">
-              {translate('overview.badges.renew.description')}{' '}
-              <ButtonSecondary
-                disabled={isLoading}
-                className="sw-mt-2 it__project-info-renew-badge sw-mr-auto"
-                onClick={() => {
-                  renewToken(project);
-                }}
-              >
-                {translate('overview.badges.renew')}
-              </ButtonSecondary>
-            </span>
-          )}
-        </p>
-      </FlagMessage>
-    </div>
->>>>>>> 3599d7c3
   );
 }