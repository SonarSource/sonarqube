/*
 * SonarQube
 * Copyright (C) 2009-2024 SonarSource SA
 * mailto:info AT sonarsource DOT com
 *
 * This program is free software; you can redistribute it and/or
 * modify it under the terms of the GNU Lesser General Public
 * License as published by the Free Software Foundation; either
 * version 3 of the License, or (at your option) any later version.
 *
 * This program is distributed in the hope that it will be useful,
 * but WITHOUT ANY WARRANTY; without even the implied warranty of
 * MERCHANTABILITY or FITNESS FOR A PARTICULAR PURPOSE.  See the GNU
 * Lesser General Public License for more details.
 *
 * You should have received a copy of the GNU Lesser General Public License
 * along with this program; if not, write to the Free Software Foundation,
 * Inc., 51 Franklin Street, Fifth Floor, Boston, MA  02110-1301, USA.
 */

import { useState } from 'react';
import { get } from '../../../helpers/storage';
import { useSecurityHotspotDetailsQuery } from '../../../queries/hotspots';
import { useRuleDetailsQuery } from '../../../queries/rules';
import { Standards } from '../../../types/security';
import { HotspotStatusFilter, HotspotStatusOption } from '../../../types/security-hotspots';
import { Component } from '../../../types/types';
import { SHOW_STATUS_DIALOG_STORAGE_KEY } from '../constants';
import { getStatusFilterFromStatusOption } from '../utils';
import HotspotViewerRenderer from './HotspotViewerRenderer';

interface Props {
  component: Component;
  cveId?: string;
  hotspotKey: string;
  hotspotsReviewedMeasure?: string;
  onLocationClick: (index: number) => void;
  onSwitchStatusFilter: (option: HotspotStatusFilter) => void;
  onUpdateHotspot: (hotspotKey: string) => Promise<void>;
  selectedHotspotLocation?: number;
  standards?: Standards;
}

<<<<<<< HEAD
interface State {
  cve?: Cve;
  hotspot?: Hotspot;
  lastStatusChangedTo?: HotspotStatusOption;
  loading: boolean;
  ruleDescriptionSections?: RuleDescriptionSection[];
  ruleLanguage?: string;
  showStatusUpdateSuccessModal: boolean;
}

export default class HotspotViewer extends React.PureComponent<Props, State> {
  mounted = false;
  state: State;

  constructor(props: Props) {
    super(props);
    this.state = { loading: false, showStatusUpdateSuccessModal: false };
  }

  componentDidMount() {
    this.mounted = true;
    this.fetchHotspot();
  }

  componentDidUpdate(prevProps: Props) {
    if (prevProps.hotspotKey !== this.props.hotspotKey) {
      this.fetchHotspot();
    }
  }

  componentWillUnmount() {
    this.mounted = false;
  }

  fetchHotspot = async () => {
    this.setState({ loading: true });

    try {
      const hotspot = await getSecurityHotspotDetails(this.props.hotspotKey);
      const ruleDetails = await getRuleDetails({ key: hotspot.rule.key, organization: this.props.component.organization }).then((r) => r.rule);
      let cve;
      if (typeof this.props.cveId === 'string') {
        cve = await getCve(this.props.cveId);
      }

      if (this.mounted) {
        this.setState({
          hotspot,
          loading: false,
          ruleLanguage: ruleDetails.lang,
          ruleDescriptionSections: ruleDetails.descriptionSections,
          cve,
        });
      }
    } catch (error) {
      if (this.mounted) {
        this.setState({ loading: false });
      }
    }
  };

  handleHotspotUpdate = async (statusUpdate = false, statusOption?: HotspotStatusOption) => {
    const { hotspotKey } = this.props;

=======
export default function HotspotViewer(props: Readonly<Props>) {
  const {
    hotspotKey,
    component,
    cveId,
    hotspotsReviewedMeasure,
    selectedHotspotLocation,
    standards,
  } = props;

  const [lastStatusChangedTo, setLastStatusChangedTo] = useState<HotspotStatusOption>();
  const [showStatusUpdateSuccessModal, setShowStatusUpdateSuccessModal] = useState(false);

  const { data: hotspot, refetch } = useSecurityHotspotDetailsQuery({ key: hotspotKey });
  const { data: rule, isLoading } = useRuleDetailsQuery(
    { key: hotspot?.rule.key! },
    { enabled: hotspot !== undefined },
  );

  const ruleLanguage = rule?.rule.lang;
  const ruleDescriptionSections = rule?.rule.descriptionSections;

  const handleHotspotUpdate = async (statusUpdate = false, statusOption?: HotspotStatusOption) => {
>>>>>>> 3599d7c3
    if (statusUpdate) {
      setLastStatusChangedTo(statusOption);
      setShowStatusUpdateSuccessModal(get(SHOW_STATUS_DIALOG_STORAGE_KEY) !== 'false');
      await props.onUpdateHotspot(hotspotKey);
    } else {
      refetch();
    }
  };

  const handleSwitchFilterToStatusOfUpdatedHotspot = () => {
    if (lastStatusChangedTo) {
      props.onSwitchStatusFilter(getStatusFilterFromStatusOption(lastStatusChangedTo));
    }
  };

  const handleCloseStatusUpdateSuccessModal = () => {
    setShowStatusUpdateSuccessModal(false);
  };

  return (
    <HotspotViewerRenderer
      component={component}
      hotspot={hotspot}
      hotspotsReviewedMeasure={hotspotsReviewedMeasure}
      lastStatusChangedTo={lastStatusChangedTo}
      loading={isLoading}
      onCloseStatusUpdateSuccessModal={handleCloseStatusUpdateSuccessModal}
      onLocationClick={props.onLocationClick}
      onSwitchFilterToStatusOfUpdatedHotspot={handleSwitchFilterToStatusOfUpdatedHotspot}
      onUpdateHotspot={handleHotspotUpdate}
      ruleDescriptionSections={ruleDescriptionSections}
      ruleLanguage={ruleLanguage}
      cveId={cveId}
      selectedHotspotLocation={selectedHotspotLocation}
      showStatusUpdateSuccessModal={showStatusUpdateSuccessModal}
      standards={standards}
    />
  );
}<|MERGE_RESOLUTION|>--- conflicted
+++ resolved
@@ -41,72 +41,6 @@
   standards?: Standards;
 }
 
-<<<<<<< HEAD
-interface State {
-  cve?: Cve;
-  hotspot?: Hotspot;
-  lastStatusChangedTo?: HotspotStatusOption;
-  loading: boolean;
-  ruleDescriptionSections?: RuleDescriptionSection[];
-  ruleLanguage?: string;
-  showStatusUpdateSuccessModal: boolean;
-}
-
-export default class HotspotViewer extends React.PureComponent<Props, State> {
-  mounted = false;
-  state: State;
-
-  constructor(props: Props) {
-    super(props);
-    this.state = { loading: false, showStatusUpdateSuccessModal: false };
-  }
-
-  componentDidMount() {
-    this.mounted = true;
-    this.fetchHotspot();
-  }
-
-  componentDidUpdate(prevProps: Props) {
-    if (prevProps.hotspotKey !== this.props.hotspotKey) {
-      this.fetchHotspot();
-    }
-  }
-
-  componentWillUnmount() {
-    this.mounted = false;
-  }
-
-  fetchHotspot = async () => {
-    this.setState({ loading: true });
-
-    try {
-      const hotspot = await getSecurityHotspotDetails(this.props.hotspotKey);
-      const ruleDetails = await getRuleDetails({ key: hotspot.rule.key, organization: this.props.component.organization }).then((r) => r.rule);
-      let cve;
-      if (typeof this.props.cveId === 'string') {
-        cve = await getCve(this.props.cveId);
-      }
-
-      if (this.mounted) {
-        this.setState({
-          hotspot,
-          loading: false,
-          ruleLanguage: ruleDetails.lang,
-          ruleDescriptionSections: ruleDetails.descriptionSections,
-          cve,
-        });
-      }
-    } catch (error) {
-      if (this.mounted) {
-        this.setState({ loading: false });
-      }
-    }
-  };
-
-  handleHotspotUpdate = async (statusUpdate = false, statusOption?: HotspotStatusOption) => {
-    const { hotspotKey } = this.props;
-
-=======
 export default function HotspotViewer(props: Readonly<Props>) {
   const {
     hotspotKey,
@@ -130,7 +64,6 @@
   const ruleDescriptionSections = rule?.rule.descriptionSections;
 
   const handleHotspotUpdate = async (statusUpdate = false, statusOption?: HotspotStatusOption) => {
->>>>>>> 3599d7c3
     if (statusUpdate) {
       setLastStatusChangedTo(statusOption);
       setShowStatusUpdateSuccessModal(get(SHOW_STATUS_DIALOG_STORAGE_KEY) !== 'false');
