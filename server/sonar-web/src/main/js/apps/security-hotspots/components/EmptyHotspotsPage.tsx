--- conflicted
+++ resolved
@@ -50,11 +50,7 @@
         {translate(`hotspots.${emptyTranslationKey}.description`)}
       </Note>
       {!(filtered || isStaticListOfHotspots) && (
-<<<<<<< HEAD
-        <DocLink className="big-spacer-top" to="https://knowledgebase.autorabit.com/codescan/docs">
-=======
         <DocumentationLink className="sw-mt-4" to={DocLink.SecurityHotspots}>
->>>>>>> 9e1fded1
           {translate('hotspots.learn_more')}
         </DocumentationLink>
       )}
