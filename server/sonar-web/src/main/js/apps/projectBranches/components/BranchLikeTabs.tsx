/*
 * SonarQube
 * Copyright (C) 2009-2024 SonarSource SA
 * mailto:info AT sonarsource DOT com
 *
 * This program is free software; you can redistribute it and/or
 * modify it under the terms of the GNU Lesser General Public
 * License as published by the Free Software Foundation; either
 * version 3 of the License, or (at your option) any later version.
 *
 * This program is distributed in the hope that it will be useful,
 * but WITHOUT ANY WARRANTY; without even the implied warranty of
 * MERCHANTABILITY or FITNESS FOR A PARTICULAR PURPOSE.  See the GNU
 * Lesser General Public License for more details.
 *
 * You should have received a copy of the GNU Lesser General Public License
 * along with this program; if not, write to the Free Software Foundation,
 * Inc., 51 Franklin Street, Fifth Floor, Boston, MA  02110-1301, USA.
 */

import { IconGitBranch, IconPullrequest } from '@sonarsource/echoes-react';
import { ToggleButton, getTabId, getTabPanelId } from 'design-system';
import * as React from 'react';
import { useState } from 'react';
import { isBranch, isMainBranch, isPullRequest } from '~sonar-aligned/helpers/branch-like';
import { sortBranches, sortPullRequests } from '../../../helpers/branch-like';
import { translate } from '../../../helpers/l10n';
import { useBranchesQuery } from '../../../queries/branch';
import { Branch, BranchLike, PullRequest } from '../../../types/branch-like';
import { Component } from '../../../types/types';
import BranchLikeTable from './BranchLikeTable';
import DeleteBranchModal from './DeleteBranchModal';
import RenameBranchModal from './RenameBranchModal';
import SetAsMainBranchModal from './SetAsMainBranchModal';

interface Props {
  component: Component;
<<<<<<< HEAD
  onBranchesChange: () => void;
  comparisonBranchesEnabled: boolean;
}

interface State {
  currentTab: Tabs;
  deleting?: BranchLike;
  renaming?: BranchLike;
=======
  fetchComponent: () => Promise<void>;
>>>>>>> 9e1fded1
}

export enum Tabs {
  Branch,
  PullRequest,
}

const TABS = [
  {
    key: Tabs.Branch,
    value: Tabs.Branch,
    label: (
      <>
        <IconGitBranch />
        <span className="sw-ml-2">{translate('project_branch_pull_request.tabs.branches')}</span>
      </>
    ),
  },
  {
    key: Tabs.PullRequest,
    value: Tabs.PullRequest,
    label: (
      <>
        <IconPullrequest />
        <span className="sw-ml-2">
          {translate('project_branch_pull_request.tabs.pull_requests')}
        </span>
      </>
    ),
  },
];

<<<<<<< HEAD
const TABS_SF = [
  {
    key: Tabs.Branch,
    label: (
        <>
          <BranchIcon />
          <span className="spacer-left">
          {translate('project_branch_pull_request.tabs.branches')}
        </span>
        </>
    )
  },
  {
    key: Tabs.PullRequest,
    label: (
        <>
          <PullRequestIcon />
          <span className="spacer-left">
          {translate('project_branch_pull_request.tabs.pull_requests.sf')}
        </span>
        </>
    )
  }
];

export default class BranchLikeTabs extends React.PureComponent<Props, State> {
  state: State = { currentTab: Tabs.Branch };

  handleTabSelect = (currentTab: Tabs) => {
    this.setState({ currentTab });
  };

  handleDeleteBranchLike = (branchLike: BranchLike) => {
    this.setState({ deleting: {...branchLike, isComparisonBranch: this.props.comparisonBranchesEnabled} });
=======
export default function BranchLikeTabs(props: Props) {
  const { component, fetchComponent } = props;
  const [currentTab, setCurrentTab] = useState<Tabs>(Tabs.Branch);
  const [renaming, setRenaming] = useState<BranchLike>();
  const [settingAsMain, setSettingAsMain] = useState<Branch>();
  const [deleting, setDeleting] = useState<BranchLike>();

  const handleClose = () => {
    setRenaming(undefined);
    setDeleting(undefined);
    setSettingAsMain(undefined);
  };

  const handleSetAsMainBranch = () => {
    handleClose();
    fetchComponent();
>>>>>>> 9e1fded1
  };

  const handleSetAsMainBranchOption = (branchLike: BranchLike) => {
    if (isBranch(branchLike)) {
      setSettingAsMain(branchLike);
    }
  };

<<<<<<< HEAD
  handleUpdatePurgeSetting = () => {
    this.props.onBranchesChange();
  };

  handleClose = () => {
    this.setState({ deleting: undefined, renaming: undefined });
  };

  handleModalActionFulfilled = () => {
    this.handleClose();
    this.props.onBranchesChange();
  };

  render() {
    const { branchLikes, component } = this.props;
    const { currentTab, deleting, renaming } = this.state;

    const isBranchMode = currentTab === Tabs.Branch;
    const branchLikesToDisplay: BranchLike[] = isBranchMode
      ? sortBranches(branchLikes.filter(isBranch))
      : sortPullRequests(branchLikes.filter(isPullRequest));
    const title = translate(
      isBranchMode
        ? 'project_branch_pull_request.table.branch'
        : (this.props.comparisonBranchesEnabled
                  ? 'project_branch_pull_request.table.comparison_branch'
                  : 'project_branch_pull_request.table.pull_request')
    );

    return (
      <>
        <BoxedTabs
          className="branch-like-tabs"
          onSelect={this.handleTabSelect}
          selected={currentTab}
          tabs={this.props.comparisonBranchesEnabled ? TABS_SF : TABS}
        />

        <div role="tabpanel" id={getTabPanelId(currentTab)} aria-labelledby={getTabId(currentTab)}>
          <BranchLikeTable
            branchLikes={branchLikesToDisplay}
            component={component}
            displayPurgeSetting={isBranchMode}
            onDelete={this.handleDeleteBranchLike}
            onRename={this.handleRenameBranchLike}
            onUpdatePurgeSetting={this.handleUpdatePurgeSetting}
            title={title}
            comparisonBranchesEnabled={this.props.comparisonBranchesEnabled}
          />
        </div>

        {deleting && (
          <DeleteBranchModal
            branchLike={deleting}
            component={component}
            onClose={this.handleClose}
            onDelete={this.handleModalActionFulfilled}
          />
        )}

        {renaming && isMainBranch(renaming) && (
          <RenameBranchModal
            branch={renaming}
            component={component}
            onClose={this.handleClose}
            onRename={this.handleModalActionFulfilled}
          />
        )}
      </>
    );
  }
=======
  const { data: branchLikes = [] } = useBranchesQuery(component);

  const isBranchMode = currentTab === Tabs.Branch;
  const branchLikesToDisplay: BranchLike[] = isBranchMode
    ? sortBranches(branchLikes.filter(isBranch) as Branch[])
    : sortPullRequests(branchLikes.filter(isPullRequest) as PullRequest[]);
  const title = translate(
    isBranchMode
      ? 'project_branch_pull_request.table.branch'
      : 'project_branch_pull_request.table.pull_request',
  );

  return (
    <>
      <ToggleButton
        onChange={(currentTabKey: Tabs) => setCurrentTab(currentTabKey)}
        value={currentTab}
        options={TABS}
        role="tablist"
      />

      <div role="tabpanel" id={getTabPanelId(currentTab)} aria-labelledby={getTabId(currentTab)}>
        <BranchLikeTable
          branchLikes={branchLikesToDisplay}
          component={component}
          displayPurgeSetting={isBranchMode}
          onDelete={setDeleting}
          onRename={setRenaming}
          onSetAsMain={handleSetAsMainBranchOption}
          title={title}
        />
      </div>

      {deleting && (
        <DeleteBranchModal branchLike={deleting} component={component} onClose={handleClose} />
      )}

      {renaming && isMainBranch(renaming) && (
        <RenameBranchModal branch={renaming} component={component} onClose={handleClose} />
      )}

      {settingAsMain && !isMainBranch(settingAsMain) && (
        <SetAsMainBranchModal
          component={component}
          branch={settingAsMain}
          onClose={handleClose}
          onSetAsMain={handleSetAsMainBranch}
        />
      )}
    </>
  );
>>>>>>> 9e1fded1
}<|MERGE_RESOLUTION|>--- conflicted
+++ resolved
@@ -34,19 +34,9 @@
 import SetAsMainBranchModal from './SetAsMainBranchModal';
 
 interface Props {
+  comparisonBranchesEnabled: boolean;
   component: Component;
-<<<<<<< HEAD
-  onBranchesChange: () => void;
-  comparisonBranchesEnabled: boolean;
-}
-
-interface State {
-  currentTab: Tabs;
-  deleting?: BranchLike;
-  renaming?: BranchLike;
-=======
   fetchComponent: () => Promise<void>;
->>>>>>> 9e1fded1
 }
 
 export enum Tabs {
@@ -79,7 +69,6 @@
   },
 ];
 
-<<<<<<< HEAD
 const TABS_SF = [
   {
     key: Tabs.Branch,
@@ -105,16 +94,6 @@
   }
 ];
 
-export default class BranchLikeTabs extends React.PureComponent<Props, State> {
-  state: State = { currentTab: Tabs.Branch };
-
-  handleTabSelect = (currentTab: Tabs) => {
-    this.setState({ currentTab });
-  };
-
-  handleDeleteBranchLike = (branchLike: BranchLike) => {
-    this.setState({ deleting: {...branchLike, isComparisonBranch: this.props.comparisonBranchesEnabled} });
-=======
 export default function BranchLikeTabs(props: Props) {
   const { component, fetchComponent } = props;
   const [currentTab, setCurrentTab] = useState<Tabs>(Tabs.Branch);
@@ -131,7 +110,6 @@
   const handleSetAsMainBranch = () => {
     handleClose();
     fetchComponent();
->>>>>>> 9e1fded1
   };
 
   const handleSetAsMainBranchOption = (branchLike: BranchLike) => {
@@ -140,79 +118,6 @@
     }
   };
 
-<<<<<<< HEAD
-  handleUpdatePurgeSetting = () => {
-    this.props.onBranchesChange();
-  };
-
-  handleClose = () => {
-    this.setState({ deleting: undefined, renaming: undefined });
-  };
-
-  handleModalActionFulfilled = () => {
-    this.handleClose();
-    this.props.onBranchesChange();
-  };
-
-  render() {
-    const { branchLikes, component } = this.props;
-    const { currentTab, deleting, renaming } = this.state;
-
-    const isBranchMode = currentTab === Tabs.Branch;
-    const branchLikesToDisplay: BranchLike[] = isBranchMode
-      ? sortBranches(branchLikes.filter(isBranch))
-      : sortPullRequests(branchLikes.filter(isPullRequest));
-    const title = translate(
-      isBranchMode
-        ? 'project_branch_pull_request.table.branch'
-        : (this.props.comparisonBranchesEnabled
-                  ? 'project_branch_pull_request.table.comparison_branch'
-                  : 'project_branch_pull_request.table.pull_request')
-    );
-
-    return (
-      <>
-        <BoxedTabs
-          className="branch-like-tabs"
-          onSelect={this.handleTabSelect}
-          selected={currentTab}
-          tabs={this.props.comparisonBranchesEnabled ? TABS_SF : TABS}
-        />
-
-        <div role="tabpanel" id={getTabPanelId(currentTab)} aria-labelledby={getTabId(currentTab)}>
-          <BranchLikeTable
-            branchLikes={branchLikesToDisplay}
-            component={component}
-            displayPurgeSetting={isBranchMode}
-            onDelete={this.handleDeleteBranchLike}
-            onRename={this.handleRenameBranchLike}
-            onUpdatePurgeSetting={this.handleUpdatePurgeSetting}
-            title={title}
-            comparisonBranchesEnabled={this.props.comparisonBranchesEnabled}
-          />
-        </div>
-
-        {deleting && (
-          <DeleteBranchModal
-            branchLike={deleting}
-            component={component}
-            onClose={this.handleClose}
-            onDelete={this.handleModalActionFulfilled}
-          />
-        )}
-
-        {renaming && isMainBranch(renaming) && (
-          <RenameBranchModal
-            branch={renaming}
-            component={component}
-            onClose={this.handleClose}
-            onRename={this.handleModalActionFulfilled}
-          />
-        )}
-      </>
-    );
-  }
-=======
   const { data: branchLikes = [] } = useBranchesQuery(component);
 
   const isBranchMode = currentTab === Tabs.Branch;
@@ -222,7 +127,9 @@
   const title = translate(
     isBranchMode
       ? 'project_branch_pull_request.table.branch'
-      : 'project_branch_pull_request.table.pull_request',
+      : (this.props.comparisonBranchesEnabled
+        ? 'project_branch_pull_request.table.comparison_branch'
+        : 'project_branch_pull_request.table.pull_request'),
   );
 
   return (
@@ -230,7 +137,7 @@
       <ToggleButton
         onChange={(currentTabKey: Tabs) => setCurrentTab(currentTabKey)}
         value={currentTab}
-        options={TABS}
+        options={this.props.comparisonBranchesEnabled ? TABS_SF : TABS}
         role="tablist"
       />
 
@@ -243,6 +150,7 @@
           onRename={setRenaming}
           onSetAsMain={handleSetAsMainBranchOption}
           title={title}
+          comparisonBranchesEnabled={this.props.comparisonBranchesEnabled}
         />
       </div>
 
@@ -264,5 +172,4 @@
       )}
     </>
   );
->>>>>>> 9e1fded1
 }