--- conflicted
+++ resolved
@@ -84,20 +84,6 @@
                 </DropdownMenu.ItemButton>
               )}
 
-<<<<<<< HEAD
-          {isMainBranch(branchLike) ? (
-            <ItemButton onClick={props.onRename}>
-              {translate('project_branch_pull_request.branch.rename')}
-            </ItemButton>
-          ) : (
-            <ItemDangerButton onClick={props.onDelete}>
-              {translate(
-                isPullRequest(branchLike)
-                  ? (branchLike.isComparisonBranch
-                        ? 'project_branch_pull_request.comparison_branch.delete'
-                        : 'project_branch_pull_request.pull_request.delete'
-                  ) : 'project_branch_pull_request.branch.delete'
-=======
               {isMainBranch(branchLike) ? (
                 <DropdownMenu.ItemButton onClick={props.onRename}>
                   {translate('project_branch_pull_request.branch.rename')}
@@ -106,11 +92,12 @@
                 <DropdownMenu.ItemButtonDestructive onClick={props.onDelete}>
                   {translate(
                     isPullRequest(branchLike)
-                      ? 'project_branch_pull_request.pull_request.delete'
-                      : 'project_branch_pull_request.branch.delete',
+                      ? (branchLike.isComparisonBranch
+                          ? 'project_branch_pull_request.comparison_branch.delete'
+                          : 'project_branch_pull_request.pull_request.delete'
+                      ) : 'project_branch_pull_request.branch.delete'
                   )}
                 </DropdownMenu.ItemButtonDestructive>
->>>>>>> 3599d7c3
               )}
             </>
           }
