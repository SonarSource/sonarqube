/*
 * SonarQube
 * Copyright (C) 2009-2024 SonarSource SA
 * mailto:info AT sonarsource DOT com
 *
 * This program is free software; you can redistribute it and/or
 * modify it under the terms of the GNU Lesser General Public
 * License as published by the Free Software Foundation; either
 * version 3 of the License, or (at your option) any later version.
 *
 * This program is distributed in the hope that it will be useful,
 * but WITHOUT ANY WARRANTY; without even the implied warranty of
 * MERCHANTABILITY or FITNESS FOR A PARTICULAR PURPOSE.  See the GNU
 * Lesser General Public License for more details.
 *
 * You should have received a copy of the GNU Lesser General Public License
 * along with this program; if not, write to the Free Software Foundation,
 * Inc., 51 Franklin Street, Fifth Floor, Boston, MA  02110-1301, USA.
 */

import { Button, ButtonVariety } from '@sonarsource/echoes-react';
import * as React from 'react';
<<<<<<< HEAD
import { Project } from '../../api/project-management';
=======
import { FlagMessage, Modal } from '~design-system';
import { Project, bulkDeleteProjects } from '../../api/project-management';
>>>>>>> 3599d7c3
import { toISO8601WithOffsetString } from '../../helpers/dates';
import { translate, translateWithParameters } from '../../helpers/l10n';
import { deleteBulkProjects } from '../../api/codescan';

export interface Props {
  organization: string;
  analyzedBefore: Date | undefined;
  onClose: () => void;
  onConfirm: () => void;
  provisioned: boolean;
  qualifier: string;
  query: string;
  selection: Project[];
  total: number;
}

interface State {
  loading: boolean;
}

export default class DeleteModal extends React.PureComponent<Props, State> {
  mounted = false;
  state: State = { loading: false };

  componentDidMount() {
    this.mounted = true;
  }

  componentWillUnmount() {
    this.mounted = false;
  }

  handleConfirmClick = () => {
    this.setState({ loading: true });
    const { analyzedBefore } = this.props;
    const parameters = this.props.selection.length
      ? {
          organization: this.props.organization,
          projects: this.props.selection.map((s) => s.key).join(),
        }
      : {
          organization: this.props.organization,
          analyzedBefore: analyzedBefore && toISO8601WithOffsetString(analyzedBefore),
          onProvisionedOnly: this.props.provisioned || undefined,
          qualifiers: this.props.qualifier,
          q: this.props.query || undefined,
        };
    deleteBulkProjects(parameters).then(
      () => {
        if (this.mounted) {
          this.props.onConfirm();
        }
      },
      () => {
        if (this.mounted) {
          this.setState({ loading: false });
        }
      },
    );
  };

  renderWarning = () => (
    <FlagMessage variant="warning">
      {this.props.selection.length
        ? translateWithParameters(
            'projects_management.delete_selected_warning',
            this.props.selection.length,
          )
        : translateWithParameters('projects_management.delete_all_warning', this.props.total)}
    </FlagMessage>
  );

  render() {
    const header = translate('qualifiers.delete', this.props.qualifier);

    return (
      <Modal
        headerTitle={header}
        onClose={this.props.onClose}
        body={
          <>
            {this.renderWarning()}
            <p className="sw-mt-2">
              {translate('qualifiers.delete_confirm', this.props.qualifier)}
            </p>
          </>
        }
        primaryButton={
          <Button
            hasAutoFocus
            isDisabled={this.state.loading}
            onClick={this.handleConfirmClick}
            type="submit"
            variety={ButtonVariety.Danger}
          >
            {translate('delete')}
          </Button>
        }
        secondaryButtonLabel={translate('cancel')}
      />
    );
  }
}<|MERGE_RESOLUTION|>--- conflicted
+++ resolved
@@ -20,12 +20,8 @@
 
 import { Button, ButtonVariety } from '@sonarsource/echoes-react';
 import * as React from 'react';
-<<<<<<< HEAD
+import { FlagMessage, Modal } from '~design-system';
 import { Project } from '../../api/project-management';
-=======
-import { FlagMessage, Modal } from '~design-system';
-import { Project, bulkDeleteProjects } from '../../api/project-management';
->>>>>>> 3599d7c3
 import { toISO8601WithOffsetString } from '../../helpers/dates';
 import { translate, translateWithParameters } from '../../helpers/l10n';
 import { deleteBulkProjects } from '../../api/codescan';
