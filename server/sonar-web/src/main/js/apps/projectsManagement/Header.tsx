--- conflicted
+++ resolved
@@ -19,19 +19,11 @@
  */
 
 import { Button, ButtonVariety } from '@sonarsource/echoes-react';
-<<<<<<< HEAD
-import { Title } from 'design-system';
-import * as React from 'react';
 import { useState } from 'react';
-=======
-import { useState } from 'react';
-import { useLocation, useNavigate } from 'react-router-dom';
-import { InteractiveIcon, PencilIcon, Title } from '~design-system';
->>>>>>> 3599d7c3
+import { Title } from '~design-system';
 import { Visibility } from '~sonar-aligned/types/component';
 import { translate } from '../../helpers/l10n';
 import ChangeDefaultVisibilityForm from './ChangeDefaultVisibilityForm';
-import CreateProjectForm from "./CreateProjectForm";
 
 export interface Props {
   defaultProjectVisibility?: Visibility;
