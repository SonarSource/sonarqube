/*
 * SonarQube
 * Copyright (C) 2009-2024 SonarSource SA
 * mailto:info AT sonarsource DOT com
 *
 * This program is free software; you can redistribute it and/or
 * modify it under the terms of the GNU Lesser General Public
 * License as published by the Free Software Foundation; either
 * version 3 of the License, or (at your option) any later version.
 *
 * This program is distributed in the hope that it will be useful,
 * but WITHOUT ANY WARRANTY; without even the implied warranty of
 * MERCHANTABILITY or FITNESS FOR A PARTICULAR PURPOSE.  See the GNU
 * Lesser General Public License for more details.
 *
 * You should have received a copy of the GNU Lesser General Public License
 * along with this program; if not, write to the Free Software Foundation,
 * Inc., 51 Franklin Street, Fifth Floor, Boston, MA  02110-1301, USA.
 */

import {
  ButtonPrimary,
  FlagMessage,
  FormField,
  InputSelect,
  LabelValueSelectOption,
  Modal,
  Spinner,
} from 'design-system';
import * as React from 'react';
import { bulkApplyTemplate, getPermissionTemplates } from '../../api/permissions';
import { Project } from '../../api/project-management';
import MandatoryFieldsExplanation from '../../components/ui/MandatoryFieldsExplanation';
import UseQuery from '../../helpers/UseQuery';
import { toISO8601WithOffsetString } from '../../helpers/dates';
import { addGlobalErrorMessageFromAPI } from '../../helpers/globalMessages';
import { translate, translateWithParameters } from '../../helpers/l10n';
import { useGithubProvisioningEnabledQuery } from '../../queries/identity-provider/github';
import { PermissionTemplate } from '../../types/types';

export interface Props {
  organization: string;
  analyzedBefore: Date | undefined;
  onClose: () => void;
  provisioned: boolean;
  qualifier: string;
  query: string;
  selection: Project[];
  total: number;
}

interface State {
  done: boolean;
  loading: boolean;
  permissionTemplate?: string;
  permissionTemplates?: PermissionTemplate[];
  submitting: boolean;
}

const FORM_ID = 'bulk-apply-template-form';

export default class BulkApplyTemplateModal extends React.PureComponent<Props, State> {
  mounted = false;
  state: State = { done: false, loading: true, submitting: false };

  componentDidMount() {
    this.mounted = true;
    this.loadPermissionTemplates();
  }

  componentWillUnmount() {
    this.mounted = false;
  }

  loadPermissionTemplates() {
    this.setState({ loading: true });
<<<<<<< HEAD
    getPermissionTemplates(this.props.organization).then(
=======

    getPermissionTemplates().then(
>>>>>>> 9e1fded1
      ({ permissionTemplates }) => {
        if (this.mounted) {
          this.setState({
            loading: false,
            permissionTemplate:
              permissionTemplates.length > 0 ? permissionTemplates[0].id : undefined,
            permissionTemplates,
          });
        }
      },
      () => {
        if (this.mounted) {
          this.setState({ loading: false });
        }
      },
    );
  }

  handleConfirmClick = (event: React.FormEvent<HTMLFormElement>) => {
    event.preventDefault();
    const { analyzedBefore } = this.props;
    const { permissionTemplate } = this.state;

    if (permissionTemplate) {
      this.setState({ submitting: true });
      const selection = this.props.selection.filter((s) => !s.managed);

      const parameters = selection.length
        ? {
<<<<<<< HEAD
            organization: this.props.organization,
            projects: this.props.selection.join(),
=======
            projects: selection.map((s) => s.key).join(),
>>>>>>> 9e1fded1
            qualifiers: this.props.qualifier,
            templateId: permissionTemplate,
          }
        : {
<<<<<<< HEAD
            organization: this.props.organization,
            analyzedBefore: analyzedBefore && toNotSoISOString(analyzedBefore),
=======
            analyzedBefore: analyzedBefore && toISO8601WithOffsetString(analyzedBefore),
>>>>>>> 9e1fded1
            onProvisionedOnly: this.props.provisioned || undefined,
            qualifiers: this.props.qualifier,
            q: this.props.query || undefined,
            templateId: permissionTemplate,
          };

      bulkApplyTemplate(parameters).then(
        () => {
          if (this.mounted) {
            this.setState({ done: true, submitting: false });
          }
        },
        (error) => {
          addGlobalErrorMessageFromAPI(error);
          if (this.mounted) {
            this.setState({ submitting: false });
          }
        },
      );
    }
  };

  handlePermissionTemplateChange = ({ value }: LabelValueSelectOption) => {
    this.setState({ permissionTemplate: value });
  };

  renderWarning = () => {
    const { selection } = this.props;

    const managedProjects = selection.filter((s) => s.managed);
    const localProjects = selection.filter((s) => !s.managed);
    const isSelectionOnlyManaged = !!managedProjects.length && !localProjects.length;
    const isSelectionOnlyLocal = !managedProjects.length && !!localProjects.length;

    if (isSelectionOnlyManaged) {
      return (
        <UseQuery query={useGithubProvisioningEnabledQuery}>
          {({ data: githubProvisioningStatus }) => (
            <FlagMessage variant="error" className="sw-my-2">
              {translateWithParameters(
                'permission_templates.bulk_apply_permission_template.apply_to_only_managed_projects',
                githubProvisioningStatus ? translate('alm.github') : translate('alm.gitlab'),
              )}
            </FlagMessage>
          )}
        </UseQuery>
      );
    } else if (isSelectionOnlyLocal) {
      return (
        <FlagMessage variant="warning" className="sw-my-2">
          {this.props.selection.length
            ? translateWithParameters(
                'permission_templates.bulk_apply_permission_template.apply_to_selected',
                this.props.selection.length,
              )
            : translateWithParameters(
                'permission_templates.bulk_apply_permission_template.apply_to_all',
                this.props.total,
              )}
        </FlagMessage>
      );
    }

    return (
      <UseQuery query={useGithubProvisioningEnabledQuery}>
        {({ data: githubProvisioningStatus }) => (
          <FlagMessage variant="warning" className="sw-my-2">
            {translateWithParameters(
              'permission_templates.bulk_apply_permission_template.apply_to_selected',
              localProjects.length,
            )}
            <br />
            {translateWithParameters(
              'permission_templates.bulk_apply_permission_template.apply_to_managed_projects',
              managedProjects.length,
              githubProvisioningStatus ? translate('alm.github') : translate('alm.gitlab'),
            )}
          </FlagMessage>
        )}
      </UseQuery>
    );
  };

  renderSelect = (isSelectionOnlyManaged: boolean) => {
    const options =
      this.state.permissionTemplates !== undefined
        ? this.state.permissionTemplates.map((t) => ({ label: t.name, value: t.id }))
        : [];

    return (
      <FormField htmlFor="bulk-apply-template-input" label={translate('template')} required>
        <InputSelect
          id="bulk-apply-template"
          inputId="bulk-apply-template-input"
          isDisabled={this.state.submitting || isSelectionOnlyManaged}
          onChange={this.handlePermissionTemplateChange}
          options={options}
          value={options.find((option) => option.value === this.state.permissionTemplate)}
          size="auto"
        />
      </FormField>
    );
  };

  render() {
    const { done, loading, permissionTemplates, submitting } = this.state;
    const header = translate('permission_templates.bulk_apply_permission_template');

    const isSelectionOnlyManaged = this.props.selection.every((s) => s.managed === true);
    const body = (
      <form id={FORM_ID} onSubmit={this.handleConfirmClick}>
        {done && (
          <FlagMessage variant="success">
            {translate('projects_role.apply_template.success')}
          </FlagMessage>
        )}

        <Spinner loading={loading} />

        {!loading && !done && permissionTemplates && (
          <>
            <MandatoryFieldsExplanation className="sw-mb-2" />
            {this.renderWarning()}
            {this.renderSelect(isSelectionOnlyManaged)}
          </>
        )}
      </form>
    );

    return (
      <Modal
        isScrollable={false}
        isOverflowVisible
        headerTitle={header}
        onClose={this.props.onClose}
        loading={submitting}
        body={body}
        primaryButton={
          !loading &&
          !done &&
          permissionTemplates && (
            <ButtonPrimary
              autoFocus
              disabled={submitting || isSelectionOnlyManaged}
              form={FORM_ID}
              type="submit"
            >
              {translate('apply')}
            </ButtonPrimary>
          )
        }
        secondaryButtonLabel={done ? translate('close') : translate('cancel')}
      />
    );
  }
}<|MERGE_RESOLUTION|>--- conflicted
+++ resolved
@@ -74,12 +74,8 @@
 
   loadPermissionTemplates() {
     this.setState({ loading: true });
-<<<<<<< HEAD
+
     getPermissionTemplates(this.props.organization).then(
-=======
-
-    getPermissionTemplates().then(
->>>>>>> 9e1fded1
       ({ permissionTemplates }) => {
         if (this.mounted) {
           this.setState({
@@ -109,22 +105,14 @@
 
       const parameters = selection.length
         ? {
-<<<<<<< HEAD
             organization: this.props.organization,
-            projects: this.props.selection.join(),
-=======
             projects: selection.map((s) => s.key).join(),
->>>>>>> 9e1fded1
             qualifiers: this.props.qualifier,
             templateId: permissionTemplate,
           }
         : {
-<<<<<<< HEAD
             organization: this.props.organization,
-            analyzedBefore: analyzedBefore && toNotSoISOString(analyzedBefore),
-=======
             analyzedBefore: analyzedBefore && toISO8601WithOffsetString(analyzedBefore),
->>>>>>> 9e1fded1
             onProvisionedOnly: this.props.provisioned || undefined,
             qualifiers: this.props.qualifier,
             q: this.props.query || undefined,
