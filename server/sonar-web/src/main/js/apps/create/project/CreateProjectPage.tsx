--- conflicted
+++ resolved
@@ -17,12 +17,8 @@
  * along with this program; if not, write to the Free Software Foundation,
  * Inc., 51 Franklin Street, Fifth Floor, Boston, MA  02110-1301, USA.
  */
-<<<<<<< HEAD
-import { LargeCenteredLayout } from 'design-system';
-=======
 
 import classNames from 'classnames';
->>>>>>> 3599d7c3
 import * as React from 'react';
 import { Helmet } from 'react-helmet-async';
 import { LargeCenteredLayout } from '~design-system';
