--- conflicted
+++ resolved
@@ -32,16 +32,10 @@
 import { AlmKeys } from '../../../types/alm-settings';
 import { DopSetting } from '../../../types/dop-translation';
 import { Feature } from '../../../types/features';
-<<<<<<< HEAD
-import AzureProjectCreate from './AzureProjectCreate';
-import BitbucketCloudProjectCreate from './BitbucketCloudProjectCreate';
-import BitbucketProjectCreate from './BitbucketProjectCreate';
-=======
 import AlmBindingDefinitionForm from '../../settings/components/almIntegration/AlmBindingDefinitionForm';
 import AzureProjectCreate from './Azure/AzureProjectCreate';
 import BitbucketCloudProjectCreate from './BitbucketCloud/BitbucketCloudProjectCreate';
 import BitbucketProjectCreate from './BitbucketServer/BitbucketProjectCreate';
->>>>>>> 9e1fded1
 import CreateProjectModeSelection from './CreateProjectModeSelection';
 import GitHubProjectCreate from './Github/GitHubProjectCreate';
 import GitlabProjectCreate from './Gitlab/GitlabProjectCreate';
@@ -154,12 +148,9 @@
 
   componentDidMount() {
     this.mounted = true;
-<<<<<<< HEAD
-=======
 
     this.cleanQueryParameters();
     this.fetchAlmBindings();
->>>>>>> 9e1fded1
   }
 
   componentDidUpdate(prevProps: CreateProjectPageProps) {
@@ -342,14 +333,6 @@
   }
 
   render() {
-<<<<<<< HEAD
-    return (
-      <>
-        <Helmet title={translate('onboarding.create_project.select_method')} titleTemplate="%s" />
-        <A11ySkipTarget anchor="create_project_main" />
-        <div className="page page-limited huge-spacer-bottom position-relative" id="create-project">
-          <CreateProjectPageSonarCloud />
-=======
     const { location } = this.props;
     const { creatingAlmDefinition, importProjects, redirectTo } = this.state;
     const mode: CreateProjectModes | undefined = location.query?.mode;
@@ -387,7 +370,6 @@
               enforceValidation
             />
           )}
->>>>>>> 9e1fded1
         </div>
       </LargeCenteredLayout>
     );
