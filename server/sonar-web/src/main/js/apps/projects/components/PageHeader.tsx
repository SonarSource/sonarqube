--- conflicted
+++ resolved
@@ -32,12 +32,8 @@
 import ProjectsSortingSelect from './ProjectsSortingSelect';
 
 interface Props {
+  showHomepageIcon: boolean;
   currentUser: CurrentUser;
-<<<<<<< HEAD
-  showHomepageIcon: boolean;
-  loading: boolean;
-=======
->>>>>>> 9e1fded1
   onPerspectiveChange: (x: { view: string }) => void;
   onQueryChange: (change: RawQuery) => void;
   onSortChange: (sort: string, desc: boolean) => void;
@@ -58,21 +54,6 @@
   };
 
   return (
-<<<<<<< HEAD
-    <div className="page-header">
-      <div className="display-flex-space-between spacer-top">
-        <SearchFilterContainer onQueryChange={props.onQueryChange} query={props.query} />
-        <div className="display-flex-center">
-          <ProjectCreationMenu className="little-spacer-right" />
-          <ApplicationCreation className="little-spacer-right" />
-          {props.showHomepageIcon && (
-            <HomePageSelect
-              className="spacer-left little-spacer-right"
-              currentPage={{ type: 'PROJECTS' }}
-            />
-          )}
-        </div>
-=======
     <div className="it__page-header sw-flex sw-flex-col">
       <div className="sw-flex sw-justify-end sw-mb-4">
         <ButtonGroup>
@@ -80,7 +61,6 @@
 
           <ApplicationCreation />
         </ButtonGroup>
->>>>>>> 9e1fded1
       </div>
 
       <div className="sw-flex sw-justify-between">
