/*
 * SonarQube
 * Copyright (C) 2009-2024 SonarSource SA
 * mailto:info AT sonarsource DOT com
 *
 * This program is free software; you can redistribute it and/or
 * modify it under the terms of the GNU Lesser General Public
 * License as published by the Free Software Foundation; either
 * version 3 of the License, or (at your option) any later version.
 *
 * This program is distributed in the hope that it will be useful,
 * but WITHOUT ANY WARRANTY; without even the implied warranty of
 * MERCHANTABILITY or FITNESS FOR A PARTICULAR PURPOSE.  See the GNU
 * Lesser General Public License for more details.
 *
 * You should have received a copy of the GNU Lesser General Public License
 * along with this program; if not, write to the Free Software Foundation,
 * Inc., 51 Franklin Street, Fifth Floor, Boston, MA  02110-1301, USA.
 */

import styled from '@emotion/styled';
import { Heading, Spinner } from '@sonarsource/echoes-react';
import { chunk, keyBy, last, mapValues, omitBy, pick } from 'lodash';
import { useEffect, useMemo } from 'react';
import { Helmet } from 'react-helmet-async';
import { useIntl } from 'react-intl';
import {
  LAYOUT_FOOTER_HEIGHT,
  LargeCenteredLayout,
  PageContentFontWrapper,
  themeBorder,
  themeColor,
} from '~design-system';
import A11ySkipTarget from '~sonar-aligned/components/a11y/A11ySkipTarget';
import { useLocation, useRouter } from '~sonar-aligned/components/hoc/withRouter';
import { ComponentQualifier } from '~sonar-aligned/types/component';
import { RawQuery } from '~sonar-aligned/types/router';
import { searchProjects } from '../../../api/components';
import { useAppState } from '../../../app/components/app-state/withAppStateContext';
import { useCurrentUser } from '../../../app/components/current-user/CurrentUserContext';
import EmptySearch from '../../../components/common/EmptySearch';
import ScreenPositionHelper from '../../../components/common/ScreenPositionHelper';
import '../../../components/search-navigator.css';
import handleRequiredAuthentication from '../../../helpers/handleRequiredAuthentication';
import { translate } from '../../../helpers/l10n';
import { isDefined } from '../../../helpers/types';
import useLocalStorage from '../../../hooks/useLocalStorage';
import { useMeasuresForProjectsQuery } from '../../../queries/measures';
import { useStandardExperienceModeQuery } from '../../../queries/mode';
import {
  PROJECTS_PAGE_SIZE,
  useMyScannableProjectsQuery,
  useProjectsQuery,
} from '../../../queries/projects';
import { isLoggedIn } from '../../../types/users';
import { hasFilterParams, parseUrlQuery } from '../query';
import '../styles.css';
import {
  SORTING_SWITCH,
  convertToQueryData,
  defineMetrics,
  getFacetsMap,
  parseSorting,
} from '../utils';
import EmptyFavoriteSearch from './EmptyFavoriteSearch';
import EmptyInstance from './EmptyInstance';
import NoFavoriteProjects from './NoFavoriteProjects';
import PageHeader from './PageHeader';
import PageSidebar from './PageSidebar';
import ProjectsList from './ProjectsList';

<<<<<<< HEAD
interface Props {
  organization: string;
  appState: AppState;
  currentUser: CurrentUser;
  isFavorite: boolean;
  isLegacy: boolean;
  location: Location;
  router: Router;
}

interface State {
  facets?: Facets;
  loading: boolean;
  pageIndex?: number;
  projects?: Omit<Project, 'measures'>[];
  query: Query;
  total?: number;
}

=======
>>>>>>> 3599d7c3
export const LS_PROJECTS_SORT = 'sonarqube.projects.sort';
export const LS_PROJECTS_VIEW = 'sonarqube.projects.view';

function AllProjects({ isFavorite }: Readonly<{ isFavorite: boolean }>) {
  const appState = useAppState();
  const { currentUser } = useCurrentUser();
  const router = useRouter();
  const intl = useIntl();
  const { query, pathname } = useLocation();
  const parsedQuery = parseUrlQuery(query);
  const querySort = parsedQuery.sort ?? 'name';
  const queryView = parsedQuery.view ?? 'overall';
  const [projectsSort, setProjectsSort] = useLocalStorage(LS_PROJECTS_SORT);
  const [projectsView, setProjectsView] = useLocalStorage(LS_PROJECTS_VIEW);
  const { data: isStandardMode = false, isLoading: loadingMode } = useStandardExperienceModeQuery();

  const {
    data: projectPages,
    isLoading: loadingProjects,
    isFetchingNextPage,
    fetchNextPage,
  } = useProjectsQuery(
    {
      isFavorite,
      query: parsedQuery,
      isStandardMode,
    },
    { refetchOnMount: 'always' },
  );
  const { data: { projects: scannableProjects = [] } = {}, isLoading: loadingScannableProjects } =
    useMyScannableProjectsQuery();
  const { projects, facets, paging } = useMemo(
    () => ({
      projects:
        projectPages?.pages
          .flatMap((page) => page.components)
          .map((project) => ({
            ...project,
            isScannable: scannableProjects.find((p) => p.key === project.key) !== undefined,
          })) ?? [],
      facets: getFacetsMap(
        projectPages?.pages[projectPages?.pages.length - 1]?.facets ?? [],
        isStandardMode,
      ),
      paging: projectPages?.pages[projectPages?.pages.length - 1]?.paging,
    }),
    [projectPages, scannableProjects, isStandardMode],
  );

  // Fetch measures by using chunks of 50
  const measureQueries = useMeasuresForProjectsQuery({
    projectKeys: projects.map((p) => p.key),
    metricKeys: defineMetrics(parsedQuery),
  });
  const measuresForLastChunkAreLoading = Boolean(last(measureQueries)?.isLoading);
  const measures = measureQueries
    .map((q) => q.data)
    .flat()
    .filter(isDefined);

  // When measures for latest page are loading, we don't want to show them
  const readyProjects = useMemo(() => {
    if (measuresForLastChunkAreLoading) {
      return chunk(projects, PROJECTS_PAGE_SIZE).slice(0, -1).flat();
    }

    return projects;
  }, [projects, measuresForLastChunkAreLoading]);

  const isLoading =
    loadingMode ||
    loadingProjects ||
    loadingScannableProjects ||
    Boolean(measureQueries[0]?.isLoading);

  // Set sort and view from LS if not present in URL
  useEffect(() => {
    const hasViewParams = parsedQuery.view ?? parsedQuery.sort;
    const hasSavedOptions = projectsSort ?? projectsView;

    if (hasViewParams === undefined && hasSavedOptions) {
      router.replace({ pathname, query: { ...query, sort: projectsSort, view: projectsView } });
    }
<<<<<<< HEAD
  }

  componentWillUnmount() {
    this.mounted = false;
  }

  fetchMoreProjects = () => {
    const { isFavorite, isLegacy, organization } = this.props;
    const { pageIndex, projects, query } = this.state;

    if (isDefined(pageIndex) && pageIndex !== 0 && projects && Object.keys(query).length !== 0) {
      this.setState({ loading: true });

      fetchProjects({ isFavorite, query, pageIndex: pageIndex + 1, isLegacy, organization }).then((response) => {
        if (this.mounted) {
          this.setState({
            loading: false,
            pageIndex: pageIndex + 1,
            projects: [...projects, ...response.projects],
          });
        }
      }, this.stopLoading);
    }
  };
=======
  }, [projectsSort, projectsView, router, parsedQuery, query, pathname]);

  /*
   * Needs refactoring to query
   */
  const loadSearchResultCount = (property: string, values: string[]) => {
    const data = convertToQueryData(
      { ...parsedQuery, [property]: values },
      isFavorite,
      isStandardMode,
      {
        ps: 1,
        facets: property,
      },
    );
>>>>>>> 3599d7c3

    return searchProjects(data).then(({ facets }) => {
      const values = facets.find((facet) => facet.property === property)?.values ?? [];

      return mapValues(keyBy(values, 'val'), 'count');
    });
  };

  const updateLocationQuery = (newQuery: RawQuery) => {
    const nextQuery = omitBy({ ...query, ...newQuery }, (x) => !x);
    router.push({ pathname, query: nextQuery });
  };

  const handleClearAll = () => {
    const queryWithoutFilters = pick(query, ['view', 'sort']);
    router.push({ pathname, query: queryWithoutFilters });
  };

  const handleSortChange = (sort: string, desc: boolean) => {
    const asString = (desc ? '-' : '') + sort;
    updateLocationQuery({ sort: asString });
    setProjectsSort(asString);
  };

  const handlePerspectiveChange = ({ view }: { view?: string }) => {
    const query: {
      sort?: string;
      view: string | undefined;
    } = {
      view: view === 'overall' ? undefined : view,
    };

    if (isDefined(parsedQuery.sort)) {
      const sort = parseSorting(parsedQuery.sort);

      if (isDefined(SORTING_SWITCH[sort.sortValue])) {
        query.sort = (sort.sortDesc ? '-' : '') + SORTING_SWITCH[sort.sortValue];
      }
    }

<<<<<<< HEAD
    save(LS_PROJECTS_SORT, query.sort);
    save(LS_PROJECTS_VIEW, query.view);
  };

  handleQueryChange(initialMount: boolean) {
    const { isFavorite, isLegacy, organization } = this.props;

    const queryRaw = this.props.location.query;
    const query = parseUrlQuery(queryRaw);
    const savedOptions = getStorageOptions();
    const savedOptionsSet = savedOptions.sort || savedOptions.view;

    this.setState({ loading: true, query });

    // if there is no visualization parameters (sort, view, visualization), but there are saved preferences in the localStorage
    if (initialMount && savedOptionsSet) {
      this.props.router.replace({ pathname: this.props.location.pathname, query: savedOptions });
      //this.setState({ loading: false });
    }

    fetchProjects({ isFavorite, query, isLegacy, organization }).then((response) => {
      // We ignore the request if the query changed since the time it was initiated
      // If that happened, another query will be initiated anyway
      if (this.mounted && queryRaw === this.props.location.query) {
        this.setState({
          facets: response.facets,
          loading: false,
          pageIndex: 1,
          projects: response.projects,
          total: response.total,
        });
      }
    }, this.stopLoading);
  }
=======
    router.push({ pathname, query });
>>>>>>> 3599d7c3

    setProjectsSort(query.sort);
    setProjectsView(query.view);
  };

  const renderSide = () => (
    <SideBarStyle>
      <ScreenPositionHelper className="sw-z-filterbar">
        {({ top }) => (
          <section
            aria-label={translate('filters')}
            className="sw-overflow-y-auto project-filters-list"
            style={{ height: `calc((100vh - ${top}px) - ${LAYOUT_FOOTER_HEIGHT}px)` }}
          >
            <div className="sw-w-[300px] lg:sw-w-[390px]">
              <A11ySkipTarget
                anchor="projects_filters"
                label={translate('projects.skip_to_filters')}
                weight={10}
              />

              <PageSidebar
                applicationsEnabled={appState.qualifiers.includes(ComponentQualifier.Application)}
                facets={facets}
                loadSearchResultCount={loadSearchResultCount}
                onClearAll={handleClearAll}
                onQueryChange={updateLocationQuery}
                query={parsedQuery}
                view={queryView}
              />
            </div>
          </section>
        )}
      </ScreenPositionHelper>
    </SideBarStyle>
  );

  const renderHeader = () => (
    <PageHeaderWrapper className="sw-w-full">
      <PageHeader
<<<<<<< HEAD
        showHomepageIcon={!this.props.organization}
        currentUser={this.props.currentUser}
        onPerspectiveChange={this.handlePerspectiveChange}
        onQueryChange={this.updateLocationQuery}
        onSortChange={this.handleSortChange}
        query={this.state.query}
        selectedSort={this.getSort()}
        total={this.state.total}
        view={this.getView()}
=======
        currentUser={currentUser}
        onPerspectiveChange={handlePerspectiveChange}
        onQueryChange={updateLocationQuery}
        onSortChange={handleSortChange}
        query={parsedQuery}
        selectedSort={querySort}
        total={paging?.total}
        view={queryView}
>>>>>>> 3599d7c3
      />
    </PageHeaderWrapper>
  );

  const renderMain = () => {
    const isFiltered = hasFilterParams(parsedQuery);
    return (
      <div className="it__layout-page-main-inner it__projects-list sw-h-full">
        <output>
          <Spinner isLoading={isLoading}>
            {readyProjects.length === 0 && isFiltered && isFavorite && (
              <EmptyFavoriteSearch query={parsedQuery} />
            )}
            {readyProjects.length === 0 && isFiltered && !isFavorite && <EmptySearch />}
            {readyProjects.length === 0 && !isFiltered && isFavorite && <NoFavoriteProjects />}
            {readyProjects.length === 0 && !isFiltered && !isFavorite && <EmptyInstance />}
            {readyProjects.length > 0 && (
              <span className="sw-sr-only">
                {intl.formatMessage({ id: 'projects.x_projects_found' }, { count: paging?.total })}
              </span>
            )}
          </Spinner>
        </output>
        {readyProjects.length > 0 && (
          <ProjectsList
            cardType={queryView}
            isFavorite={isFavorite}
            isFiltered={hasFilterParams(parsedQuery)}
            loading={isFetchingNextPage || measuresForLastChunkAreLoading}
            loadMore={fetchNextPage}
            measures={measures}
            projects={readyProjects}
            query={parsedQuery}
            total={paging?.total}
          />
        )}
      </div>
    );
  };

  return (
    <StyledWrapper id="projects-page">
      <Helmet defer={false} title={translate('projects.page')} />

      <Heading as="h1" className="sw-sr-only">
        {translate('projects.page')}
      </Heading>

      <LargeCenteredLayout>
        <PageContentFontWrapper className="sw-flex sw-w-full sw-typo-lg">
          {renderSide()}

          <main className="sw-flex sw-flex-col sw-box-border sw-min-w-0 sw-pl-12 sw-pt-6 sw-flex-1">
            <A11ySkipTarget anchor="projects_main" />

            <Heading as="h2" className="sw-sr-only">
              {translate('list_of_projects')}
            </Heading>

            {renderHeader()}

            {renderMain()}
          </main>
        </PageContentFontWrapper>
      </LargeCenteredLayout>
    </StyledWrapper>
  );
}

function withRedirectWrapper(Component: React.ComponentType<{ isFavorite: boolean }>) {
  return function Wrapper(props: Readonly<{ isFavorite: boolean }>) {
    const { currentUser } = useCurrentUser();
    if (props.isFavorite && !isLoggedIn(currentUser)) {
      handleRequiredAuthentication();
      return null;
    }

    return <Component {...props} />;
  };
}

export default withRedirectWrapper(AllProjects);

const StyledWrapper = styled.div`
  background-color: ${themeColor('backgroundPrimary')};
`;

const SideBarStyle = styled.div`
  border-left: ${themeBorder('default', 'filterbarBorder')};
  border-right: ${themeBorder('default', 'filterbarBorder')};
  background-color: ${themeColor('backgroundSecondary')};
`;

const PageHeaderWrapper = styled.div`
  height: 7.5rem;
  border-bottom: ${themeBorder('default', 'filterbarBorder')};
`;<|MERGE_RESOLUTION|>--- conflicted
+++ resolved
@@ -69,32 +69,10 @@
 import PageSidebar from './PageSidebar';
 import ProjectsList from './ProjectsList';
 
-<<<<<<< HEAD
-interface Props {
-  organization: string;
-  appState: AppState;
-  currentUser: CurrentUser;
-  isFavorite: boolean;
-  isLegacy: boolean;
-  location: Location;
-  router: Router;
-}
-
-interface State {
-  facets?: Facets;
-  loading: boolean;
-  pageIndex?: number;
-  projects?: Omit<Project, 'measures'>[];
-  query: Query;
-  total?: number;
-}
-
-=======
->>>>>>> 3599d7c3
 export const LS_PROJECTS_SORT = 'sonarqube.projects.sort';
 export const LS_PROJECTS_VIEW = 'sonarqube.projects.view';
 
-function AllProjects({ isFavorite }: Readonly<{ isFavorite: boolean }>) {
+function AllProjects({ organization, isFavorite }: Readonly<{ isFavorite: boolean }>) {
   const appState = useAppState();
   const { currentUser } = useCurrentUser();
   const router = useRouter();
@@ -174,32 +152,6 @@
     if (hasViewParams === undefined && hasSavedOptions) {
       router.replace({ pathname, query: { ...query, sort: projectsSort, view: projectsView } });
     }
-<<<<<<< HEAD
-  }
-
-  componentWillUnmount() {
-    this.mounted = false;
-  }
-
-  fetchMoreProjects = () => {
-    const { isFavorite, isLegacy, organization } = this.props;
-    const { pageIndex, projects, query } = this.state;
-
-    if (isDefined(pageIndex) && pageIndex !== 0 && projects && Object.keys(query).length !== 0) {
-      this.setState({ loading: true });
-
-      fetchProjects({ isFavorite, query, pageIndex: pageIndex + 1, isLegacy, organization }).then((response) => {
-        if (this.mounted) {
-          this.setState({
-            loading: false,
-            pageIndex: pageIndex + 1,
-            projects: [...projects, ...response.projects],
-          });
-        }
-      }, this.stopLoading);
-    }
-  };
-=======
   }, [projectsSort, projectsView, router, parsedQuery, query, pathname]);
 
   /*
@@ -208,6 +160,7 @@
   const loadSearchResultCount = (property: string, values: string[]) => {
     const data = convertToQueryData(
       { ...parsedQuery, [property]: values },
+      organization,
       isFavorite,
       isStandardMode,
       {
@@ -215,7 +168,6 @@
         facets: property,
       },
     );
->>>>>>> 3599d7c3
 
     return searchProjects(data).then(({ facets }) => {
       const values = facets.find((facet) => facet.property === property)?.values ?? [];
@@ -256,44 +208,7 @@
       }
     }
 
-<<<<<<< HEAD
-    save(LS_PROJECTS_SORT, query.sort);
-    save(LS_PROJECTS_VIEW, query.view);
-  };
-
-  handleQueryChange(initialMount: boolean) {
-    const { isFavorite, isLegacy, organization } = this.props;
-
-    const queryRaw = this.props.location.query;
-    const query = parseUrlQuery(queryRaw);
-    const savedOptions = getStorageOptions();
-    const savedOptionsSet = savedOptions.sort || savedOptions.view;
-
-    this.setState({ loading: true, query });
-
-    // if there is no visualization parameters (sort, view, visualization), but there are saved preferences in the localStorage
-    if (initialMount && savedOptionsSet) {
-      this.props.router.replace({ pathname: this.props.location.pathname, query: savedOptions });
-      //this.setState({ loading: false });
-    }
-
-    fetchProjects({ isFavorite, query, isLegacy, organization }).then((response) => {
-      // We ignore the request if the query changed since the time it was initiated
-      // If that happened, another query will be initiated anyway
-      if (this.mounted && queryRaw === this.props.location.query) {
-        this.setState({
-          facets: response.facets,
-          loading: false,
-          pageIndex: 1,
-          projects: response.projects,
-          total: response.total,
-        });
-      }
-    }, this.stopLoading);
-  }
-=======
     router.push({ pathname, query });
->>>>>>> 3599d7c3
 
     setProjectsSort(query.sort);
     setProjectsView(query.view);
@@ -334,17 +249,7 @@
   const renderHeader = () => (
     <PageHeaderWrapper className="sw-w-full">
       <PageHeader
-<<<<<<< HEAD
-        showHomepageIcon={!this.props.organization}
-        currentUser={this.props.currentUser}
-        onPerspectiveChange={this.handlePerspectiveChange}
-        onQueryChange={this.updateLocationQuery}
-        onSortChange={this.handleSortChange}
-        query={this.state.query}
-        selectedSort={this.getSort()}
-        total={this.state.total}
-        view={this.getView()}
-=======
+        showHomepageIcon={!organization}
         currentUser={currentUser}
         onPerspectiveChange={handlePerspectiveChange}
         onQueryChange={updateLocationQuery}
@@ -353,7 +258,6 @@
         selectedSort={querySort}
         total={paging?.total}
         view={queryView}
->>>>>>> 3599d7c3
       />
     </PageHeaderWrapper>
   );
