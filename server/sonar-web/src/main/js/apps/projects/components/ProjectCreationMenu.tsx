/*
 * SonarQube
 * Copyright (C) 2009-2024 SonarSource SA
 * mailto:info AT sonarsource DOT com
 *
 * This program is free software; you can redistribute it and/or
 * modify it under the terms of the GNU Lesser General Public
 * License as published by the Free Software Foundation; either
 * version 3 of the License, or (at your option) any later version.
 *
 * This program is distributed in the hope that it will be useful,
 * but WITHOUT ANY WARRANTY; without even the implied warranty of
 * MERCHANTABILITY or FITNESS FOR A PARTICULAR PURPOSE.  See the GNU
 * Lesser General Public License for more details.
 *
 * You should have received a copy of the GNU Lesser General Public License
 * along with this program; if not, write to the Free Software Foundation,
 * Inc., 51 Franklin Street, Fifth Floor, Boston, MA  02110-1301, USA.
 */

import { IconChevronDown } from '@sonarsource/echoes-react';
import {
  ButtonSecondary,
  Dropdown,
  ItemDivider,
  ItemLink,
  PopupPlacement,
  PopupZLevel,
} from 'design-system';
import * as React from 'react';
import { getAlmSettings } from '../../../api/alm-settings';
import withCurrentUserContext from '../../../app/components/current-user/withCurrentUserContext';
<<<<<<< HEAD
import { Button } from '../../../components/controls/buttons';
=======
>>>>>>> 9e1fded1
import { IMPORT_COMPATIBLE_ALMS } from '../../../helpers/constants';
import { translate } from '../../../helpers/l10n';
import { hasGlobalPermission } from '../../../helpers/users';
import { AlmKeys, AlmSettingsInstance } from '../../../types/alm-settings';
import { Permissions } from '../../../types/permissions';
import { LoggedInUser } from '../../../types/users';

import { Location, Router, withRouter } from '../../../components/hoc/withRouter';

interface Props {
  currentUser: LoggedInUser;
  location: Location;
  router: Router;
}

interface State {
  boundAlms: Array<string>;
  showProjectsLink: boolean;
}

const almSettingsValidators = {
  [AlmKeys.Azure]: (settings: AlmSettingsInstance) => Boolean(settings.url),
  [AlmKeys.BitbucketCloud]: (_: AlmSettingsInstance) => true,
  [AlmKeys.BitbucketServer]: (_: AlmSettingsInstance) => true,
  [AlmKeys.GitHub]: (_: AlmSettingsInstance) => true,
  [AlmKeys.GitLab]: (settings: AlmSettingsInstance) => Boolean(settings.url),
};

export class ProjectCreationMenu extends React.PureComponent<Props, State> {
  mounted = false;
  state: State = { boundAlms: [],
                  showProjectsLink: true };

  componentDidMount() {
    this.mounted = true;
    const href = window.location.href;
    let boolValue = false;
    boolValue = href.indexOf("organizations")>0;
    this.setState({showProjectsLink:boolValue})

  }

  componentWillUnmount() {
    this.mounted = false;
  }

  almSettingIsValid = (settings: AlmSettingsInstance) => {
    return almSettingsValidators[settings.alm](settings);
  };

  fetchAlmBindings = async () => {
    const { currentUser } = this.props;
    const canCreateProject = hasGlobalPermission(currentUser, Permissions.ProjectCreation);

    // getAlmSettings requires branchesEnabled
    if (!canCreateProject) {
      return;
    }

    const almSettings: AlmSettingsInstance[] = await getAlmSettings().catch(() => []);

    const boundAlms = IMPORT_COMPATIBLE_ALMS.filter((key) => {
      const currentAlmSettings = almSettings.filter((s) => s.alm === key);

      return (
        currentAlmSettings.length > 0 &&
        key === currentAlmSettings[0].alm &&
        this.almSettingIsValid(currentAlmSettings[0])
      );
    });

    if (this.mounted) {
      this.setState({
        boundAlms,
      });
    }
  };

<<<<<<< HEAD
  handleProjectCreate=()=> {
    let path = this.props.location.pathname;
    let newPath = "";
    if(path.endsWith("/projects")){
       newPath = path.replace("projects", "extension/developer/projects");
     }
     this.props.router.push(newPath);
  }
=======
  render() {
    const { currentUser } = this.props;
    const { boundAlms } = this.state;
>>>>>>> 9e1fded1

  render() {
    const { currentUser } = this.props;
    const { showProjectsLink } = this.state;
    const canCreateProject = hasGlobalPermission(currentUser, Permissions.ProjectCreation);

    if (!canCreateProject) {
      return null;
    }

    return (
<<<<<<< HEAD
      showProjectsLink ? (
        <Button className="button-primary" onClick={this.handleProjectCreate}>
          {translate('projects.add')}
        </Button>):
        (<></>)
=======
      <Dropdown
        id="project-creation-menu"
        overlay={
          <>
            {[...boundAlms, 'manual'].map((alm) => (
              <ProjectCreationMenuItem alm={alm} key={alm} />
            ))}
            {boundAlms.length < IMPORT_COMPATIBLE_ALMS.length && (
              <>
                <ItemDivider />

                <ItemLink to={{ pathname: '/projects/create' }}>
                  {boundAlms.length === 0
                    ? translate('my_account.add_project.more')
                    : translate('my_account.add_project.more_others')}
                </ItemLink>
              </>
            )}
          </>
        }
        placement={PopupPlacement.BottomRight}
        size="auto"
        zLevel={PopupZLevel.Global}
      >
        <ButtonSecondary>
          {translate('projects.add')}

          <IconChevronDown className="sw-ml-1" />
        </ButtonSecondary>
      </Dropdown>
>>>>>>> 9e1fded1
    );
  }
}

export default withRouter(withCurrentUserContext(ProjectCreationMenu));<|MERGE_RESOLUTION|>--- conflicted
+++ resolved
@@ -30,10 +30,7 @@
 import * as React from 'react';
 import { getAlmSettings } from '../../../api/alm-settings';
 import withCurrentUserContext from '../../../app/components/current-user/withCurrentUserContext';
-<<<<<<< HEAD
 import { Button } from '../../../components/controls/buttons';
-=======
->>>>>>> 9e1fded1
 import { IMPORT_COMPATIBLE_ALMS } from '../../../helpers/constants';
 import { translate } from '../../../helpers/l10n';
 import { hasGlobalPermission } from '../../../helpers/users';
@@ -112,7 +109,6 @@
     }
   };
 
-<<<<<<< HEAD
   handleProjectCreate=()=> {
     let path = this.props.location.pathname;
     let newPath = "";
@@ -121,60 +117,27 @@
      }
      this.props.router.push(newPath);
   }
-=======
-  render() {
-    const { currentUser } = this.props;
-    const { boundAlms } = this.state;
->>>>>>> 9e1fded1
 
   render() {
     const { currentUser } = this.props;
     const { showProjectsLink } = this.state;
+
     const canCreateProject = hasGlobalPermission(currentUser, Permissions.ProjectCreation);
 
     if (!canCreateProject) {
       return null;
     }
 
+    if (!showProjectsLink) {
+      return null;
+    }
+
     return (
-<<<<<<< HEAD
-      showProjectsLink ? (
-        <Button className="button-primary" onClick={this.handleProjectCreate}>
-          {translate('projects.add')}
-        </Button>):
-        (<></>)
-=======
-      <Dropdown
-        id="project-creation-menu"
-        overlay={
-          <>
-            {[...boundAlms, 'manual'].map((alm) => (
-              <ProjectCreationMenuItem alm={alm} key={alm} />
-            ))}
-            {boundAlms.length < IMPORT_COMPATIBLE_ALMS.length && (
-              <>
-                <ItemDivider />
+      <Button className="button-primary" onClick={this.handleProjectCreate}>
+        {translate('projects.add')}
 
-                <ItemLink to={{ pathname: '/projects/create' }}>
-                  {boundAlms.length === 0
-                    ? translate('my_account.add_project.more')
-                    : translate('my_account.add_project.more_others')}
-                </ItemLink>
-              </>
-            )}
-          </>
-        }
-        placement={PopupPlacement.BottomRight}
-        size="auto"
-        zLevel={PopupZLevel.Global}
-      >
-        <ButtonSecondary>
-          {translate('projects.add')}
-
-          <IconChevronDown className="sw-ml-1" />
-        </ButtonSecondary>
-      </Dropdown>
->>>>>>> 9e1fded1
+        <IconChevronDown className="sw-ml-1" />
+      </Button>
     );
   }
 }
