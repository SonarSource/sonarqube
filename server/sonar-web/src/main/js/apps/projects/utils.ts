--- conflicted
+++ resolved
@@ -207,12 +207,8 @@
   isFavorite,
   query,
   pageIndex = 1,
-<<<<<<< HEAD
-  isLegacy,
+  isStandardMode,
   organization,
-=======
-  isStandardMode,
->>>>>>> 3599d7c3
 }: {
   isFavorite: boolean;
   isStandardMode: boolean;
@@ -222,12 +218,8 @@
 }) {
   const ps = PAGE_SIZE;
 
-<<<<<<< HEAD
-  const data = convertToQueryData(query, isFavorite, isLegacy, {
+  const data = convertToQueryData(query, isFavorite, isStandardMode, {
     organization,
-=======
-  const data = convertToQueryData(query, isFavorite, isStandardMode, {
->>>>>>> 3599d7c3
     p: pageIndex > 1 ? pageIndex : undefined,
     ps,
     facets: defineFacets(query, isStandardMode).join(),
