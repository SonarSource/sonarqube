--- conflicted
+++ resolved
@@ -21,15 +21,9 @@
 import { Button, ButtonVariety } from '@sonarsource/echoes-react';
 import { addGlobalSuccessMessage } from 'design-system';
 import * as React from 'react';
-<<<<<<< HEAD
-import { deleteApplication } from '../../api/application';
-import { deletePortfolio } from '../../api/components';
-import { Button } from '../../components/controls/buttons';
-=======
 import { withRouter } from '~sonar-aligned/components/hoc/withRouter';
 import { isPortfolioLike } from '~sonar-aligned/helpers/component';
 import { Router } from '~sonar-aligned/types/router';
->>>>>>> 9e1fded1
 import ConfirmButton from '../../components/controls/ConfirmButton';
 import { translate, translateWithParameters } from '../../helpers/l10n';
 import { useDeleteApplicationMutation } from '../../queries/applications';
@@ -44,11 +38,6 @@
   router: Router;
 }
 
-<<<<<<< HEAD
-export class Form extends React.PureComponent<Props> {
-  handleDelete = async () => {
-    const { component } = this.props;
-=======
 export function Form({ component, router }: Readonly<Props>) {
   const { mutate: deleteProject } = useDeleteProjectMutation();
   const { mutate: deleteApplication } = useDeleteApplicationMutation();
@@ -56,24 +45,15 @@
 
   const handleDelete = () => {
     let deleteMethod = deleteProject;
->>>>>>> 9e1fded1
     let redirectTo = '/';
 
     if (isPortfolioLike(component.qualifier)) {
-      await deletePortfolio(component.key);
+      deleteMethod = deletePortfolio;
       redirectTo = '/portfolios';
     } else if (isApplication(component.qualifier)) {
-      await deleteApplication(component.key);
-    } else {
-      await deleteProject(component.id, true)
+      deleteMethod = deleteApplication;
     }
 
-<<<<<<< HEAD
-    addGlobalSuccessMessage(
-      translateWithParameters('project_deletion.resource_deleted', component.name)
-    );
-    this.props.router.replace(redirectTo);
-=======
     deleteMethod(component.key, {
       onSuccess: () => {
         addGlobalSuccessMessage(
@@ -83,7 +63,6 @@
         router.replace(redirectTo);
       },
     });
->>>>>>> 9e1fded1
   };
 
   return (
