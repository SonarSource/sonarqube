--- conflicted
+++ resolved
@@ -26,12 +26,8 @@
 import { translate, translateWithParameters } from '../../../helpers/l10n';
 import BuiltInQualityProfileBadge from '../components/BuiltInQualityProfileBadge';
 import ProfileActions from '../components/ProfileActions';
-<<<<<<< HEAD
-import ProfileLink from '../components/ProfileLink';
-=======
 import { PROFILE_PATH } from '../constants';
 import { QualityProfilePath } from '../routes';
->>>>>>> 9e1fded1
 import { Profile } from '../types';
 import {
   getProfileChangelogPath,
@@ -40,73 +36,19 @@
 } from '../utils';
 
 interface Props {
-<<<<<<< HEAD
-  profile: Profile;
   organization: string;
-=======
->>>>>>> 9e1fded1
   isComparable: boolean;
   profile: Profile;
   updateProfiles: () => Promise<void>;
 }
 
 export default function ProfileHeader(props: Props) {
-  const { profile, organization, isComparable, updateProfiles } = props;
+  const { organization, profile, isComparable, updateProfiles } = props;
   const location = useLocation();
   const isComparePage = location.pathname.endsWith(`/${QualityProfilePath.COMPARE}`);
   const isChangeLogPage = location.pathname.endsWith(`/${QualityProfilePath.CHANGELOG}`);
 
   return (
-<<<<<<< HEAD
-    <div className="page-header quality-profile-header">
-      <div className="note spacer-bottom">
-        <NavLink end={true} to={`/organizations/${organization}/quality_profiles`}>
-          {translate('quality_profiles.page')}
-        </NavLink>
-        {' / '}
-        <Link to={getProfilesForLanguagePath(profile.language, organization)}>{profile.languageName}</Link>
-      </div>
-
-      <h1 className="page-title">
-        <ProfileLink language={profile.language} name={profile.name} organization={props.organization}>
-          <span>{profile.name}</span>
-        </ProfileLink>
-        {profile.isDefault && (
-          <Tooltip overlay={translate('quality_profiles.list.default.help')}>
-            <span className=" spacer-left badge">{translate('default')}</span>
-          </Tooltip>
-        )}
-        {profile.isBuiltIn && (
-          <BuiltInQualityProfileBadge className="spacer-left" tooltip={false} />
-        )}
-      </h1>
-      {!isProfileComparePath(location.pathname) && (
-        <div className="pull-right">
-          <ul className="list-inline" style={{ lineHeight: '24px' }}>
-            <li className="small spacer-right">
-              {translate('quality_profiles.updated_')} <DateFromNow date={profile.rulesUpdatedAt} />
-            </li>
-            <li className="small big-spacer-right">
-              {translate('quality_profiles.used_')} <DateFromNow date={profile.lastUsed} />
-            </li>
-            <li>
-              <Link className="button" to={getProfileChangelogPath(profile.name, profile.language, organization)}>
-                {translate('changelog')}
-              </Link>
-            </li>
-
-            <li>
-              <ProfileActions
-                className="pull-left"
-                profile={profile}
-                isComparable={isComparable}
-                updateProfiles={updateProfiles}
-                organization={props.organization}
-              />
-            </li>
-          </ul>
-        </div>
-=======
     <div className="it__quality-profiles__header">
       {(isComparePage || isChangeLogPage) && (
         <Helmet
@@ -118,7 +60,6 @@
             profile.name,
           )}
         />
->>>>>>> 9e1fded1
       )}
 
       <Breadcrumbs className="sw-mb-6">
@@ -152,18 +93,6 @@
                 <DateFromNow date={profile.lastUsed} />
               </div>
 
-<<<<<<< HEAD
-      {profile.parentKey && profile.parentName && (
-        <div className="page-description">
-          <FormattedMessage
-            defaultMessage={translate('quality_profiles.extend_description')}
-            id="quality_profiles.extend_description"
-            values={{
-              link: (
-                <>
-                  <Link to={getQualityProfileUrl(profile.parentName, profile.language, organization)}>
-                    {profile.parentName}
-=======
               {!isChangeLogPage && (
                 <div>
                   <Link
@@ -171,7 +100,6 @@
                     to={getProfileChangelogPath(profile.name, profile.language)}
                   >
                     {translate('see_changelog')}
->>>>>>> 9e1fded1
                   </Link>
                 </div>
               )}
