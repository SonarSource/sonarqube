--- conflicted
+++ resolved
@@ -51,23 +51,13 @@
   const activeRulesUrl = getRulesUrl({
     qprofile,
     activation: 'true',
-<<<<<<< HEAD
-    [props.propertyName]: props.propertyValue,
+    ...typeOrCCTQuery,
   }, props.organization);
-=======
-    ...typeOrCCTQuery,
-  });
->>>>>>> 3599d7c3
   const inactiveRulesUrl = getRulesUrl({
     qprofile,
     activation: 'false',
-<<<<<<< HEAD
-    [props.propertyName]: props.propertyValue,
+    ...typeOrCCTQuery,
   }, props.organization);
-=======
-    ...typeOrCCTQuery,
-  });
->>>>>>> 3599d7c3
   let inactiveCount = null;
   if (count != null && total != null) {
     inactiveCount = total - count;
