--- conflicted
+++ resolved
@@ -57,14 +57,9 @@
   val: string;
 }
 
-<<<<<<< HEAD
 export default function ProfileRules({ organization, profile }: Readonly<Props>) {
+  const { data: isStandardMode } = useStandardExperienceModeQuery();
   const activateMoreUrl = getRulesUrl({ qprofile: profile.key, activation: 'false' }, organization);
-=======
-export default function ProfileRules({ profile }: Readonly<Props>) {
-  const { data: isStandardMode } = useStandardExperienceModeQuery();
-  const activateMoreUrl = getRulesUrl({ qprofile: profile.key, activation: 'false' });
->>>>>>> 3599d7c3
   const { actions = {} } = profile;
 
   const { data: allRules, isLoading: isAllRulesLoading } = useSearchRulesQuery(
@@ -91,53 +86,10 @@
   );
 
   const { data: sonarWayDiff, isLoading: isShowProfileLoading } = useGetQualityProfile(
-    { compareToSonarWay: true, profile },
+    { organization, compareToSonarWay: true, profile },
     { enabled: !profile.isBuiltIn, select: (data) => data.compareToSonarWay },
   );
 
-<<<<<<< HEAD
-      try {
-        setLoading(true);
-        return await Promise.all([
-          searchRules({
-            organization,
-            languages: profile.language,
-            facets: `${RulesFacetName.CleanCodeAttributeCategories},${RulesFacetName.ImpactSoftwareQualities}`,
-          }),
-          searchRules({
-            organization,
-            activation: 'true',
-            facets: `${RulesFacetName.CleanCodeAttributeCategories},${RulesFacetName.ImpactSoftwareQualities}`,
-            qprofile: profile.key,
-          }),
-          !profile.isBuiltIn &&
-            getQualityProfile({
-              organization,
-              compareToSonarWay: true,
-              profile,
-            }),
-        ]).then((responses) => {
-          const [allRules, activatedRules, showProfile] = responses;
-          const extractFacetData = (facetName: string, response: SearchRulesResponse) => {
-            return keyBy<ByType>(findFacet(response, facetName), 'val');
-          };
-          setTotalByCctCategory(
-            extractFacetData(RulesFacetName.CleanCodeAttributeCategories, allRules),
-          );
-          setCountsByCctCategory(
-            extractFacetData(RulesFacetName.CleanCodeAttributeCategories, activatedRules),
-          );
-          setTotalBySoftwareQuality(
-            extractFacetData(RulesFacetName.ImpactSoftwareQualities, allRules),
-          );
-          setCountsBySoftwareImpact(
-            extractFacetData(RulesFacetName.ImpactSoftwareQualities, activatedRules),
-          );
-          setSonarWayDiff(showProfile?.compareToSonarWay);
-        });
-      } finally {
-        setLoading(false);
-=======
   const findFacet = React.useCallback((response: SearchRulesResponse, property: string) => {
     const facet = response.facets?.find((f) => f.property === property);
     return facet ? facet.values : [];
@@ -147,7 +99,6 @@
     (facetName: string, response: SearchRulesResponse | null | undefined) => {
       if (!response) {
         return {};
->>>>>>> 3599d7c3
       }
 
       return keyBy<ByType>(findFacet(response, facetName), 'val');
@@ -173,92 +124,6 @@
 
   return (
     <section aria-label={translate('rules')} className="it__quality-profiles__rules">
-<<<<<<< HEAD
-      <SubTitle>{translate('quality_profile.rules.breakdown')}</SubTitle>
-
-      <Table
-        columnCount={3}
-        columnWidths={['50%', '25%', '25%']}
-        header={
-          <StyledTableRowHeader>
-            <ContentCell className="sw-font-semibold sw-pl-4">
-              {translate('quality_profile.rules.cct_categories_title')}
-            </ContentCell>
-            <NumericalCell className="sw-font-regular">{translate('active')}</NumericalCell>
-            <NumericalCell className="sw-pr-4 sw-font-regular">
-              {translate('inactive')}
-            </NumericalCell>
-          </StyledTableRowHeader>
-        }
-        noHeaderTopBorder
-        noSidePadding
-        withRoundedBorder
-      >
-        {Object.values(CleanCodeAttributeCategory).map((category) => (
-          <ProfileRulesRow
-            organization={organization}
-            title={translate('rule.clean_code_attribute_category', category)}
-            total={totalByCctCategory[category]?.count}
-            count={countsByCctCategory[category]?.count}
-            key={category}
-            qprofile={profile.key}
-            propertyName={RulesFacetName.CleanCodeAttributeCategories}
-            propertyValue={category}
-          />
-        ))}
-      </Table>
-
-      <Table
-        className="sw-mt-4"
-        columnCount={3}
-        columnWidths={['50%', '25%', '25%']}
-        header={
-          <StyledTableRowHeader>
-            <ContentCell className="sw-font-semibold sw-pl-4">
-              {translate('quality_profile.rules.software_qualities_title')}
-            </ContentCell>
-            <NumericalCell className="sw-font-regular">{translate('active')}</NumericalCell>
-            <NumericalCell className="sw-pr-4 sw-font-regular">
-              {translate('inactive')}
-            </NumericalCell>
-          </StyledTableRowHeader>
-        }
-        noHeaderTopBorder
-        noSidePadding
-        withRoundedBorder
-      >
-        {Object.values(SoftwareQuality).map((quality) => (
-          <ProfileRulesRow
-            organization={organization}
-            title={translate('software_quality', quality)}
-            total={totalBySoftwareQuality[quality]?.count}
-            count={countsBySoftwareImpact[quality]?.count}
-            key={quality}
-            qprofile={profile.key}
-            propertyName={RulesFacetName.ImpactSoftwareQualities}
-            propertyValue={quality}
-          />
-        ))}
-      </Table>
-
-      <div className="sw-mt-6 sw-flex sw-flex-col sw-gap-4 sw-items-start">
-        {profile.activeDeprecatedRuleCount > 0 && (
-          <ProfileRulesDeprecatedWarning
-            organization={organization}
-            activeDeprecatedRules={profile.activeDeprecatedRuleCount}
-            profile={profile.key}
-          />
-        )}
-
-        {isDefined(sonarWayDiff) && sonarWayDiff.missingRuleCount > 0 && (
-          <ProfileRulesSonarWayComparison
-            organization={organization}
-            language={profile.language}
-            profile={profile.key}
-            sonarWayMissingRules={sonarWayDiff.missingRuleCount}
-            sonarway={sonarWayDiff.profile}
-          />
-=======
       <Spinner isLoading={isActivatedRulesLoading || isAllRulesLoading || isShowProfileLoading}>
         <Heading className="sw-mb-4" as="h2">
           {translate('quality_profile.rules.breakdown')}
@@ -292,7 +157,6 @@
               />
             ))}
           </Table>
->>>>>>> 3599d7c3
         )}
 
         {!isStandardMode && (
@@ -365,6 +229,7 @@
         <div className="sw-mt-6 sw-flex sw-flex-col sw-gap-4 sw-items-start">
           {profile.activeDeprecatedRuleCount > 0 && (
             <ProfileRulesDeprecatedWarning
+              organization={organization}
               activeDeprecatedRules={profile.activeDeprecatedRuleCount}
               profile={profile.key}
             />
@@ -372,6 +237,7 @@
 
           {isDefined(sonarWayDiff) && sonarWayDiff.missingRuleCount > 0 && (
             <ProfileRulesSonarWayComparison
+              organization={organization}
               language={profile.language}
               profile={profile.key}
               sonarWayMissingRules={sonarWayDiff.missingRuleCount}
