--- conflicted
+++ resolved
@@ -25,9 +25,9 @@
 import { getDeprecatedActiveRulesUrl } from '../../../helpers/urls';
 
 interface Props {
+  organization: string;
   activeDeprecatedRules: number;
   profile: string;
-  organization: string;
 }
 
 export default function ProfileRulesDeprecatedWarning(props: Props) {
@@ -40,24 +40,16 @@
           values={{
             count: props.activeDeprecatedRules,
             linkCount: (
-              <Link to={getDeprecatedActiveRulesUrl({ qprofile: props.profile })}>
+              <Link to={getDeprecatedActiveRulesUrl({ qprofile: props.profile }, props.organization)}>
                 {props.activeDeprecatedRules}
               </Link>
             ),
           }}
         />
-<<<<<<< HEAD
-      </span>
-      <Link className="pull-right" to={getDeprecatedActiveRulesUrl({ qprofile: props.profile }, props.organization)}>
-        {props.activeDeprecatedRules}
-      </Link>
-    </div>
-=======
         <HelpTooltip overlay={translate('quality_profiles.deprecated_rules_description')}>
           <HelperHintIcon aria-label="help-tooltip" />
         </HelpTooltip>
       </div>
     </FlagMessage>
->>>>>>> 9e1fded1
   );
 }