/*
 * SonarQube
 * Copyright (C) 2009-2024 SonarSource SA
 * mailto:info AT sonarsource DOT com
 *
 * This program is free software; you can redistribute it and/or
 * modify it under the terms of the GNU Lesser General Public
 * License as published by the Free Software Foundation; either
 * version 3 of the License, or (at your option) any later version.
 *
 * This program is distributed in the hope that it will be useful,
 * but WITHOUT ANY WARRANTY; without even the implied warranty of
 * MERCHANTABILITY or FITNESS FOR A PARTICULAR PURPOSE.  See the GNU
 * Lesser General Public License for more details.
 *
 * You should have received a copy of the GNU Lesser General Public License
 * along with this program; if not, write to the Free Software Foundation,
 * Inc., 51 Franklin Street, Fifth Floor, Boston, MA  02110-1301, USA.
 */
import {
  ButtonSecondary,
  CellComponent,
  Note,
  Spinner,
  SubTitle,
  Table,
  TableRow,
} from 'design-system';
import { sortBy, uniqBy } from 'lodash';
import * as React from 'react';
import {
  SearchUsersGroupsParameters,
  searchGroups,
  searchUsers,
} from '../../../api/quality-profiles';
import { translate } from '../../../helpers/l10n';
import { UserSelected } from '../../../types/types';
import { Profile } from '../types';
import ProfilePermissionsForm from './ProfilePermissionsForm';
import ProfilePermissionsGroup from './ProfilePermissionsGroup';
import ProfilePermissionsUser from './ProfilePermissionsUser';

export interface Group {
  name: string;
}

interface Props {
  profile: Pick<Profile, 'key' | 'language' | 'name'>;
  organization: string;
}

interface State {
  addUserForm: boolean;
  groups?: Group[];
  loading: boolean;
  users?: UserSelected[];
}

export default class ProfilePermissions extends React.PureComponent<Props, State> {
  mounted = false;
  state: State = { addUserForm: false, loading: true };

  componentDidMount() {
    this.mounted = true;
    this.fetchUsersAndGroups();
  }

  componentDidUpdate(prevProps: Props) {
    if (prevProps.profile.key !== this.props.profile.key) {
      this.fetchUsersAndGroups();
    }
  }

  componentWillUnmount() {
    this.mounted = false;
  }

  fetchUsersAndGroups() {
    this.setState({ loading: true });
    const { profile } = this.props;
    const parameters: SearchUsersGroupsParameters = {
      organization: this.props.organization,
      language: profile.language,
      qualityProfile: profile.name,
      selected: 'selected',
    };
    Promise.all([searchUsers(parameters), searchGroups(parameters)]).then(
      ([usersResponse, groupsResponse]) => {
        if (this.mounted) {
          this.setState({
            groups: groupsResponse.groups,
            loading: false,
            users: usersResponse.users,
          });
        }
      },
      () => {
        if (this.mounted) {
          this.setState({ loading: false });
        }
      },
    );
  }

  handleAddUserButtonClick = () => {
    this.setState({ addUserForm: true });
  };

  handleAddUserFormClose = () => {
    if (this.mounted) {
      this.setState({ addUserForm: false });
    }
  };

  handleUserAdd = (addedUser: UserSelected) => {
    if (this.mounted) {
      this.setState((state: State) => ({
        addUserForm: false,
        users: state.users && uniqBy([...state.users, addedUser], (user) => user.login),
      }));
    }
  };

  handleUserDelete = (removedUser: UserSelected) => {
    if (this.mounted) {
      this.setState((state: State) => ({
        users: state.users && state.users.filter((user) => user !== removedUser),
      }));
    }
  };

  handleGroupAdd = (addedGroup: Group) => {
    if (this.mounted) {
      this.setState((state: State) => ({
        addUserForm: false,
        groups: state.groups && uniqBy([...state.groups, addedGroup], (group) => group.name),
      }));
    }
  };

  handleGroupDelete = (removedGroup: Group) => {
    if (this.mounted) {
      this.setState((state: State) => ({
        groups: state.groups && state.groups.filter((group) => group !== removedGroup),
      }));
    }
  };

  render() {
    const { loading } = this.state;

    return (
<<<<<<< HEAD
      <div className="boxed-group">
        <h2>{translate('permissions.page')}</h2>
        <div className="boxed-group-inner">
          <p className="note">{translate('quality_profiles.default_permissions')}</p>

          {this.state.loading ? (
            <div className="big-spacer-top">
              <i className="spinner" />
            </div>
          ) : (
            <div className="big-spacer-top">
              {this.state.users &&
                sortBy(this.state.users, 'name').map((user) => (
                  <ProfilePermissionsUser
                    key={user.login}
                    onDelete={this.handleUserDelete}
                    profile={this.props.profile}
                    user={user}
                    organization={this.props.organization}
                  />
                ))}
              {this.state.groups &&
                sortBy(this.state.groups, 'name').map((group) => (
                  <ProfilePermissionsGroup
                    group={group}
                    key={group.name}
                    onDelete={this.handleGroupDelete}
                    profile={this.props.profile}
                    organization={this.props.organization}
                  />
                ))}
              <div className="text-right">
                <Button onClick={this.handleAddUserButtonClick}>
                  {translate('quality_profiles.grant_permissions_to_more_users')}
                </Button>
              </div>
            </div>
          )}
=======
      <section aria-label={translate('permissions.page')}>
        <div className="sw-mb-6">
          <SubTitle className="sw-mb-0">{translate('permissions.page')}</SubTitle>
          <Note className="sw-mt-6" as="p">
            {translate('quality_profiles.default_permissions')}
          </Note>
>>>>>>> 9e1fded1
        </div>

        <Spinner loading={loading}>
          <Table columnCount={2} columnWidths={['100%', '0%']}>
            {this.state.users &&
              sortBy(this.state.users, 'name').map((user) => (
                <TableRow key={user.login}>
                  <CellComponent>
                    <ProfilePermissionsUser
                      key={user.login}
                      onDelete={this.handleUserDelete}
                      profile={this.props.profile}
                      user={user}
                    />
                  </CellComponent>
                </TableRow>
              ))}
            {this.state.groups &&
              sortBy(this.state.groups, 'name').map((group) => (
                <TableRow key={group.name}>
                  <CellComponent>
                    <ProfilePermissionsGroup
                      group={group}
                      key={group.name}
                      onDelete={this.handleGroupDelete}
                      profile={this.props.profile}
                    />
                  </CellComponent>
                </TableRow>
              ))}
          </Table>
          <div className="sw-mt-6">
            <ButtonSecondary onClick={this.handleAddUserButtonClick}>
              {translate('quality_profiles.grant_permissions_to_more_users')}
            </ButtonSecondary>
          </div>
        </Spinner>

        {this.state.addUserForm && (
          <ProfilePermissionsForm
            onClose={this.handleAddUserFormClose}
            onGroupAdd={this.handleGroupAdd}
            onUserAdd={this.handleUserAdd}
            profile={this.props.profile}
            organization={this.props.organization}
          />
        )}
      </section>
    );
  }
}<|MERGE_RESOLUTION|>--- conflicted
+++ resolved
@@ -45,8 +45,8 @@
 }
 
 interface Props {
+  organization: string;
   profile: Pick<Profile, 'key' | 'language' | 'name'>;
-  organization: string;
 }
 
 interface State {
@@ -150,53 +150,12 @@
     const { loading } = this.state;
 
     return (
-<<<<<<< HEAD
-      <div className="boxed-group">
-        <h2>{translate('permissions.page')}</h2>
-        <div className="boxed-group-inner">
-          <p className="note">{translate('quality_profiles.default_permissions')}</p>
-
-          {this.state.loading ? (
-            <div className="big-spacer-top">
-              <i className="spinner" />
-            </div>
-          ) : (
-            <div className="big-spacer-top">
-              {this.state.users &&
-                sortBy(this.state.users, 'name').map((user) => (
-                  <ProfilePermissionsUser
-                    key={user.login}
-                    onDelete={this.handleUserDelete}
-                    profile={this.props.profile}
-                    user={user}
-                    organization={this.props.organization}
-                  />
-                ))}
-              {this.state.groups &&
-                sortBy(this.state.groups, 'name').map((group) => (
-                  <ProfilePermissionsGroup
-                    group={group}
-                    key={group.name}
-                    onDelete={this.handleGroupDelete}
-                    profile={this.props.profile}
-                    organization={this.props.organization}
-                  />
-                ))}
-              <div className="text-right">
-                <Button onClick={this.handleAddUserButtonClick}>
-                  {translate('quality_profiles.grant_permissions_to_more_users')}
-                </Button>
-              </div>
-            </div>
-          )}
-=======
       <section aria-label={translate('permissions.page')}>
         <div className="sw-mb-6">
           <SubTitle className="sw-mb-0">{translate('permissions.page')}</SubTitle>
           <Note className="sw-mt-6" as="p">
             {translate('quality_profiles.default_permissions')}
           </Note>
->>>>>>> 9e1fded1
         </div>
 
         <Spinner loading={loading}>
@@ -206,6 +165,7 @@
                 <TableRow key={user.login}>
                   <CellComponent>
                     <ProfilePermissionsUser
+                      organization={this.props.organization}
                       key={user.login}
                       onDelete={this.handleUserDelete}
                       profile={this.props.profile}
@@ -219,6 +179,7 @@
                 <TableRow key={group.name}>
                   <CellComponent>
                     <ProfilePermissionsGroup
+                      organization={this.props.organization}
                       group={group}
                       key={group.name}
                       onDelete={this.handleGroupDelete}
