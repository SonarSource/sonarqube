--- conflicted
+++ resolved
@@ -38,13 +38,10 @@
 type Option = UserSelected | Group;
 
 interface Props {
+  organization: string;
   onChange: (option: Option) => void;
   profile: { language: string; name: string };
-<<<<<<< HEAD
-  organization: string;
-=======
   selected?: Option;
->>>>>>> 9e1fded1
 }
 
 export default function ProfilePermissionsFormSelect(props: Readonly<Props>) {
@@ -67,6 +64,7 @@
   const loadOptions = React.useCallback(
     async (q = '') => {
       const parameters: SearchUsersGroupsParameters = {
+        organization: this.props.organization,
         language: profile.language,
         q,
         qualityProfile: profile.name,
@@ -100,25 +98,8 @@
       .catch(() => cb([]));
   };
 
-<<<<<<< HEAD
-  handleSearch = (q: string, resolve: (options: OptionWithValue[]) => void) => {
-    const { profile } = this.props;
-    const parameters: SearchUsersGroupsParameters = {
-      language: profile.language,
-      q,
-      organization: this.props.organization,
-      qualityProfile: profile.name,
-      selected: 'deselected',
-    };
-    Promise.all([searchUsers(parameters), searchGroups(parameters)])
-      .then(([usersResponse, groupsResponse]) => [...usersResponse.users, ...groupsResponse.groups])
-      .then((options: Option[]) => options.map((opt) => ({ ...opt, value: getStringValue(opt) })))
-      .then(resolve)
-      .catch(() => resolve([]));
-=======
   const handleChange = (option: LabelValueSelectOption<string>) => {
     props.onChange(omit(option, ['Icon', 'label', 'value']) as Option);
->>>>>>> 9e1fded1
   };
 
   React.useEffect(() => {
