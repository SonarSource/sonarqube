--- conflicted
+++ resolved
@@ -24,23 +24,16 @@
 import EvolutionStagnant from './EvolutionStagnant';
 
 export interface EvolutionProps {
+  organization:string;
   profiles: Profile[];
-  organization:string;
 }
 
-export default function Evolution({ profiles, organization }: EvolutionProps) {
+export default function Evolution({ organization, profiles }: EvolutionProps) {
   return (
-<<<<<<< HEAD
-    <div className="quality-profiles-evolution">
+    <div className="sw-flex sw-flex-col sw-gap-12">
       <EvolutionDeprecated organization={organization} profiles={profiles} />
       <EvolutionStagnant organization={organization} profiles={profiles} />
-      <EvolutionRules organization={organization}/>
-=======
-    <div className="sw-flex sw-flex-col sw-gap-12">
-      <EvolutionDeprecated profiles={profiles} />
-      <EvolutionStagnant profiles={profiles} />
-      <EvolutionRules />
->>>>>>> 9e1fded1
+      <EvolutionRules organization={organization} />
     </div>
   );
 }