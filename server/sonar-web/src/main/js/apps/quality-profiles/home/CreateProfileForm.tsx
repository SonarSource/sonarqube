--- conflicted
+++ resolved
@@ -46,16 +46,16 @@
 import { Profile, ProfileActionModals } from '../types';
 
 interface Props {
+  organization: string;
   languages: Array<{ key: string; name: string }>;
   location: Location;
   onClose: () => void;
   onCreate: Function;
   profiles: Profile[];
-  organization: string;
 }
 
 export default function CreateProfileForm(props: Readonly<Props>) {
-  const { languages, profiles, onCreate } = props;
+  const { organization, languages, profiles, onCreate } = props;
 
   const intl = useIntl();
 
@@ -106,11 +106,6 @@
     [setName, setIsValidName],
   );
 
-<<<<<<< HEAD
-    this.setState({ loading: true });
-    const { organization } = this.props;
-    const { action, language, name, profile: parent } = this.state;
-=======
   const handleLanguageChange = React.useCallback(
     (option: string) => {
       setLanguage(option);
@@ -124,37 +119,26 @@
   const handleFormSubmit = React.useCallback(async () => {
     setSubmitting(true);
     const profileKey = profile?.key;
->>>>>>> 9e1fded1
     try {
       if (action === ProfileActionModals.Copy && profileKey && name) {
         const profile = await copyProfile(profileKey, name);
         onCreate(profile);
       } else if (action === ProfileActionModals.Extend) {
-<<<<<<< HEAD
         const { profile } = await createQualityProfile({ language, name, organization });
-        const parentProfile = this.props.profiles.find((p) => p.key === parent);
-=======
-        const { profile } = await createQualityProfile({ language, name });
 
         const parentProfile = profiles.find((p) => p.key === profileKey);
->>>>>>> 9e1fded1
         if (parentProfile) {
           await changeProfileParent(profile, parentProfile);
         }
 
         onCreate(profile);
       } else {
-<<<<<<< HEAD
-        const { organization } = this.props;
-        const { profile } = await createQualityProfile({language, name, organization});
-        this.props.onCreate(profile);
-=======
         const formData = new FormData(backupForm?.current ? backupForm.current : undefined);
         formData.set('language', language ?? '');
         formData.set('name', name);
+        formData.set('organization', organization);
         const { profile } = await createQualityProfile(formData);
         onCreate(profile);
->>>>>>> 9e1fded1
       }
     } finally {
       setSubmitting(false);
