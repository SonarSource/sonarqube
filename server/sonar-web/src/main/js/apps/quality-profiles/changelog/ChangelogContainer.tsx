--- conflicted
+++ resolved
@@ -35,93 +35,7 @@
 
 interface Props {
   profile: Profile;
-<<<<<<< HEAD
-  router: Router;
   organization: string;
-}
-
-interface State {
-  events?: ProfileChangelogEvent[];
-  loading: boolean;
-  page?: number;
-  total?: number;
-}
-
-class ChangelogContainer extends React.PureComponent<Props, State> {
-  mounted = false;
-  state: State = { loading: true };
-
-  componentDidMount() {
-    this.mounted = true;
-    this.loadChangelog();
-  }
-
-  componentDidUpdate(prevProps: Props) {
-    if (prevProps.location !== this.props.location) {
-      this.loadChangelog();
-    }
-  }
-
-  componentWillUnmount() {
-    this.mounted = false;
-  }
-
-  stopLoading() {
-    if (this.mounted) {
-      this.setState({ loading: false });
-    }
-  }
-
-  loadChangelog() {
-    this.setState({ loading: true });
-    const {
-      location: { query },
-      profile,
-    } = this.props;
-
-    getProfileChangelog(query.since, query.to, profile)
-      .then((r: ChangelogResponse) => {
-        if (this.mounted) {
-          this.setState({
-            events: r.events,
-            total: r.paging.total,
-            page: r.paging.pageIndex,
-            loading: false,
-          });
-        }
-      })
-      .catch(this.stopLoading);
-  }
-
-  loadMore(event: React.SyntheticEvent<HTMLElement>) {
-    event.preventDefault();
-    event.currentTarget.blur();
-
-    if (this.state.page != null) {
-      this.setState({ loading: true });
-      const {
-        location: { query },
-        profile,
-      } = this.props;
-
-      getProfileChangelog(query.since, query.to, profile, this.state.page + 1)
-        .then((r: ChangelogResponse) => {
-          if (this.mounted && this.state.events) {
-            this.setState(({ events = [] }) => ({
-              events: [...events, ...r.events],
-              total: r.paging.total,
-              page: r.paging.pageIndex,
-              loading: false,
-            }));
-          }
-        })
-        .catch(this.stopLoading);
-    }
-  }
-
-  handleDateRangeChange = ({ from, to }: { from?: Date; to?: Date }) => {
-    const path = getProfileChangelogPath(this.props.profile.name, this.props.profile.language, this.props.organization, {
-=======
 }
 
 function ChangelogContainer(props: Readonly<Props>) {
@@ -151,23 +65,16 @@
   const total = changeLogResponse?.pages[0].paging.total;
 
   const handleDateRangeChange = ({ from, to }: { from?: Date; to?: Date }) => {
-    const path = getProfileChangelogPath(profile.name, profile.language, {
->>>>>>> 3599d7c3
+    const path = getProfileChangelogPath(profile.name, profile.language, this.props.organization, {
       since: from && toISO8601WithOffsetString(from),
       to: to && toISO8601WithOffsetString(to),
     });
     router.push(path);
   };
 
-<<<<<<< HEAD
-  handleReset = () => {
-    const path = getProfileChangelogPath(this.props.profile.name, this.props.profile.language, this.props.organization);
-    this.props.router.push(path);
-=======
   const handleReset = () => {
-    const path = getProfileChangelogPath(profile.name, profile.language);
+    const path = getProfileChangelogPath(profile.name, profile.language, this.props.organization);
     router.replace(path);
->>>>>>> 3599d7c3
   };
 
   const shouldDisplayFooter = isDefined(events) && isDefined(total) && events.length < total;
@@ -188,13 +95,7 @@
 
       {isDefined(events) && events.length === 0 && <ChangelogEmpty />}
 
-<<<<<<< HEAD
-        {this.state.events != null && this.state.events.length > 0 && (
-          <Changelog events={this.state.events} organization={this.props.organization} />
-        )}
-=======
-      {isDefined(events) && events.length > 0 && <Changelog events={events} />}
->>>>>>> 3599d7c3
+      {isDefined(events) && events.length > 0 && <Changelog events={events} organization={this.props.organization} />}
 
       {shouldDisplayFooter && (
         <footer className="sw-text-center sw-mt-2">
