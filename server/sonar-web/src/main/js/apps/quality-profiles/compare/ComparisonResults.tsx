/*
 * SonarQube
 * Copyright (C) 2009-2024 SonarSource SA
 * mailto:info AT sonarsource DOT com
 *
 * This program is free software; you can redistribute it and/or
 * modify it under the terms of the GNU Lesser General Public
 * License as published by the Free Software Foundation; either
 * version 3 of the License, or (at your option) any later version.
 *
 * This program is distributed in the hope that it will be useful,
 * but WITHOUT ANY WARRANTY; without even the implied warranty of
 * MERCHANTABILITY or FITNESS FOR A PARTICULAR PURPOSE.  See the GNU
 * Lesser General Public License for more details.
 *
 * You should have received a copy of the GNU Lesser General Public License
 * along with this program; if not, write to the Free Software Foundation,
 * Inc., 51 Franklin Street, Fifth Floor, Boston, MA  02110-1301, USA.
 */
import { ActionCell, ContentCell, Link, Table, TableRowInteractive } from 'design-system';
import { isEqual } from 'lodash';
import * as React from 'react';
import { useIntl } from 'react-intl';
import { CompareResponse, Profile, RuleCompare } from '../../../api/quality-profiles';
import IssueSeverityIcon from '../../../components/icon-mappers/IssueSeverityIcon';
import { CleanCodeAttributePill } from '../../../components/shared/CleanCodeAttributePill';
import SoftwareImpactPillList from '../../../components/shared/SoftwareImpactPillList';
import { getRulesUrl } from '../../../helpers/urls';
import { IssueSeverity } from '../../../types/issues';
import { Dict } from '../../../types/types';
import ComparisonResultActivation from './ComparisonResultActivation';
import ComparisonResultDeactivation from './ComparisonResultDeactivation';
import ComparisonResultsSummary from './ComparisonResultsSummary';

type Params = Dict<string>;

interface Props extends CompareResponse {
<<<<<<< HEAD
  organization: string;
=======
  canDeactivateInheritedRules: boolean;
>>>>>>> 9e1fded1
  leftProfile: Profile;
  refresh: () => Promise<void>;
  rightProfile?: Profile;
}

<<<<<<< HEAD
export default class ComparisonResults extends React.PureComponent<Props> {
  renderRule(rule: { key: string; name: string }, severity: string) {
    return (
      <div>
        <SeverityIcon severity={severity} />{' '}
        <Link to={getRulesUrl({ rule_key: rule.key, open: rule.key }, this.props.organization)}>{rule.name}</Link>
      </div>
    );
  }
=======
export default function ComparisonResults(props: Readonly<Props>) {
  const {
    leftProfile,
    rightProfile,
    inLeft,
    left,
    right,
    inRight,
    modified,
    canDeactivateInheritedRules,
  } = props;

  const intl = useIntl();
>>>>>>> 9e1fded1

  const emptyComparison = !inLeft.length && !inRight.length && !modified.length;

  const canEdit = (profile: Profile) => !profile.isBuiltIn && profile.actions?.edit;

  const renderLeft = () => {
    if (inLeft.length === 0) {
      return null;
    }

    const canRenderSecondColumn = leftProfile && canEdit(leftProfile);
    return (
      <Table
        columnCount={2}
        columnWidths={['50%', 'auto']}
        noSidePadding
        header={
          <TableRowInteractive>
            <ContentCell>
              {intl.formatMessage(
                {
                  id: 'quality_profiles.x_rules_only_in',
                },
                { count: inLeft.length, profile: left.name },
              )}
            </ContentCell>
            {canRenderSecondColumn && (
              <ContentCell aria-label={intl.formatMessage({ id: 'actions' })}>&nbsp;</ContentCell>
            )}
          </TableRowInteractive>
        }
      >
        {inLeft.map((rule) => (
          <TableRowInteractive key={`left-${rule.key}`}>
            <ContentCell>
              <RuleCell rule={rule} />
            </ContentCell>
            {canRenderSecondColumn && (
              <ContentCell className="sw-px-0">
                <ComparisonResultDeactivation
                  key={rule.key}
                  onDone={props.refresh}
                  profile={leftProfile}
                  ruleKey={rule.key}
                  canDeactivateInheritedRules={canDeactivateInheritedRules}
                />
              </ContentCell>
            )}
          </TableRowInteractive>
        ))}
      </Table>
    );
  };

  const renderRight = () => {
    if (inRight.length === 0) {
      return null;
    }

    const renderFirstColumn = leftProfile && canEdit(leftProfile);

    return (
      <Table
        columnCount={2}
        columnWidths={['50%', 'auto']}
        noSidePadding
        header={
          <TableRowInteractive>
            <ContentCell aria-label={intl.formatMessage({ id: 'actions' })}>&nbsp;</ContentCell>
            <ContentCell className="sw-pl-4">
              {intl.formatMessage(
                {
                  id: 'quality_profiles.x_rules_only_in',
                },
                { count: inRight.length, profile: right.name },
              )}
            </ContentCell>
          </TableRowInteractive>
        }
      >
        {inRight.map((rule) => (
          <TableRowInteractive key={`right-${rule.key}`}>
            <ActionCell className="sw-px-0">
              {renderFirstColumn && (
                <ComparisonResultActivation
                  key={rule.key}
<<<<<<< HEAD
                  onDone={this.props.refresh}
                  organization={this.props.organization}
                  profile={this.props.rightProfile}
=======
                  onDone={props.refresh}
                  profile={leftProfile}
>>>>>>> 9e1fded1
                  ruleKey={rule.key}
                />
              )}
            </ActionCell>
            <ContentCell className="sw-pl-4">
              <RuleCell rule={rule} />
            </ContentCell>
          </TableRowInteractive>
        ))}
      </Table>
    );
  };

  const renderModified = () => {
    if (modified.length === 0) {
      return null;
    }
<<<<<<< HEAD
    return (
      <>
        <tr>
          <td>&nbsp;</td>
          <td>
            <h6>
              {translateWithParameters(
                'quality_profiles.x_rules_only_in',
                this.props.inRight.length
              )}{' '}
              {this.props.right.name}
            </h6>
          </td>
        </tr>
        {this.props.inRight.map((rule) => (
          <tr className="js-comparison-in-right" key={`right-${rule.key}`}>
            <td className="text-right">
              <ComparisonResultActivation
                key={rule.key}
                onDone={this.props.refresh}
                organization={this.props.organization}
                profile={this.props.leftProfile}
                ruleKey={rule.key}
              >
                <ChevronLeftIcon />
              </ComparisonResultActivation>
            </td>
            <td>{this.renderRule(rule, rule.severity)}</td>
          </tr>
        ))}
      </>
    );
  }
=======
>>>>>>> 9e1fded1

    return (
      <Table
        columnCount={2}
        columnWidths={['50%', 'auto']}
        noSidePadding
        header={
          <TableRowInteractive>
            <ContentCell>{left.name}</ContentCell>
            <ContentCell className="sw-pl-4">{right.name}</ContentCell>
          </TableRowInteractive>
        }
        caption={
          <>
            {intl.formatMessage(
              { id: 'quality_profiles.x_rules_have_different_configuration' },
              { count: modified.length },
            )}
          </>
        }
      >
        {modified.map((rule) => (
          <TableRowInteractive key={`modified-${rule.key}`}>
            <ContentCell>
              <div>
                <RuleCell rule={rule} severity={rule.left.severity} />
                <Parameters params={rule.left.params} />
              </div>
            </ContentCell>
            <ContentCell className="sw-pl-4">
              <div>
                <RuleCell rule={rule} severity={rule.right.severity} />
                <Parameters params={rule.right.params} />
              </div>
            </ContentCell>
          </TableRowInteractive>
        ))}
      </Table>
    );
  };

  return (
    <div className="sw-mt-8">
      {emptyComparison ? (
        intl.formatMessage({ id: 'quality_profile.empty_comparison' })
      ) : (
        <>
          <ComparisonResultsSummary
            profileName={leftProfile.name}
            comparedProfileName={rightProfile?.name}
            additionalCount={inLeft.length}
            fewerCount={inRight.length}
          />
          {renderLeft()}
          {renderRight()}
          {renderModified()}
        </>
      )}
    </div>
  );
}

function RuleCell({ rule, severity }: Readonly<{ rule: RuleCompare; severity?: string }>) {
  const shouldRenderSeverity =
    Boolean(severity) && rule.left && rule.right && isEqual(rule.left.params, rule.right.params);

  return (
    <div>
      {shouldRenderSeverity && <IssueSeverityIcon severity={severity as IssueSeverity} />}
      <Link className="sw-ml-1" to={getRulesUrl({ rule_key: rule.key, open: rule.key })}>
        {rule.name}
      </Link>
      {(rule.cleanCodeAttributeCategory || rule.impacts.length > 0) && (
        <ul className="sw-mt-3 sw-flex sw-items-center">
          {rule.cleanCodeAttributeCategory && (
            <li>
              <CleanCodeAttributePill
                cleanCodeAttributeCategory={rule.cleanCodeAttributeCategory}
              />
            </li>
          )}
          {rule.impacts.length > 0 && (
            <li>
              <SoftwareImpactPillList className="sw-ml-2" softwareImpacts={rule.impacts} />
            </li>
          )}
        </ul>
      )}
    </div>
  );
}

function Parameters({ params }: Readonly<{ params?: Params }>) {
  if (!params) {
    return null;
  }

  return (
    <ul>
      {Object.keys(params).map((key) => (
        <li className="sw-mt-2 sw-break-all" key={key}>
          <code className="sw-typo-default">
            {key}
            {': '}
            {params[key]}
          </code>
        </li>
      ))}
    </ul>
  );
}<|MERGE_RESOLUTION|>--- conflicted
+++ resolved
@@ -35,27 +35,13 @@
 type Params = Dict<string>;
 
 interface Props extends CompareResponse {
-<<<<<<< HEAD
   organization: string;
-=======
   canDeactivateInheritedRules: boolean;
->>>>>>> 9e1fded1
   leftProfile: Profile;
   refresh: () => Promise<void>;
   rightProfile?: Profile;
 }
 
-<<<<<<< HEAD
-export default class ComparisonResults extends React.PureComponent<Props> {
-  renderRule(rule: { key: string; name: string }, severity: string) {
-    return (
-      <div>
-        <SeverityIcon severity={severity} />{' '}
-        <Link to={getRulesUrl({ rule_key: rule.key, open: rule.key }, this.props.organization)}>{rule.name}</Link>
-      </div>
-    );
-  }
-=======
 export default function ComparisonResults(props: Readonly<Props>) {
   const {
     leftProfile,
@@ -69,7 +55,6 @@
   } = props;
 
   const intl = useIntl();
->>>>>>> 9e1fded1
 
   const emptyComparison = !inLeft.length && !inRight.length && !modified.length;
 
@@ -156,14 +141,8 @@
               {renderFirstColumn && (
                 <ComparisonResultActivation
                   key={rule.key}
-<<<<<<< HEAD
-                  onDone={this.props.refresh}
-                  organization={this.props.organization}
-                  profile={this.props.rightProfile}
-=======
                   onDone={props.refresh}
                   profile={leftProfile}
->>>>>>> 9e1fded1
                   ruleKey={rule.key}
                 />
               )}
@@ -181,42 +160,6 @@
     if (modified.length === 0) {
       return null;
     }
-<<<<<<< HEAD
-    return (
-      <>
-        <tr>
-          <td>&nbsp;</td>
-          <td>
-            <h6>
-              {translateWithParameters(
-                'quality_profiles.x_rules_only_in',
-                this.props.inRight.length
-              )}{' '}
-              {this.props.right.name}
-            </h6>
-          </td>
-        </tr>
-        {this.props.inRight.map((rule) => (
-          <tr className="js-comparison-in-right" key={`right-${rule.key}`}>
-            <td className="text-right">
-              <ComparisonResultActivation
-                key={rule.key}
-                onDone={this.props.refresh}
-                organization={this.props.organization}
-                profile={this.props.leftProfile}
-                ruleKey={rule.key}
-              >
-                <ChevronLeftIcon />
-              </ComparisonResultActivation>
-            </td>
-            <td>{this.renderRule(rule, rule.severity)}</td>
-          </tr>
-        ))}
-      </>
-    );
-  }
-=======
->>>>>>> 9e1fded1
 
     return (
       <Table
