--- conflicted
+++ resolved
@@ -190,21 +190,13 @@
           <TableRowInteractive key={`modified-${rule.key}`}>
             <ContentCell>
               <div>
-<<<<<<< HEAD
-                <RuleCell organization={organization} rule={rule} severity={rule.left.severity} />
-=======
-                <RuleCell rule={rule} severity={rule.left.severity} impacts={rule.left.impacts} />
->>>>>>> 3599d7c3
+                <RuleCell organization={organization} rule={rule} severity={rule.left.severity} impacts={rule.left.impacts} />
                 <Parameters params={rule.left.params} />
               </div>
             </ContentCell>
             <ContentCell className="sw-pl-4">
               <div>
-<<<<<<< HEAD
-                <RuleCell organization={organization} rule={rule} severity={rule.right.severity} />
-=======
-                <RuleCell rule={rule} severity={rule.right.severity} impacts={rule.right.impacts} />
->>>>>>> 3599d7c3
+                <RuleCell organization={organization} rule={rule} severity={rule.right.severity} impacts={rule.right.impacts} />
                 <Parameters params={rule.right.params} />
               </div>
             </ContentCell>
@@ -235,18 +227,15 @@
   );
 }
 
-<<<<<<< HEAD
-function RuleCell({ organization, rule, severity }: Readonly<{ organization: string; rule: RuleCompare; severity?: string }>) {
-=======
 type RuleCellProps = {
   impacts?: SoftwareImpact[];
   rule: RuleCompare;
   severity?: string;
+  organization: string;
 };
 
-function RuleCell({ rule, severity, impacts }: Readonly<RuleCellProps>) {
+function RuleCell({ organization, rule, severity, impacts }: Readonly<RuleCellProps>) {
   const { data: isStandardMode } = useStandardExperienceModeQuery();
->>>>>>> 3599d7c3
   const shouldRenderSeverity =
     isStandardMode &&
     Boolean(severity) &&
@@ -260,11 +249,7 @@
   return (
     <div>
       {shouldRenderSeverity && <IssueSeverityIcon severity={severity as IssueSeverity} />}
-<<<<<<< HEAD
-      <Link className="sw-ml-1" to={getRulesUrl({ rule_key: rule.key, open: rule.key }, organization)}>
-=======
-      <LinkStandalone className="sw-ml-1" to={getRulesUrl({ rule_key: rule.key, open: rule.key })}>
->>>>>>> 3599d7c3
+      <LinkStandalone className="sw-ml-1" to={getRulesUrl({ rule_key: rule.key, open: rule.key }, organization)}>
         {rule.name}
       </LinkStandalone>
       {!isStandardMode && (rule.cleanCodeAttributeCategory || shouldRenderImpacts) && (
