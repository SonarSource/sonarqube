/*
 * SonarQube
 * Copyright (C) 2009-2024 SonarSource SA
 * mailto:info AT sonarsource DOT com
 *
 * This program is free software; you can redistribute it and/or
 * modify it under the terms of the GNU Lesser General Public
 * License as published by the Free Software Foundation; either
 * version 3 of the License, or (at your option) any later version.
 *
 * This program is distributed in the hope that it will be useful,
 * but WITHOUT ANY WARRANTY; without even the implied warranty of
 * MERCHANTABILITY or FITNESS FOR A PARTICULAR PURPOSE.  See the GNU
 * Lesser General Public License for more details.
 *
 * You should have received a copy of the GNU Lesser General Public License
 * along with this program; if not, write to the Free Software Foundation,
 * Inc., 51 Franklin Street, Fifth Floor, Boston, MA  02110-1301, USA.
 */
import { Spinner } from 'design-system';
import * as React from 'react';
import { useLocation, useRouter } from '~sonar-aligned/components/hoc/withRouter';
import { useProfilesCompareQuery } from '../../../queries/quality-profiles';
import { useGetValueQuery } from '../../../queries/settings';
import { SettingsKey } from '../../../types/settings';
import { withQualityProfilesContext } from '../qualityProfilesContext';
import { Profile } from '../types';
import { getProfileComparePath } from '../utils';
import ComparisonForm from './ComparisonForm';
import ComparisonResults from './ComparisonResults';

interface Props {
  organization: string;
  profile: Profile;
  profiles: Profile[];
}

export function ComparisonContainer(props: Readonly<Props>) {
  const { profile, profiles } = props;
  const location = useLocation();
  const router = useRouter();
  const { data: inheritRulesSetting } = useGetValueQuery({
    key: SettingsKey.QPAdminCanDisableInheritedRules,
  });
  const canDeactivateInheritedRules = inheritRulesSetting?.value === 'true';

  const { withKey } = location.query;
  const {
    data: compareResults,
    isLoading,
    refetch,
  } = useProfilesCompareQuery(profile.key, withKey);

  const handleCompare = (withKey: string) => {
    const path = getProfileComparePath(profile.name, profile.language, withKey);
    router.push(path);
  };

<<<<<<< HEAD
  handleCompare = (withKey: string) => {
    const path = getProfileComparePath(
      this.props.profile.name,
      this.props.profile.language,
      this.props.organization,
      withKey
    );
    this.props.router.push(path);
=======
  const refresh = async () => {
    await refetch();
>>>>>>> 9e1fded1
  };

  return (
    <div className="sw-typo-default">
      <div className="sw-flex sw-items-center">
        <ComparisonForm
          onCompare={handleCompare}
          profile={profile}
          profiles={profiles}
          withKey={withKey}
        />

<<<<<<< HEAD
        {this.state.loading && <i className="spinner spacer-left" />}

        {this.hasResults(this.state) && (
          <div className="spacer-top">
            <ComparisonResults
              inLeft={this.state.inLeft}
              inRight={this.state.inRight}
              left={this.state.left}
              leftProfile={profile}
              modified={this.state.modified}
              refresh={this.loadResults}
              right={this.state.right}
              rightProfile={profiles.find((p) => p.key === withKey)}
              organization={this.props.organization}
            />
          </div>
        )}
=======
        <Spinner className="sw-ml-2" loading={isLoading} />
>>>>>>> 9e1fded1
      </div>

      {compareResults && (
        <ComparisonResults
          inLeft={compareResults.inLeft}
          inRight={compareResults.inRight}
          left={compareResults.left}
          leftProfile={profile}
          modified={compareResults.modified}
          refresh={refresh}
          right={compareResults.right}
          rightProfile={profiles.find((p) => p.key === withKey)}
          canDeactivateInheritedRules={canDeactivateInheritedRules}
        />
      )}
    </div>
  );
}

export default withQualityProfilesContext(ComparisonContainer);<|MERGE_RESOLUTION|>--- conflicted
+++ resolved
@@ -56,19 +56,8 @@
     router.push(path);
   };
 
-<<<<<<< HEAD
-  handleCompare = (withKey: string) => {
-    const path = getProfileComparePath(
-      this.props.profile.name,
-      this.props.profile.language,
-      this.props.organization,
-      withKey
-    );
-    this.props.router.push(path);
-=======
   const refresh = async () => {
     await refetch();
->>>>>>> 9e1fded1
   };
 
   return (
@@ -81,31 +70,12 @@
           withKey={withKey}
         />
 
-<<<<<<< HEAD
-        {this.state.loading && <i className="spinner spacer-left" />}
-
-        {this.hasResults(this.state) && (
-          <div className="spacer-top">
-            <ComparisonResults
-              inLeft={this.state.inLeft}
-              inRight={this.state.inRight}
-              left={this.state.left}
-              leftProfile={profile}
-              modified={this.state.modified}
-              refresh={this.loadResults}
-              right={this.state.right}
-              rightProfile={profiles.find((p) => p.key === withKey)}
-              organization={this.props.organization}
-            />
-          </div>
-        )}
-=======
         <Spinner className="sw-ml-2" loading={isLoading} />
->>>>>>> 9e1fded1
       </div>
 
       {compareResults && (
         <ComparisonResults
+          organization={props.organization}
           inLeft={compareResults.inLeft}
           inRight={compareResults.inRight}
           left={compareResults.left}
