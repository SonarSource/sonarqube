--- conflicted
+++ resolved
@@ -26,16 +26,9 @@
 import ListItem from './ListItem';
 
 interface Props {
+  organization: string | undefined;
   groups: Group[];
-<<<<<<< HEAD
-  onDelete: (group: Group) => void;
-  onEdit: (group: Group) => void;
-  onEditMembers: () => void;
-  showAnyone: boolean;
-  organization: string | undefined;
-=======
   manageProvider: Provider | undefined;
->>>>>>> 9e1fded1
 }
 
 function Header() {
@@ -49,21 +42,6 @@
   );
 }
 
-<<<<<<< HEAD
-          {sortBy(props.groups, (group) => group.name.toLowerCase()).map((group) => (
-            <ListItem
-              group={group}
-              key={group.name}
-              onDelete={props.onDelete}
-              onEdit={props.onEdit}
-              onEditMembers={props.onEditMembers}
-              organization={props.organization}
-            />
-          ))}
-        </tbody>
-      </table>
-    </div>
-=======
 export default function List(props: Readonly<Props>) {
   const { groups, manageProvider } = props;
 
@@ -73,6 +51,5 @@
         <ListItem group={group} key={group.name} manageProvider={manageProvider} />
       ))}
     </StickyTable>
->>>>>>> 9e1fded1
   );
 }