/*
 * SonarQube
 * Copyright (C) 2009-2024 SonarSource SA
 * mailto:info AT sonarsource DOT com
 *
 * This program is free software; you can redistribute it and/or
 * modify it under the terms of the GNU Lesser General Public
 * License as published by the Free Software Foundation; either
 * version 3 of the License, or (at your option) any later version.
 *
 * This program is distributed in the hope that it will be useful,
 * but WITHOUT ANY WARRANTY; without even the implied warranty of
 * MERCHANTABILITY or FITNESS FOR A PARTICULAR PURPOSE.  See the GNU
 * Lesser General Public License for more details.
 *
 * You should have received a copy of the GNU Lesser General Public License
 * along with this program; if not, write to the Free Software Foundation,
 * Inc., 51 Franklin Street, Fifth Floor, Boston, MA  02110-1301, USA.
 */

import { Button, ButtonVariety, Modal, ModalSize, Select, Text } from '@sonarsource/echoes-react';
import { HttpStatusCode } from 'axios';
import { SyntheticEvent, useCallback, useEffect, useMemo, useRef, useState } from 'react';
import {
  FlagMessage,
  FormField,
  InputField,
  InputTextArea,
  LabelValueSelectOption,
  SafeHTMLInjection,
  SanitizeLevel,
} from '~design-system';
import FormattingTips from '../../../components/common/FormattingTips';
import IssueTypeIcon from '../../../components/icon-mappers/IssueTypeIcon';
import MandatoryFieldsExplanation from '../../../components/ui/MandatoryFieldsExplanation';
import { RULE_STATUSES, RULE_TYPES } from '../../../helpers/constants';
import { csvEscape } from '../../../helpers/csv';
import { translate } from '../../../helpers/l10n';
import { latinize } from '../../../helpers/strings';
import { useStandardExperienceModeQuery } from '../../../queries/mode';
import { useCreateRuleMutation, useUpdateRuleMutation } from '../../../queries/rules';
import {
  CleanCodeAttribute,
  CleanCodeAttributeCategory,
  SoftwareImpact,
} from '../../../types/clean-code-taxonomy';
import { CustomRuleType, Dict, RuleDetails, RuleParameter, RuleType } from '../../../types/types';
import {
  CleanCodeAttributeField,
  CleanCodeCategoryField,
  SoftwareQualitiesFields,
} from './CustomRuleFormFieldsCCT';
import { SeveritySelect } from './SeveritySelect';

interface Props {
  customRule?: RuleDetails;
  isOpen: boolean;
  onClose: () => void;
  templateRule: RuleDetails;
  organization: string;
}

const FORM_ID = 'custom-rule-form';

export default function CustomRuleFormModal(props: Readonly<Props>) {
<<<<<<< HEAD
  const { customRule, templateRule, organization } = props;
  const [description, setDescription] = React.useState(customRule?.mdDesc ?? '');
  const [key, setKey] = React.useState(customRule?.key ?? '');
  const [keyModifiedByUser, setKeyModifiedByUser] = React.useState(false);
  const [name, setName] = React.useState(customRule?.name ?? '');
  const [params, setParams] = React.useState(getParams(customRule));
  const [reactivating, setReactivating] = React.useState(false);
  const [status, setStatus] = React.useState(customRule?.status ?? templateRule.status);
  const [ccCategory, setCCCategory] = React.useState<CleanCodeAttributeCategory>(
=======
  const { customRule, templateRule, isOpen } = props;
  const { data: isStandardMode } = useStandardExperienceModeQuery();
  const [description, setDescription] = useState(customRule?.mdDesc ?? '');
  const [key, setKey] = useState(customRule?.key ?? '');
  const [keyModifiedByUser, setKeyModifiedByUser] = useState(false);
  const [name, setName] = useState(customRule?.name ?? '');
  const [params, setParams] = useState(getParams(customRule));
  const [reactivating, setReactivating] = useState(false);
  const [status, setStatus] = useState(customRule?.status ?? templateRule.status);
  const [ccCategory, setCCCategory] = useState<CleanCodeAttributeCategory>(
>>>>>>> 3599d7c3
    templateRule.cleanCodeAttributeCategory ?? CleanCodeAttributeCategory.Consistent,
  );
  const [ccAttribute, setCCAttribute] = useState<CleanCodeAttribute>(
    templateRule.cleanCodeAttribute ?? CleanCodeAttribute.Conventional,
  );
  const [impacts, setImpacts] = useState<SoftwareImpact[]>(templateRule?.impacts ?? []);
  const [standardSeverity, setStandardSeverity] = useState(
    customRule?.severity ?? templateRule.severity,
  );
  const [standardType, setStandardType] = useState(customRule?.type ?? templateRule.type);
  const [cctType, setCCTType] = useState<CustomRuleType>(
    standardType === 'SECURITY_HOTSPOT' ? CustomRuleType.SECURITY_HOTSPOT : CustomRuleType.ISSUE,
  );
  const customRulesSearchParams = {
    f: 'name,severity,params',
    template_key: templateRule.key,
  };
  const { mutate: updateRule, isPending: updatingRule } = useUpdateRuleMutation(
    customRulesSearchParams,
    props.onClose,
  );
  const { mutate: createRule, isPending: creatingRule } = useCreateRuleMutation(
    customRulesSearchParams,
    props.onClose,
    (response: Response) => {
      setReactivating(response.status === HttpStatusCode.Conflict);
    },
  );
  const warningRef = useRef<HTMLDivElement>(null);

  const submitting = updatingRule || creatingRule;
  const hasError =
    !isStandardMode && impacts.length === 0 && cctType !== CustomRuleType.SECURITY_HOTSPOT;
  const isDisabledInUpdate = submitting || customRule !== undefined;

  const submit = () => {
    const isSecurityHotspot =
      standardType === 'SECURITY_HOTSPOT' || cctType === CustomRuleType.SECURITY_HOTSPOT;
    const stringifiedParams = Object.keys(params)
      .map((key) => `${key}=${csvEscape(params[key])}`)
      .join(';');

    const ruleData = {
      organization,
      name,
      status,
      markdownDescription: description,
    };

    const standardRule = {
      type: standardType,
      ...(isSecurityHotspot ? {} : { severity: standardSeverity }),
    };

    const cctRule = isSecurityHotspot
      ? { type: cctType as RuleType }
      : {
          cleanCodeAttribute: ccAttribute,
          impacts,
        };

    if (customRule) {
      updateRule({
        ...ruleData,
        ...(isStandardMode ? standardRule : cctRule),
        params: stringifiedParams,
        key: customRule.key,
      });
    } else if (reactivating) {
      updateRule({
        ...ruleData,
        ...(isStandardMode ? standardRule : cctRule),
        params: stringifiedParams,
        key: `${templateRule.repo}:${key}`,
      });
    } else {
      createRule({
        ...ruleData,
        impacts: [], // impacts are required in createRule
        ...(isStandardMode ? standardRule : cctRule),
        key: `${templateRule.repo}:${key}`,
        templateKey: templateRule.key,
        parameters: Object.entries(params).map(([key, value]) => ({ key, defaultValue: value })),
      });
    }
  };

  // If key changes, then most likely user did it to create a new rule instead of reactivating one
  useEffect(() => {
    setReactivating(false);
  }, [key]);

  // scroll to warning when it appears
  useEffect(() => {
    if (reactivating) {
      warningRef.current?.scrollIntoView({ behavior: 'smooth' });
    }
  }, [reactivating]);

  const NameField = useMemo(
    () => (
      <FormField
        ariaLabel={translate('name')}
        label={translate('name')}
        htmlFor="coding-rules-custom-rule-creation-name"
        required
      >
        <InputField
          autoFocus
          disabled={submitting}
          id="coding-rules-custom-rule-creation-name"
          onChange={({ currentTarget: { value: name } }: SyntheticEvent<HTMLInputElement>) => {
            setName(name);
            setKey(keyModifiedByUser ? key : latinize(name).replace(/[^A-Za-z0-9]/g, '_'));
          }}
          required
          size="full"
          type="text"
          value={name}
        />
      </FormField>
    ),
    [key, keyModifiedByUser, name, submitting],
  );

  const KeyField = useMemo(
    () => (
      <FormField
        ariaLabel={translate('key')}
        label={translate('key')}
        htmlFor="coding-rules-custom-rule-creation-key"
        required
      >
        {customRule ? (
          <span title={customRule.key}>{customRule.key}</span>
        ) : (
          <InputField
            disabled={submitting}
            id="coding-rules-custom-rule-creation-key"
            onChange={(event: SyntheticEvent<HTMLInputElement>) => {
              setKey(event.currentTarget.value);
              setKeyModifiedByUser(true);
            }}
            required
            size="full"
            type="text"
            value={key}
          />
        )}
      </FormField>
    ),
    [customRule, key, submitting],
  );

  const DescriptionField = useMemo(
    () => (
      <FormField
        ariaLabel={translate('description')}
        label={translate('description')}
        htmlFor="coding-rules-custom-rule-creation-html-description"
        required
      >
        <InputTextArea
          disabled={submitting}
          id="coding-rules-custom-rule-creation-html-description"
          onChange={(event: SyntheticEvent<HTMLTextAreaElement>) =>
            setDescription(event.currentTarget.value)
          }
          required
          rows={5}
          size="full"
          value={description}
        />
        <FormattingTips />
      </FormField>
    ),
    [description, submitting],
  );

  const CCTIssueTypeField = useMemo(() => {
    const typeOptions = Object.values(CustomRuleType).map((value) => ({
      label: translate(`coding_rules.custom.type.option.${value}`),
      value,
    }));

    return (
      <FormField
        ariaLabel={translate('coding_rules.custom.type.label')}
        label={translate('coding_rules.custom.type.label')}
        htmlFor="coding-rules-custom-rule-type"
      >
        <Select
          isRequired
          id="coding-rules-custom-rule-type"
          isDisabled={isDisabledInUpdate}
          aria-labelledby="coding-rules-custom-rule-type"
          onChange={(value) => (value ? setCCTType(value as CustomRuleType) : '')}
          data={typeOptions}
          isSearchable={false}
          value={typeOptions.find((s) => s.value === cctType)?.value}
        />
      </FormField>
    );
  }, [cctType, isDisabledInUpdate]);

  const StatusField = useMemo(() => {
    const statusesOptions = RULE_STATUSES.map((status) => ({
      label: translate('rules.status', status),
      value: status,
    }));

    return (
      <FormField
        ariaLabel={translate('coding_rules.filters.status')}
        label={translate('coding_rules.filters.status')}
        htmlFor="coding-rules-custom-rule-status"
      >
        <Select
          isRequired
          id="coding-rules-custom-rule-status"
          isDisabled={submitting}
          aria-labelledby="coding-rules-custom-rule-status"
          onChange={(value) => (value ? setStatus(value) : undefined)}
          data={statusesOptions}
          isSearchable={false}
          value={statusesOptions.find((s) => s.value === status)?.value}
        />
      </FormField>
    );
  }, [status, submitting]);

  const StandardTypeField = useMemo(() => {
    const ruleTypeOption: LabelValueSelectOption<RuleType>[] = RULE_TYPES.map((type) => ({
      label: translate('issue.type', type),
      value: type,
      prefix: <IssueTypeIcon type={type} />,
    }));
    return (
      <FormField
        ariaLabel={translate('type')}
        label={translate('type')}
        htmlFor="coding-rules-custom-rule-type"
      >
        <Select
          id="coding-rules-custom-rule-type"
          isNotClearable
          isDisabled={isDisabledInUpdate}
          isSearchable={false}
          onChange={(value) => setStandardType(value as RuleType)}
          data={ruleTypeOption}
          value={ruleTypeOption.find((t) => t.value === standardType)?.value}
          valueIcon={<IssueTypeIcon type={standardType} />}
        />
      </FormField>
    );
  }, [isDisabledInUpdate, standardType]);

  const StandardSeverityField = useMemo(
    () => (
      <FormField
        ariaLabel={translate('severity')}
        label={translate('severity')}
        htmlFor="coding-rules-severity-select"
      >
        <SeveritySelect
          id="coding-rules-severity-select"
          isDisabled={submitting}
          onChange={(value) => setStandardSeverity(value)}
          severity={standardSeverity}
          recommendedSeverity={customRule?.severity ? undefined : templateRule.severity}
        />
      </FormField>
    ),
    [customRule?.severity, standardSeverity, submitting, templateRule.severity],
  );

  const handleParameterChange = useCallback(
    (event: SyntheticEvent<HTMLInputElement | HTMLTextAreaElement>) => {
      const { name, value } = event.currentTarget;
      setParams({ ...params, [name]: value });
    },
    [params],
  );

  const renderParameterField = useCallback(
    (param: RuleParameter) => {
      // Gets the actual value from params from the state.
      // Without it, we have an issue with string 'constructor' as key
      const actualValue = new Map(Object.entries(params)).get(param.key) ?? '';

      return (
        <FormField
          ariaLabel={param.key}
          className="sw-capitalize"
          label={param.key}
          htmlFor={`coding-rule-custom-rule-${param.key}`}
          key={param.key}
        >
          {param.type === 'TEXT' ? (
            <InputTextArea
              disabled={submitting}
              id={`coding-rule-custom-rule-${param.key}`}
              name={param.key}
              onChange={handleParameterChange}
              placeholder={param.defaultValue}
              size="full"
              rows={3}
              value={actualValue}
            />
          ) : (
            <InputField
              disabled={submitting}
              id={`coding-rule-custom-rule-${param.key}`}
              name={param.key}
              onChange={handleParameterChange}
              placeholder={param.defaultValue}
              size="full"
              type="text"
              value={actualValue}
            />
          )}

          {param.htmlDesc !== undefined && (
            <SafeHTMLInjection
              htmlAsString={param.htmlDesc}
              sanitizeLevel={SanitizeLevel.FORBID_SVG_MATHML}
            >
              <Text isSubdued />
            </SafeHTMLInjection>
          )}
        </FormField>
      );
    },
    [params, submitting, handleParameterChange],
  );

  const { params: templateParams = [] } = templateRule;
  const header = customRule
    ? translate('coding_rules.update_custom_rule')
    : translate('coding_rules.create_custom_rule');
  let buttonText = translate(customRule ? 'save' : 'create');
  if (reactivating) {
    buttonText = translate('coding_rules.reactivate');
  }
  return (
    <Modal
      size={ModalSize.Wide}
      isOpen={isOpen}
      title={header}
      onOpenChange={props.onClose}
      content={
        <form
          className="sw-flex sw-flex-col sw-justify-stretch sw-pb-4"
          id={FORM_ID}
          onSubmit={(event: SyntheticEvent<HTMLFormElement>) => {
            event.preventDefault();
            submit();
          }}
        >
          {reactivating && (
            <div ref={warningRef}>
              <FlagMessage variant="warning" className="sw-mb-6">
                {translate('coding_rules.reactivate.help')}
              </FlagMessage>
            </div>
          )}

          <MandatoryFieldsExplanation className="sw-mb-4" />

          {NameField}
          {KeyField}
          {isStandardMode && (
            <>
              {StandardTypeField}
              {standardType !== 'SECURITY_HOTSPOT' && StandardSeverityField}
            </>
          )}
          {!isStandardMode && (
            <>
              {CCTIssueTypeField}
              {cctType !== 'SECURITY_HOTSPOT' && (
                <>
                  <div className="sw-flex sw-justify-between sw-gap-6">
                    <CleanCodeCategoryField
                      value={ccCategory}
                      disabled={isDisabledInUpdate}
                      onChange={setCCCategory}
                    />
                    <CleanCodeAttributeField
                      value={ccAttribute}
                      category={ccCategory}
                      disabled={isDisabledInUpdate}
                      onChange={setCCAttribute}
                    />
                  </div>
                  <SoftwareQualitiesFields
                    error={hasError}
                    value={impacts}
                    onChange={setImpacts}
                    disabled={submitting}
                    qualityUpdateDisabled={isDisabledInUpdate}
                  />
                </>
              )}
            </>
          )}
          {StatusField}
          {DescriptionField}
          {templateParams.sort((a, b) => a.key.localeCompare(b.key)).map(renderParameterField)}
        </form>
      }
      primaryButton={
        <Button
          variety={ButtonVariety.Primary}
          isDisabled={submitting || hasError}
          type="submit"
          form={FORM_ID}
        >
          {buttonText}
        </Button>
      }
      secondaryButton={
        <Button onClick={props.onClose} variety={ButtonVariety.Default}>
          {translate('cancel')}
        </Button>
      }
    />
  );
}

function getParams(customRule?: RuleDetails) {
  const params: Dict<string> = {};

  if (customRule?.params) {
    for (const param of customRule.params) {
      params[param.key] = param.defaultValue ?? '';
    }
  }

  return params;
}<|MERGE_RESOLUTION|>--- conflicted
+++ resolved
@@ -63,18 +63,7 @@
 const FORM_ID = 'custom-rule-form';
 
 export default function CustomRuleFormModal(props: Readonly<Props>) {
-<<<<<<< HEAD
-  const { customRule, templateRule, organization } = props;
-  const [description, setDescription] = React.useState(customRule?.mdDesc ?? '');
-  const [key, setKey] = React.useState(customRule?.key ?? '');
-  const [keyModifiedByUser, setKeyModifiedByUser] = React.useState(false);
-  const [name, setName] = React.useState(customRule?.name ?? '');
-  const [params, setParams] = React.useState(getParams(customRule));
-  const [reactivating, setReactivating] = React.useState(false);
-  const [status, setStatus] = React.useState(customRule?.status ?? templateRule.status);
-  const [ccCategory, setCCCategory] = React.useState<CleanCodeAttributeCategory>(
-=======
-  const { customRule, templateRule, isOpen } = props;
+  const { customRule, templateRule, isOpen, organization } = props;
   const { data: isStandardMode } = useStandardExperienceModeQuery();
   const [description, setDescription] = useState(customRule?.mdDesc ?? '');
   const [key, setKey] = useState(customRule?.key ?? '');
@@ -84,7 +73,6 @@
   const [reactivating, setReactivating] = useState(false);
   const [status, setStatus] = useState(customRule?.status ?? templateRule.status);
   const [ccCategory, setCCCategory] = useState<CleanCodeAttributeCategory>(
->>>>>>> 3599d7c3
     templateRule.cleanCodeAttributeCategory ?? CleanCodeAttributeCategory.Consistent,
   );
   const [ccAttribute, setCCAttribute] = useState<CleanCodeAttribute>(
