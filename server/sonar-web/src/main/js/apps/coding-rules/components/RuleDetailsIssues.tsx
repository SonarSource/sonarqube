--- conflicted
+++ resolved
@@ -31,12 +31,7 @@
 import Tooltip from '../../../components/controls/Tooltip';
 import { DEFAULT_ISSUES_QUERY } from '../../../components/shared/utils';
 import { translate } from '../../../helpers/l10n';
-<<<<<<< HEAD
-import { formatMeasure } from '../../../helpers/measures';
 import { getOrgIssuesUrl } from '../../../helpers/urls';
-=======
-import { getIssuesUrl } from '../../../helpers/urls';
->>>>>>> 9e1fded1
 import { Feature } from '../../../types/features';
 import { FacetName } from '../../../types/issues';
 import { Dict, RuleDetails } from '../../../types/types';
@@ -89,12 +84,8 @@
     this.setState({ loading: true });
     getFacet(
       {
-<<<<<<< HEAD
-        resolved: 'false',
+        ...DEFAULT_ISSUES_QUERY,
         organization,
-=======
-        ...DEFAULT_ISSUES_QUERY,
->>>>>>> 9e1fded1
         rules: key,
       },
       FacetName.Projects,
@@ -153,11 +144,7 @@
     if (total === undefined) {
       return null;
     }
-<<<<<<< HEAD
-    const path = getOrgIssuesUrl({ resolved: 'false', rules: key }, organization);
-=======
-    const path = getIssuesUrl({ ...DEFAULT_ISSUES_QUERY, rules: key });
->>>>>>> 9e1fded1
+    const path = getOrgIssuesUrl({ ...DEFAULT_ISSUES_QUERY, rules: key });
 
     const totalItem = (
       <span className="sw-ml-1">
@@ -178,15 +165,11 @@
 
   renderProject = (project: Project) => {
     const {
+      organization,
       ruleDetails: { key },
-      organization
     } = this.props;
-<<<<<<< HEAD
-    const path = getOrgIssuesUrl({ resolved: 'false', rules: key, projects: project.key }, organization);
-=======
-
-    const path = getIssuesUrl({ ...DEFAULT_ISSUES_QUERY, rules: key, projects: project.key });
->>>>>>> 9e1fded1
+
+    const path = getOrgIssuesUrl({ ...DEFAULT_ISSUES_QUERY, rules: key, projects: project.key }, organization);
     return (
       <TableRow key={project.key}>
         <ContentCell>{project.name}</ContentCell>
