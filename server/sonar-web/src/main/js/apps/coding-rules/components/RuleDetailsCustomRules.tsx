--- conflicted
+++ resolved
@@ -46,42 +46,11 @@
 const COLUMN_COUNT = 2;
 const COLUMN_COUNT_WITH_EDIT_PERMISSIONS = 3;
 
-<<<<<<< HEAD
-  componentDidUpdate(prevProps: Props) {
-    if (prevProps.ruleDetails.key !== this.props.ruleDetails.key) {
-      this.fetchRules();
-    }
-  }
-
-  componentWillUnmount() {
-    this.mounted = false;
-  }
-
-  fetchRules = () => {
-    this.setState({ loading: true });
-    searchRules({
-      f: 'name,severity,params',
-      organization: this.props.organization,
-      template_key: this.props.ruleDetails.key,
-    }).then(
-      ({ rules }) => {
-        if (this.mounted) {
-          this.setState({ rules, loading: false });
-        }
-      },
-      () => {
-        if (this.mounted) {
-          this.setState({ loading: false });
-        }
-      }
-    );
-=======
 export default function RuleDetailsCustomRules(props: Readonly<Props>) {
   const { ruleDetails, canChange } = props;
   const rulesSearchParams = {
     f: 'name,severity,params',
     template_key: ruleDetails.key,
->>>>>>> 9e1fded1
   };
   const { isLoading: loadingRules, data } = useSearchRulesQuery(rulesSearchParams);
   const { mutate: deleteRules, isPending: deletingRule } = useDeleteRuleMutation(rulesSearchParams);
@@ -89,23 +58,6 @@
   const loading = loadingRules || deletingRule;
   const rules = data?.rules ?? [];
 
-<<<<<<< HEAD
-  handleRuleDelete = (ruleKey: string) => {
-    return deleteRule({ key: ruleKey, organization: this.props.organization }).then(() => {
-      if (this.mounted) {
-        this.setState(({ rules = [] }) => ({
-          rules: rules.filter((rule) => rule.key !== ruleKey),
-        }));
-      }
-    });
-  };
-
-  renderRule = (rule: Rule) => (
-    <tr data-rule={rule.key} key={rule.key}>
-      <td className="coding-rules-detail-list-name">
-        <Link to={getRuleUrl(rule.key, this.props.organization)}>{rule.name}</Link>
-      </td>
-=======
   const handleRuleDelete = React.useCallback(
     (ruleKey: string) => {
       deleteRules({ key: ruleKey });
@@ -149,7 +101,6 @@
     </div>
   );
 }
->>>>>>> 9e1fded1
 
 function RuleListItem(
   props: Readonly<{
@@ -206,37 +157,4 @@
       )}
     </TableRow>
   );
-<<<<<<< HEAD
-
-  render() {
-    const { loading, rules = [] } = this.state;
-
-    return (
-      <div className="js-rule-custom-rules coding-rule-section">
-        <div className="coding-rules-detail-custom-rules-section">
-          <h2 className="coding-rules-detail-title">{translate('coding_rules.custom_rules')}</h2>
-
-          {this.props.canChange && (
-            <CustomRuleButton onDone={this.handleRuleCreate} organization={this.props.organization} templateRule={this.props.ruleDetails}>
-              {({ onClick }) => (
-                <Button className="js-create-custom-rule spacer-left" onClick={onClick}>
-                  {translate('coding_rules.create')}
-                </Button>
-              )}
-            </CustomRuleButton>
-          )}
-
-          <DeferredSpinner className="spacer-left" loading={loading}>
-            {rules.length > 0 && (
-              <table className="coding-rules-detail-list" id="coding-rules-detail-custom-rules">
-                <tbody>{sortBy(rules, (rule) => rule.name).map(this.renderRule)}</tbody>
-              </table>
-            )}
-          </DeferredSpinner>
-        </div>
-      </div>
-    );
-  }
-=======
->>>>>>> 9e1fded1
 }