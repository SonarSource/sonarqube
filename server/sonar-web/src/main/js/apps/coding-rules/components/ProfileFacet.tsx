--- conflicted
+++ resolved
@@ -181,11 +181,7 @@
             content={translate('coding_rules.facet.qprofile.help')}
             links={[
               {
-<<<<<<< HEAD
-                href: 'https://knowledgebase.autorabit.com/codescan/docs/customising-quality-profiles',
-=======
                 href: DocLink.InstanceAdminQualityProfiles,
->>>>>>> 9e1fded1
                 label: translate('coding_rules.facet.qprofile.link'),
               },
             ]}
