/*
 * SonarQube
 * Copyright (C) 2009-2024 SonarSource SA
 * mailto:info AT sonarsource DOT com
 *
 * This program is free software; you can redistribute it and/or
 * modify it under the terms of the GNU Lesser General Public
 * License as published by the Free Software Foundation; either
 * version 3 of the License, or (at your option) any later version.
 *
 * This program is distributed in the hope that it will be useful,
 * but WITHOUT ANY WARRANTY; without even the implied warranty of
 * MERCHANTABILITY or FITNESS FOR A PARTICULAR PURPOSE.  See the GNU
 * Lesser General Public License for more details.
 *
 * You should have received a copy of the GNU Lesser General Public License
 * along with this program; if not, write to the Free Software Foundation,
 * Inc., 51 Franklin Street, Fifth Floor, Boston, MA  02110-1301, USA.
 */
import * as React from 'react';
import { RuleDetails } from '../../../types/types';
import CustomRuleFormModal from './CustomRuleFormModal';

interface Props {
  children: (props: { onClick: () => void }) => React.ReactNode;
  customRule?: RuleDetails;
  templateRule: RuleDetails;
  organization: string;
}

<<<<<<< HEAD
interface State {
  modal: boolean;
}

export default class CustomRuleButton extends React.PureComponent<Props, State> {
  mounted = false;
  state: State = { modal: false };

  componentDidMount() {
    this.mounted = true;
  }

  componentWillUnmount() {
    this.mounted = false;
  }

  handleClick = () => {
    this.setState({ modal: true });
  };

  handleModalClose = () => {
    if (this.mounted) {
      this.setState({ modal: false });
    }
  };

  handleDone = (newRuleDetails: RuleDetails) => {
    this.handleModalClose();
    this.props.onDone(newRuleDetails);
  };

  render() {
    return (
      <>
        {this.props.children({ onClick: this.handleClick })}
        {this.state.modal && (
          <CustomRuleFormModal
            customRule={this.props.customRule}
            onClose={this.handleModalClose}
            onDone={this.handleDone}
            organization={this.props.organization}
            templateRule={this.props.templateRule}
          />
        )}
      </>
    );
  }
=======
export default function CustomRuleButton(props: Props) {
  const { customRule, templateRule } = props;
  const [modalOpen, setModalOpen] = React.useState(false);

  return (
    <>
      {props.children({ onClick: () => setModalOpen(true) })}
      {modalOpen && (
        <CustomRuleFormModal
          customRule={customRule}
          onClose={() => setModalOpen(false)}
          templateRule={templateRule}
        />
      )}
    </>
  );
>>>>>>> 9e1fded1
}<|MERGE_RESOLUTION|>--- conflicted
+++ resolved
@@ -28,55 +28,6 @@
   organization: string;
 }
 
-<<<<<<< HEAD
-interface State {
-  modal: boolean;
-}
-
-export default class CustomRuleButton extends React.PureComponent<Props, State> {
-  mounted = false;
-  state: State = { modal: false };
-
-  componentDidMount() {
-    this.mounted = true;
-  }
-
-  componentWillUnmount() {
-    this.mounted = false;
-  }
-
-  handleClick = () => {
-    this.setState({ modal: true });
-  };
-
-  handleModalClose = () => {
-    if (this.mounted) {
-      this.setState({ modal: false });
-    }
-  };
-
-  handleDone = (newRuleDetails: RuleDetails) => {
-    this.handleModalClose();
-    this.props.onDone(newRuleDetails);
-  };
-
-  render() {
-    return (
-      <>
-        {this.props.children({ onClick: this.handleClick })}
-        {this.state.modal && (
-          <CustomRuleFormModal
-            customRule={this.props.customRule}
-            onClose={this.handleModalClose}
-            onDone={this.handleDone}
-            organization={this.props.organization}
-            templateRule={this.props.templateRule}
-          />
-        )}
-      </>
-    );
-  }
-=======
 export default function CustomRuleButton(props: Props) {
   const { customRule, templateRule } = props;
   const [modalOpen, setModalOpen] = React.useState(false);
@@ -86,6 +37,7 @@
       {props.children({ onClick: () => setModalOpen(true) })}
       {modalOpen && (
         <CustomRuleFormModal
+          organization={this.props.organization}
           customRule={customRule}
           onClose={() => setModalOpen(false)}
           templateRule={templateRule}
@@ -93,5 +45,4 @@
       )}
     </>
   );
->>>>>>> 9e1fded1
 }