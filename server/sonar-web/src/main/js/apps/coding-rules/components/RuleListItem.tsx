--- conflicted
+++ resolved
@@ -63,20 +63,6 @@
   organization: string;
 }
 
-<<<<<<< HEAD
-export default class RuleListItem extends React.PureComponent<Props> {
-  handleDeactivate = () => {
-    if (this.props.selectedProfile) {
-      const data = {
-        key: this.props.selectedProfile.key,
-        organization: this.props.organization,
-        rule: this.props.rule.key,
-      };
-      deactivateRule(data).then(
-        () => this.props.onDeactivate(data.key, data.rule),
-        () => {}
-      );
-=======
 export default function RuleListItem(props: Readonly<Props>) {
   const {
     activation: initialActivation,
@@ -114,7 +100,6 @@
         onActivate(selectedProfile?.key, rule.key, newActivation);
         setRuleIsChanged(false);
       }
->>>>>>> 9e1fded1
     }
   }, [data, rule.key, selectedProfile, onActivate]);
 
@@ -246,38 +231,6 @@
     );
   };
 
-<<<<<<< HEAD
-  render() {
-    const { rule, selected } = this.props;
-    const allTags = [...(rule.tags || []), ...(rule.sysTags || [])];
-    return (
-      <li
-        className={classNames('coding-rule', { selected })}
-        aria-current={selected}
-        data-rule={rule.key}
-      >
-        <table className="coding-rule-table">
-          <tbody>
-            <tr>
-              {this.renderActivation()}
-              <td>
-                <div className="coding-rule-title">
-                  <Link
-                    className="link-no-underline"
-                    onClick={this.handleNameClick}
-                    to={getRuleUrl(rule.key, this.props.organization)}>
-                    {rule.name}
-                  </Link>
-                  {rule.isTemplate && (
-                    <Tooltip overlay={translate('coding_rules.rule_template.title')}>
-                      <span className="badge spacer-left">
-                        {translate('coding_rules.rule_template')}
-                      </span>
-                    </Tooltip>
-                  )}
-                </div>
-              </td>
-=======
   const allTags = [...(rule.tags ?? []), ...(rule.sysTags ?? [])];
   return (
     <ListItemStyled
@@ -291,7 +244,6 @@
         <div className="sw-flex sw-justify-between sw-items-center">
           <div className="sw-flex sw-items-center">
             {renderActivation()}
->>>>>>> 9e1fded1
 
             <Link className="sw-typo-semibold" onClick={handleNameClick} to={getRuleUrl(rule.key)}>
               {rule.name}
