/*
 * SonarQube
 * Copyright (C) 2009-2024 SonarSource SA
 * mailto:info AT sonarsource DOT com
 *
 * This program is free software; you can redistribute it and/or
 * modify it under the terms of the GNU Lesser General Public
 * License as published by the Free Software Foundation; either
 * version 3 of the License, or (at your option) any later version.
 *
 * This program is distributed in the hope that it will be useful,
 * but WITHOUT ANY WARRANTY; without even the implied warranty of
 * MERCHANTABILITY or FITNESS FOR A PARTICULAR PURPOSE.  See the GNU
 * Lesser General Public License for more details.
 *
 * You should have received a copy of the GNU Lesser General Public License
 * along with this program; if not, write to the Free Software Foundation,
 * Inc., 51 Franklin Street, Fifth Floor, Boston, MA  02110-1301, USA.
 */
import styled from '@emotion/styled';
import { Button, ButtonVariety } from '@sonarsource/echoes-react';
import {
  ButtonSecondary,
  HelperHintIcon,
  Spinner,
  SubHeadingHighlight,
  themeBorder,
  themeColor,
} from 'design-system';
import * as React from 'react';
import HelpTooltip from '~sonar-aligned/components/controls/HelpTooltip';
import { Profile } from '../../../api/quality-profiles';
import ConfirmButton from '../../../components/controls/ConfirmButton';
import DateFormatter from '../../../components/intl/DateFormatter';
import { translate, translateWithParameters } from '../../../helpers/l10n';
import {
  useDeleteRuleMutation,
  useRuleDetailsQuery,
  useUpdateRuleMutation,
} from '../../../queries/rules';
import { Dict, RuleActivation } from '../../../types/types';
import CustomRuleButton from './CustomRuleButton';
import RuleDetailsCustomRules from './RuleDetailsCustomRules';
import RuleDetailsDescription from './RuleDetailsDescription';
import RuleDetailsHeader from './RuleDetailsHeader';
import RuleDetailsIssues from './RuleDetailsIssues';
import RuleDetailsParameters from './RuleDetailsParameters';
import RuleDetailsProfiles from './RuleDetailsProfiles';

interface Props {
  allowCustomRules?: boolean;
  canDeactivateInherited?: boolean;
  canWrite?: boolean;
  onActivate: (profile: string, rule: string, activation: RuleActivation) => void;
  onDeactivate: (profile: string, rule: string) => void;
  onDelete: (rule: string) => void;
<<<<<<< HEAD
  onFilterChange: (changes: Partial<Query>) => void;
  organization: string;
=======
>>>>>>> 9e1fded1
  referencedProfiles: Dict<Profile>;
  referencedRepositories: Dict<{ key: string; language: string; name: string }>;
  ruleKey: string;
  selectedProfile?: Profile;
}

<<<<<<< HEAD
interface State {
  actives?: RuleActivation[];
  loading: boolean;
  ruleDetails?: TypeRuleDetails;
}

export default class RuleDetails extends React.PureComponent<Props, State> {
  mounted = false;
  state: State = { loading: true };

  componentDidMount() {
    this.mounted = true;
    this.setState({ loading: true });
    this.fetchRuleDetails();
  }

  componentDidUpdate(prevProps: Props) {
    if (prevProps.ruleKey !== this.props.ruleKey) {
      this.setState({ loading: true });
      this.fetchRuleDetails();
    }
  }

  componentWillUnmount() {
    this.mounted = false;
  }

  fetchRuleDetails = () => {
    return getRuleDetails({
      actives: true,
      key: this.props.ruleKey,
      organization: this.props.organization
    }).then(
      ({ actives, rule }) => {
        if (this.mounted) {
          this.setState({ actives, loading: false, ruleDetails: rule });
        }
      },
      () => {
        if (this.mounted) {
          this.setState({ loading: false });
        }
      }
    );
  };

  handleRuleChange = (ruleDetails: TypeRuleDetails) => {
    if (this.mounted) {
      this.setState({ ruleDetails });
    }
  };

  handleTagsChange = (tags: string[]) => {
    // optimistic update
    const oldTags = this.state.ruleDetails && this.state.ruleDetails.tags;
    this.setState((state) =>
      state.ruleDetails ? { ruleDetails: { ...state.ruleDetails, tags } } : null
    );
    updateRule({
      key: this.props.ruleKey,
      organization: this.props.organization,
      tags: tags.join(),
    }).catch(() => {
      if (this.mounted) {
        this.setState((state) =>
          state.ruleDetails ? { ruleDetails: { ...state.ruleDetails, tags: oldTags } } : null
        );
      }
    });
  };

  handleActivate = () => {
    return this.fetchRuleDetails().then(() => {
      const { ruleKey, selectedProfile } = this.props;
      if (selectedProfile && this.state.actives) {
        const active = this.state.actives.find((active) => active.qProfile === selectedProfile.key);
        if (active) {
          this.props.onActivate(selectedProfile.key, ruleKey, active);
        }
      }
    });
=======
export default function RuleDetails(props: Readonly<Props>) {
  const {
    ruleKey,
    allowCustomRules,
    canWrite,
    referencedProfiles,
    canDeactivateInherited,
    selectedProfile,
    referencedRepositories,
  } = props;
  const { isLoading: loadingRule, data } = useRuleDetailsQuery({
    actives: true,
    key: ruleKey,
  });
  const { mutate: updateRule } = useUpdateRuleMutation();
  const { mutate: deleteRule } = useDeleteRuleMutation({}, props.onDelete);

  const { rule: ruleDetails, actives = [] } = data ?? {};

  const params = ruleDetails?.params ?? [];
  const isCustom = !!ruleDetails?.templateKey;
  const isEditable = canWrite && !!allowCustomRules && isCustom;

  const handleTagsChange = (tags: string[]) => {
    updateRule({ key: ruleKey, tags: tags.join() });
>>>>>>> 9e1fded1
  };

  const handleActivate = () => {
    if (selectedProfile) {
      const active = actives.find((active) => active.qProfile === selectedProfile.key);
      if (active) {
        props.onActivate(selectedProfile.key, ruleKey, active);
      }
<<<<<<< HEAD
    });
  };

  handleDelete = () => {
    return deleteRule({ key: this.props.ruleKey, organization: this.props.organization }).then(() =>
      this.props.onDelete(this.props.ruleKey)
    );
=======
    }
>>>>>>> 9e1fded1
  };

  const handleDeactivate = () => {
    if (selectedProfile && actives.find((active) => active.qProfile === selectedProfile.key)) {
      props.onDeactivate(selectedProfile.key, ruleKey);
    }
  };

<<<<<<< HEAD
    const { allowCustomRules, canWrite, referencedProfiles, organization } = this.props;
    const { params = [] } = ruleDetails;

    const isCustom = !!ruleDetails.templateKey;
    const isEditable = canWrite && !!this.props.allowCustomRules && isCustom;

    return (
      <div className="coding-rule-details">
        <DeferredSpinner loading={this.state.loading}>
          <RuleDetailsMeta
            canWrite={canWrite}
            onFilterChange={this.props.onFilterChange}
            onTagsChange={this.handleTagsChange}
            organization={organization}
            referencedRepositories={this.props.referencedRepositories}
            ruleDetails={ruleDetails}
          />

          <RuleDetailsDescription
            canWrite={canWrite}
            onChange={this.handleRuleChange}
            organization={organization}
            ruleDetails={ruleDetails}
          />
=======
  return (
    <StyledRuleDetails className="it__coding-rule-details sw-p-6 sw-mt-6">
      <Spinner loading={loadingRule}>
        {ruleDetails && (
          <>
            <RuleDetailsHeader
              canWrite={canWrite}
              onTagsChange={handleTagsChange}
              referencedRepositories={referencedRepositories}
              ruleDetails={ruleDetails}
            />

            <RuleDetailsDescription canWrite={canWrite} ruleDetails={ruleDetails} />
>>>>>>> 9e1fded1

            {params.length > 0 && <RuleDetailsParameters params={params} />}

<<<<<<< HEAD
          {isEditable && (
            <div className="coding-rules-detail-description display-flex-center">
              {/* `templateRule` is used to get rule meta data, `customRule` is used to get parameter values */}
              {/* it's expected to pass the same rule to both parameters */}
              <CustomRuleButton
                customRule={ruleDetails}
                onDone={this.handleRuleChange}
                organization={organization}
                templateRule={ruleDetails}
              >
                {({ onClick }) => (
                  <Button
                    className="js-edit-custom"
                    id="coding-rules-detail-custom-rule-change"
                    onClick={onClick}
                  >
                    {translate('edit')}
                  </Button>
                )}
              </CustomRuleButton>
              <ConfirmButton
                confirmButtonText={translate('delete')}
                isDestructive={true}
                modalBody={translateWithParameters(
                  'coding_rules.delete.custom.confirm',
                  ruleDetails.name
                )}
                modalHeader={translate('coding_rules.delete_rule')}
                onConfirm={this.handleDelete}
              >
                {({ onClick }) => (
                  <>
                    <Button
                      className="button-red spacer-left js-delete"
                      id="coding-rules-detail-rule-delete"
=======
            {isEditable && (
              <div className="coding-rules-detail-description sw-flex sw-items-center">
                {/* `templateRule` is used to get rule meta data, `customRule` is used to get parameter values */}
                {/* it's expected to pass the same rule to both parameters */}
                <CustomRuleButton customRule={ruleDetails} templateRule={ruleDetails}>
                  {({ onClick }) => (
                    <ButtonSecondary
                      className="js-edit-custom"
                      id="coding-rules-detail-custom-rule-change"
>>>>>>> 9e1fded1
                      onClick={onClick}
                    >
                      {translate('edit')}
                    </ButtonSecondary>
                  )}
                </CustomRuleButton>
                <ConfirmButton
                  confirmButtonText={translate('delete')}
                  isDestructive
                  modalBody={translateWithParameters(
                    'coding_rules.delete.custom.confirm',
                    ruleDetails.name,
                  )}
                  modalHeader={translate('coding_rules.delete_rule')}
                  onConfirm={() => deleteRule({ key: ruleKey })}
                >
                  {({ onClick }) => (
                    <>
                      <Button
                        className="sw-ml-2 js-delete"
                        id="coding-rules-detail-rule-delete"
                        onClick={onClick}
                        variety={ButtonVariety.DangerOutline}
                      >
                        {translate('delete')}
                      </Button>
                      <HelpTooltip
                        className="sw-ml-2"
                        overlay={
                          <div className="sw-py-4">
                            {translate('coding_rules.custom_rule.removal')}
                          </div>
                        }
                      >
                        <HelperHintIcon />
                      </HelpTooltip>
                    </>
                  )}
                </ConfirmButton>
              </div>
            )}

            {ruleDetails.isTemplate && (
              <RuleDetailsCustomRules
                canChange={allowCustomRules && canWrite}
                ruleDetails={ruleDetails}
              />
            )}

            {!ruleDetails.isTemplate && (
              <RuleDetailsProfiles
                activations={actives}
                canDeactivateInherited={canDeactivateInherited}
                onActivate={handleActivate}
                onDeactivate={handleDeactivate}
                referencedProfiles={referencedProfiles}
                ruleDetails={ruleDetails}
              />
            )}

            {!ruleDetails.isTemplate && ruleDetails.type !== 'SECURITY_HOTSPOT' && (
              <RuleDetailsIssues ruleDetails={ruleDetails} />
            )}

            <div className="sw-my-8" data-meta="available-since">
              <SubHeadingHighlight as="h3">
                {translate('coding_rules.available_since')}
              </SubHeadingHighlight>
              <DateFormatter date={ruleDetails.createdAt} />
            </div>
<<<<<<< HEAD
          )}

          {ruleDetails.isTemplate && (
            <RuleDetailsCustomRules
              canChange={allowCustomRules && canWrite}
              organization={organization}
              ruleDetails={ruleDetails}
            />
          )}

          {!ruleDetails.isTemplate && (
            <RuleDetailsProfiles
              activations={this.state.actives}
              onActivate={this.handleActivate}
              onDeactivate={this.handleDeactivate}
              organization={organization}
              referencedProfiles={referencedProfiles}
              ruleDetails={ruleDetails}
            />
          )}

          {!ruleDetails.isTemplate && ruleDetails.type !== 'SECURITY_HOTSPOT' && (
            <RuleDetailsIssues organization={organization} ruleDetails={ruleDetails} />
          )}
        </DeferredSpinner>
      </div>
    );
  }
}
=======
          </>
        )}
      </Spinner>
    </StyledRuleDetails>
  );
}

const StyledRuleDetails = styled.div`
  box-sizing: border-box;
  border-radius: 4px;
  background-color: ${themeColor('filterbar')};
  border: ${themeBorder('default', 'filterbarBorder')};
  overflow-x: hidden;
`;
>>>>>>> 9e1fded1
<|MERGE_RESOLUTION|>--- conflicted
+++ resolved
@@ -48,108 +48,22 @@
 import RuleDetailsProfiles from './RuleDetailsProfiles';
 
 interface Props {
+  organization: string;
   allowCustomRules?: boolean;
   canDeactivateInherited?: boolean;
   canWrite?: boolean;
   onActivate: (profile: string, rule: string, activation: RuleActivation) => void;
   onDeactivate: (profile: string, rule: string) => void;
   onDelete: (rule: string) => void;
-<<<<<<< HEAD
-  onFilterChange: (changes: Partial<Query>) => void;
-  organization: string;
-=======
->>>>>>> 9e1fded1
   referencedProfiles: Dict<Profile>;
   referencedRepositories: Dict<{ key: string; language: string; name: string }>;
   ruleKey: string;
   selectedProfile?: Profile;
 }
 
-<<<<<<< HEAD
-interface State {
-  actives?: RuleActivation[];
-  loading: boolean;
-  ruleDetails?: TypeRuleDetails;
-}
-
-export default class RuleDetails extends React.PureComponent<Props, State> {
-  mounted = false;
-  state: State = { loading: true };
-
-  componentDidMount() {
-    this.mounted = true;
-    this.setState({ loading: true });
-    this.fetchRuleDetails();
-  }
-
-  componentDidUpdate(prevProps: Props) {
-    if (prevProps.ruleKey !== this.props.ruleKey) {
-      this.setState({ loading: true });
-      this.fetchRuleDetails();
-    }
-  }
-
-  componentWillUnmount() {
-    this.mounted = false;
-  }
-
-  fetchRuleDetails = () => {
-    return getRuleDetails({
-      actives: true,
-      key: this.props.ruleKey,
-      organization: this.props.organization
-    }).then(
-      ({ actives, rule }) => {
-        if (this.mounted) {
-          this.setState({ actives, loading: false, ruleDetails: rule });
-        }
-      },
-      () => {
-        if (this.mounted) {
-          this.setState({ loading: false });
-        }
-      }
-    );
-  };
-
-  handleRuleChange = (ruleDetails: TypeRuleDetails) => {
-    if (this.mounted) {
-      this.setState({ ruleDetails });
-    }
-  };
-
-  handleTagsChange = (tags: string[]) => {
-    // optimistic update
-    const oldTags = this.state.ruleDetails && this.state.ruleDetails.tags;
-    this.setState((state) =>
-      state.ruleDetails ? { ruleDetails: { ...state.ruleDetails, tags } } : null
-    );
-    updateRule({
-      key: this.props.ruleKey,
-      organization: this.props.organization,
-      tags: tags.join(),
-    }).catch(() => {
-      if (this.mounted) {
-        this.setState((state) =>
-          state.ruleDetails ? { ruleDetails: { ...state.ruleDetails, tags: oldTags } } : null
-        );
-      }
-    });
-  };
-
-  handleActivate = () => {
-    return this.fetchRuleDetails().then(() => {
-      const { ruleKey, selectedProfile } = this.props;
-      if (selectedProfile && this.state.actives) {
-        const active = this.state.actives.find((active) => active.qProfile === selectedProfile.key);
-        if (active) {
-          this.props.onActivate(selectedProfile.key, ruleKey, active);
-        }
-      }
-    });
-=======
 export default function RuleDetails(props: Readonly<Props>) {
   const {
+    organization,
     ruleKey,
     allowCustomRules,
     canWrite,
@@ -173,7 +87,6 @@
 
   const handleTagsChange = (tags: string[]) => {
     updateRule({ key: ruleKey, tags: tags.join() });
->>>>>>> 9e1fded1
   };
 
   const handleActivate = () => {
@@ -182,17 +95,7 @@
       if (active) {
         props.onActivate(selectedProfile.key, ruleKey, active);
       }
-<<<<<<< HEAD
-    });
-  };
-
-  handleDelete = () => {
-    return deleteRule({ key: this.props.ruleKey, organization: this.props.organization }).then(() =>
-      this.props.onDelete(this.props.ruleKey)
-    );
-=======
     }
->>>>>>> 9e1fded1
   };
 
   const handleDeactivate = () => {
@@ -201,96 +104,32 @@
     }
   };
 
-<<<<<<< HEAD
-    const { allowCustomRules, canWrite, referencedProfiles, organization } = this.props;
-    const { params = [] } = ruleDetails;
-
-    const isCustom = !!ruleDetails.templateKey;
-    const isEditable = canWrite && !!this.props.allowCustomRules && isCustom;
-
-    return (
-      <div className="coding-rule-details">
-        <DeferredSpinner loading={this.state.loading}>
-          <RuleDetailsMeta
-            canWrite={canWrite}
-            onFilterChange={this.props.onFilterChange}
-            onTagsChange={this.handleTagsChange}
-            organization={organization}
-            referencedRepositories={this.props.referencedRepositories}
-            ruleDetails={ruleDetails}
-          />
-
-          <RuleDetailsDescription
-            canWrite={canWrite}
-            onChange={this.handleRuleChange}
-            organization={organization}
-            ruleDetails={ruleDetails}
-          />
-=======
   return (
     <StyledRuleDetails className="it__coding-rule-details sw-p-6 sw-mt-6">
       <Spinner loading={loadingRule}>
         {ruleDetails && (
           <>
             <RuleDetailsHeader
+              organization={organization}
               canWrite={canWrite}
               onTagsChange={handleTagsChange}
               referencedRepositories={referencedRepositories}
               ruleDetails={ruleDetails}
             />
 
-            <RuleDetailsDescription canWrite={canWrite} ruleDetails={ruleDetails} />
->>>>>>> 9e1fded1
+            <RuleDetailsDescription organization={organization} canWrite={canWrite} ruleDetails={ruleDetails} />
 
             {params.length > 0 && <RuleDetailsParameters params={params} />}
 
-<<<<<<< HEAD
-          {isEditable && (
-            <div className="coding-rules-detail-description display-flex-center">
-              {/* `templateRule` is used to get rule meta data, `customRule` is used to get parameter values */}
-              {/* it's expected to pass the same rule to both parameters */}
-              <CustomRuleButton
-                customRule={ruleDetails}
-                onDone={this.handleRuleChange}
-                organization={organization}
-                templateRule={ruleDetails}
-              >
-                {({ onClick }) => (
-                  <Button
-                    className="js-edit-custom"
-                    id="coding-rules-detail-custom-rule-change"
-                    onClick={onClick}
-                  >
-                    {translate('edit')}
-                  </Button>
-                )}
-              </CustomRuleButton>
-              <ConfirmButton
-                confirmButtonText={translate('delete')}
-                isDestructive={true}
-                modalBody={translateWithParameters(
-                  'coding_rules.delete.custom.confirm',
-                  ruleDetails.name
-                )}
-                modalHeader={translate('coding_rules.delete_rule')}
-                onConfirm={this.handleDelete}
-              >
-                {({ onClick }) => (
-                  <>
-                    <Button
-                      className="button-red spacer-left js-delete"
-                      id="coding-rules-detail-rule-delete"
-=======
             {isEditable && (
               <div className="coding-rules-detail-description sw-flex sw-items-center">
                 {/* `templateRule` is used to get rule meta data, `customRule` is used to get parameter values */}
                 {/* it's expected to pass the same rule to both parameters */}
-                <CustomRuleButton customRule={ruleDetails} templateRule={ruleDetails}>
+                <CustomRuleButton organization={organization} customRule={ruleDetails} templateRule={ruleDetails}>
                   {({ onClick }) => (
                     <ButtonSecondary
                       className="js-edit-custom"
                       id="coding-rules-detail-custom-rule-change"
->>>>>>> 9e1fded1
                       onClick={onClick}
                     >
                       {translate('edit')}
@@ -335,6 +174,7 @@
 
             {ruleDetails.isTemplate && (
               <RuleDetailsCustomRules
+                organization={organization}
                 canChange={allowCustomRules && canWrite}
                 ruleDetails={ruleDetails}
               />
@@ -342,6 +182,7 @@
 
             {!ruleDetails.isTemplate && (
               <RuleDetailsProfiles
+                organization={organization}
                 activations={actives}
                 canDeactivateInherited={canDeactivateInherited}
                 onActivate={handleActivate}
@@ -352,7 +193,7 @@
             )}
 
             {!ruleDetails.isTemplate && ruleDetails.type !== 'SECURITY_HOTSPOT' && (
-              <RuleDetailsIssues ruleDetails={ruleDetails} />
+              <RuleDetailsIssues organization={organization} ruleDetails={ruleDetails} />
             )}
 
             <div className="sw-my-8" data-meta="available-since">
@@ -361,37 +202,6 @@
               </SubHeadingHighlight>
               <DateFormatter date={ruleDetails.createdAt} />
             </div>
-<<<<<<< HEAD
-          )}
-
-          {ruleDetails.isTemplate && (
-            <RuleDetailsCustomRules
-              canChange={allowCustomRules && canWrite}
-              organization={organization}
-              ruleDetails={ruleDetails}
-            />
-          )}
-
-          {!ruleDetails.isTemplate && (
-            <RuleDetailsProfiles
-              activations={this.state.actives}
-              onActivate={this.handleActivate}
-              onDeactivate={this.handleDeactivate}
-              organization={organization}
-              referencedProfiles={referencedProfiles}
-              ruleDetails={ruleDetails}
-            />
-          )}
-
-          {!ruleDetails.isTemplate && ruleDetails.type !== 'SECURITY_HOTSPOT' && (
-            <RuleDetailsIssues organization={organization} ruleDetails={ruleDetails} />
-          )}
-        </DeferredSpinner>
-      </div>
-    );
-  }
-}
-=======
           </>
         )}
       </Spinner>
@@ -405,5 +215,4 @@
   background-color: ${themeColor('filterbar')};
   border: ${themeBorder('default', 'filterbarBorder')};
   overflow-x: hidden;
-`;
->>>>>>> 9e1fded1
+`;