--- conflicted
+++ resolved
@@ -298,8 +298,7 @@
   background-color: #4b9fd5;
   border-radius: 50%;
   display: inline-block;
-<<<<<<< HEAD
-  margin-left: var(--gridSize);
+  margin-left: 8px;
 }
 
 .coding-rule-map-input {
@@ -317,7 +316,4 @@
 
 .spacer-bottom {
   margin-bottom: 0.5rem !important;
-=======
-  margin-left: 8px;
->>>>>>> 3599d7c3
 }