--- conflicted
+++ resolved
@@ -20,11 +20,7 @@
 import { stringify } from 'querystring';
 import * as React from 'react';
 import * as classNames from 'classnames';
-<<<<<<< HEAD
-=======
 import { FormattedMessage } from 'react-intl';
-import { stringify } from 'querystring';
->>>>>>> 2b52fdc9
 import { debounce } from 'lodash';
 import DeferredSpinner from '../../../components/common/DeferredSpinner';
 import { omitNil } from '../../../helpers/request';
@@ -152,24 +148,24 @@
           licenseEdition ? licenseEdition.name : translate('marketplace.commercial_edition')
         )}
         {licenseEdition &&
-        licenseEdition.key === 'datacenter' &&
-        previewStatus !== 'NO_INSTALL' && (
-          <span className="little-spacer-left">
-            <FormattedMessage
-              defaultMessage={translate('marketplace.how_to_setup_cluster_url')}
-              id="marketplace.how_to_setup_cluster_url"
-              values={{
-                url: (
-                  <a
-                    href="https://redirect.sonarsource.com/doc/data-center-edition.html"
-                    target="_blank">
-                    {licenseEdition.name}
-                  </a>
-                )
-              }}
-            />
-          </span>
-        )}
+          licenseEdition.key === 'datacenter' &&
+          previewStatus !== 'NO_INSTALL' && (
+            <span className="little-spacer-left">
+              <FormattedMessage
+                defaultMessage={translate('marketplace.how_to_setup_cluster_url')}
+                id="marketplace.how_to_setup_cluster_url"
+                values={{
+                  url: (
+                    <a
+                      href="https://redirect.sonarsource.com/doc/data-center-edition.html"
+                      target="_blank">
+                      {licenseEdition.name}
+                    </a>
+                  )
+                }}
+              />
+            </span>
+          )}
       </p>
     );
   }
