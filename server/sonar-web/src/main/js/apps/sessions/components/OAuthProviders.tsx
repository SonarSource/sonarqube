/*
 * SonarQube
 * Copyright (C) 2009-2024 SonarSource SA
 * mailto:info AT sonarsource DOT com
 *
 * This program is free software; you can redistribute it and/or
 * modify it under the terms of the GNU Lesser General Public
 * License as published by the Free Software Foundation; either
 * version 3 of the License, or (at your option) any later version.
 *
 * This program is distributed in the hope that it will be useful,
 * but WITHOUT ANY WARRANTY; without even the implied warranty of
 * MERCHANTABILITY or FITNESS FOR A PARTICULAR PURPOSE.  See the GNU
 * Lesser General Public License for more details.
 *
 * You should have received a copy of the GNU Lesser General Public License
 * along with this program; if not, write to the Free Software Foundation,
 * Inc., 51 Franklin Street, Fifth Floor, Boston, MA  02110-1301, USA.
 */
import { BasicSeparator, ThirdPartyButton } from 'design-system';
import * as React from 'react';
import HelpTooltip from '~sonar-aligned/components/controls/HelpTooltip';
import { translateWithParameters } from '../../../helpers/l10n';
import { getBaseUrl } from '../../../helpers/system';
import { IdentityProvider } from '../../../types/types';

interface Props {
  identityProviders: IdentityProvider[];
  returnTo: string;
}

export default function OAuthProviders({ identityProviders, returnTo }: Readonly<Props>) {
  const authenticate = React.useCallback(
    (key: string) => {
      // We need a real page refresh, as the login mechanism is handled on the server
      window.location.replace(
        `${getBaseUrl()}/sessions/init/${key}?return_to=${encodeURIComponent(returnTo)}`,
      );
    },
    [returnTo],
  );

  return (
<<<<<<< HEAD
    <IdentityProviderWrapper>
      <IdentityProviderLink
        backgroundColor={identityProvider.backgroundColor}
        iconPath={identityProvider.iconPath}
        name={identityProvider.name}
        url={
          identityProvider.key === 'saml2'
            ? `/sessions/sso?return_to=${encodeURIComponent(returnTo)}`
            : `${getBaseUrl()}/sessions/init/${identityProvider.key}?return_to=${encodeURIComponent(returnTo)}`
        }
      >
        <span>{format(identityProvider.name)}</span>
      </IdentityProviderLink>
      {identityProvider.helpMessage && (
        <HelpTooltip className="oauth-providers-help" overlay={identityProvider.helpMessage} />
      )}
    </IdentityProviderWrapper>
=======
    <>
      <div className="sw-w-full sw-flex sw-flex-col sw-gap-4" id="oauth-providers">
        {identityProviders.map((identityProvider) => (
          <div key={identityProvider.key}>
            <ThirdPartyButton
              className="sw-w-full sw-justify-center"
              name={identityProvider.name}
              iconPath={`${getBaseUrl()}${identityProvider.iconPath}`}
              onClick={() => authenticate(identityProvider.key)}
            >
              <span>{translateWithParameters('login.login_with_x', identityProvider.name)}</span>
            </ThirdPartyButton>
            {identityProvider.helpMessage && (
              <HelpTooltip
                className="oauth-providers-help"
                overlay={identityProvider.helpMessage}
              />
            )}
          </div>
        ))}
      </div>
      <BasicSeparator className="sw-my-6 sw-w-full" />
    </>
>>>>>>> 9e1fded1
  );
}<|MERGE_RESOLUTION|>--- conflicted
+++ resolved
@@ -41,25 +41,6 @@
   );
 
   return (
-<<<<<<< HEAD
-    <IdentityProviderWrapper>
-      <IdentityProviderLink
-        backgroundColor={identityProvider.backgroundColor}
-        iconPath={identityProvider.iconPath}
-        name={identityProvider.name}
-        url={
-          identityProvider.key === 'saml2'
-            ? `/sessions/sso?return_to=${encodeURIComponent(returnTo)}`
-            : `${getBaseUrl()}/sessions/init/${identityProvider.key}?return_to=${encodeURIComponent(returnTo)}`
-        }
-      >
-        <span>{format(identityProvider.name)}</span>
-      </IdentityProviderLink>
-      {identityProvider.helpMessage && (
-        <HelpTooltip className="oauth-providers-help" overlay={identityProvider.helpMessage} />
-      )}
-    </IdentityProviderWrapper>
-=======
     <>
       <div className="sw-w-full sw-flex sw-flex-col sw-gap-4" id="oauth-providers">
         {identityProviders.map((identityProvider) => (
@@ -83,6 +64,5 @@
       </div>
       <BasicSeparator className="sw-my-6 sw-w-full" />
     </>
->>>>>>> 9e1fded1
   );
 }