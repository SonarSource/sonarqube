--- conflicted
+++ resolved
@@ -87,11 +87,6 @@
         )}
       </aside>
 
-<<<<<<< HEAD
-      <h3 className="account-project-name">
-        <Link to={getProjectUrl(project.key)}>Key: {project.name}</Link>
-      </h3>
-=======
       <SubHeading as="h3">
         <DiscreetLink to={getProjectUrl(project.key)}>{project.name}</DiscreetLink>
       </SubHeading>
@@ -99,7 +94,6 @@
       <Note>{project.key}</Note>
 
       {!!project.description && <div className="sw-mt-2">{project.description}</div>}
->>>>>>> 9e1fded1
 
       {orderedLinks.length > 0 && (
         <div className="sw-mt-2">
