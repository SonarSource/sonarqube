/*
 * SonarQube
 * Copyright (C) 2009-2024 SonarSource SA
 * mailto:info AT sonarsource DOT com
 *
 * This program is free software; you can redistribute it and/or
 * modify it under the terms of the GNU Lesser General Public
 * License as published by the Free Software Foundation; either
 * version 3 of the License, or (at your option) any later version.
 *
 * This program is distributed in the hope that it will be useful,
 * but WITHOUT ANY WARRANTY; without even the implied warranty of
 * MERCHANTABILITY or FITNESS FOR A PARTICULAR PURPOSE.  See the GNU
 * Lesser General Public License for more details.
 *
 * You should have received a copy of the GNU Lesser General Public License
 * along with this program; if not, write to the Free Software Foundation,
 * Inc., 51 Franklin Street, Fifth Floor, Boston, MA  02110-1301, USA.
 */

import { Link } from '@sonarsource/echoes-react';
import * as React from 'react';
import { FormattedMessage } from 'react-intl';
<<<<<<< HEAD
import DocLink from '../../../components/common/DocLink';
import Link from '../../../components/common/Link';
import { Alert } from '../../../components/ui/Alert';
=======
>>>>>>> 9e1fded1
import { translate } from '../../../helpers/l10n';
import { getQualityGateUrl } from '../../../helpers/urls';
import { Component, QualityGate } from '../../../types/types';

interface Props {
<<<<<<< HEAD
  component: Pick<Component, 'key' | 'qualifier' | 'qualityGate' | 'organization'>;
=======
  component: Pick<Component, 'key' | 'qualifier' | 'qualityGate'>;
  qualityGate?: QualityGate;
>>>>>>> 9e1fded1
}

export default function CleanAsYouCodeWarning({ component }: Props) {
  return (
    <>
<<<<<<< HEAD
      <Alert variant="warning">{translate('overview.quality_gate.conditions.cayc.warning')}</Alert>
      {component.qualityGate ? (
        <p className="big-spacer-top big-spacer-bottom">
=======
      <p className="sw-mb-4 sw-font-bold">
        <FormattedMessage
          id={`overview.quality_gate.conditions.cayc.warning.title.${component.qualifier}`}
        />
      </p>
      {component.qualityGate ? (
        <p>
>>>>>>> 9e1fded1
          <FormattedMessage
            id="overview.quality_gate.conditions.cayc.details_with_link"
            defaultMessage={translate('overview.quality_gate.conditions.cayc.details_with_link')}
            values={{
              link: (
<<<<<<< HEAD
                <Link to={getQualityGateUrl(component.organization, component.qualityGate.key)}>
=======
                <Link to={getQualityGateUrl(component.qualityGate.name)}>
>>>>>>> 9e1fded1
                  {translate('overview.quality_gate.conditions.non_cayc.warning.link')}
                </Link>
              ),
            }}
          />
        </p>
      ) : (
<<<<<<< HEAD
        <p className="big-spacer-top big-spacer-bottom">
          {translate('overview.quality_gate.conditions.cayc.details')}
        </p>
      )}

      <DocLink to="https://knowledgebase.autorabit.com/codescan/docs">
        {translate('overview.quality_gate.conditions.cayc.link')}
      </DocLink>
=======
        <p>
          <FormattedMessage
            id={`overview.quality_gate.conditions.cayc.details.${component.qualifier}`}
          />
        </p>
      )}
>>>>>>> 9e1fded1
    </>
  );
}<|MERGE_RESOLUTION|>--- conflicted
+++ resolved
@@ -21,33 +21,18 @@
 import { Link } from '@sonarsource/echoes-react';
 import * as React from 'react';
 import { FormattedMessage } from 'react-intl';
-<<<<<<< HEAD
-import DocLink from '../../../components/common/DocLink';
-import Link from '../../../components/common/Link';
-import { Alert } from '../../../components/ui/Alert';
-=======
->>>>>>> 9e1fded1
 import { translate } from '../../../helpers/l10n';
 import { getQualityGateUrl } from '../../../helpers/urls';
 import { Component, QualityGate } from '../../../types/types';
 
 interface Props {
-<<<<<<< HEAD
   component: Pick<Component, 'key' | 'qualifier' | 'qualityGate' | 'organization'>;
-=======
-  component: Pick<Component, 'key' | 'qualifier' | 'qualityGate'>;
   qualityGate?: QualityGate;
->>>>>>> 9e1fded1
 }
 
 export default function CleanAsYouCodeWarning({ component }: Props) {
   return (
     <>
-<<<<<<< HEAD
-      <Alert variant="warning">{translate('overview.quality_gate.conditions.cayc.warning')}</Alert>
-      {component.qualityGate ? (
-        <p className="big-spacer-top big-spacer-bottom">
-=======
       <p className="sw-mb-4 sw-font-bold">
         <FormattedMessage
           id={`overview.quality_gate.conditions.cayc.warning.title.${component.qualifier}`}
@@ -55,17 +40,12 @@
       </p>
       {component.qualityGate ? (
         <p>
->>>>>>> 9e1fded1
           <FormattedMessage
             id="overview.quality_gate.conditions.cayc.details_with_link"
             defaultMessage={translate('overview.quality_gate.conditions.cayc.details_with_link')}
             values={{
               link: (
-<<<<<<< HEAD
-                <Link to={getQualityGateUrl(component.organization, component.qualityGate.key)}>
-=======
-                <Link to={getQualityGateUrl(component.qualityGate.name)}>
->>>>>>> 9e1fded1
+                <Link to={getQualityGateUrl(component.organization, component.qualityGate.name)}>
                   {translate('overview.quality_gate.conditions.non_cayc.warning.link')}
                 </Link>
               ),
@@ -73,23 +53,12 @@
           />
         </p>
       ) : (
-<<<<<<< HEAD
-        <p className="big-spacer-top big-spacer-bottom">
-          {translate('overview.quality_gate.conditions.cayc.details')}
-        </p>
-      )}
-
-      <DocLink to="https://knowledgebase.autorabit.com/codescan/docs">
-        {translate('overview.quality_gate.conditions.cayc.link')}
-      </DocLink>
-=======
         <p>
           <FormattedMessage
             id={`overview.quality_gate.conditions.cayc.details.${component.qualifier}`}
           />
         </p>
       )}
->>>>>>> 9e1fded1
     </>
   );
 }