/*
 * SonarQube
 * Copyright (C) 2009-2024 SonarSource SA
 * mailto:info AT sonarsource DOT com
 *
 * This program is free software; you can redistribute it and/or
 * modify it under the terms of the GNU Lesser General Public
 * License as published by the Free Software Foundation; either
 * version 3 of the License, or (at your option) any later version.
 *
 * This program is distributed in the hope that it will be useful,
 * but WITHOUT ANY WARRANTY; without even the implied warranty of
 * MERCHANTABILITY or FITNESS FOR A PARTICULAR PURPOSE.  See the GNU
 * Lesser General Public License for more details.
 *
 * You should have received a copy of the GNU Lesser General Public License
 * along with this program; if not, write to the Free Software Foundation,
 * Inc., 51 Franklin Street, Fifth Floor, Boston, MA  02110-1301, USA.
 */

import { sortBy, uniq } from 'lodash';
import * as React from 'react';
import { getBranchLikeQuery, isMainBranch } from '~sonar-aligned/helpers/branch-like';
import { ComponentQualifier } from '~sonar-aligned/types/component';
import { MetricKey } from '~sonar-aligned/types/metrics';
import { getApplicationDetails, getApplicationLeak } from '../../../api/application';
import { getMeasuresWithPeriodAndMetrics } from '../../../api/measures';
import { getProjectActivity } from '../../../api/projectActivity';
import { fetchQualityGate, getGateForProject } from '../../../api/quality-gates';
import { getAllTimeMachineData } from '../../../api/time-machine';
import {
  getActivityGraph,
  getHistoryMetrics,
  saveActivityGraph,
} from '../../../components/activity-graph/utils';
import { getBranchLikeDisplayName } from '../../../helpers/branch-like';
import { parseDate, toISO8601WithOffsetString } from '../../../helpers/dates';
import { enhanceConditionWithMeasure, enhanceMeasuresWithMetrics } from '../../../helpers/measures';
import {
  extractStatusConditionsFromApplicationStatusChildProject,
  extractStatusConditionsFromProjectStatus,
} from '../../../helpers/qualityGates';
import { isDefined } from '../../../helpers/types';
import { useMeasuresAndLeakQuery } from '../../../queries/measures';
import { useStandardExperienceModeQuery } from '../../../queries/mode';
import {
  useApplicationQualityGateStatus,
  useProjectQualityGateStatus,
} from '../../../queries/quality-gates';
import { ApplicationPeriod } from '../../../types/application';
import { Branch, BranchLike } from '../../../types/branch-like';
import { Analysis, GraphType, MeasureHistory } from '../../../types/project-activity';
import { QualityGateStatus, QualityGateStatusCondition } from '../../../types/quality-gates';
import { Component, MeasureEnhanced, Metric, Period, QualityGate } from '../../../types/types';
import '../styles.css';
import { BRANCH_OVERVIEW_METRICS, HISTORY_METRICS_LIST, Status } from '../utils';
import BranchOverviewRenderer from './BranchOverviewRenderer';

interface Props {
  grc: boolean;
  branch?: Branch;
  branchesEnabled?: boolean;
  component: Component;
}

export const BRANCH_OVERVIEW_ACTIVITY_GRAPH = 'sonar_branch_overview.graph';
export const NO_CI_DETECTED = 'undetected';

// Get all history data over the past year.
const FROM_DATE = toISO8601WithOffsetString(new Date().setFullYear(new Date().getFullYear() - 1));

export default function BranchOverview(props: Readonly<Props>) {
<<<<<<< HEAD
  const { grc, component, branch, branchesEnabled } = props;
=======
  const { component, branch, branchesEnabled } = props;
  const { data: isStandardMode = false } = useStandardExperienceModeQuery();
>>>>>>> 3599d7c3
  const { graph: initialGraph } = getActivityGraph(
    BRANCH_OVERVIEW_ACTIVITY_GRAPH,
    props.component.key,
  );
  const [graph, setGraph] = React.useState<GraphType>(initialGraph);
  const [loadingStatus, setLoadingStatus] = React.useState<boolean>(true);
  const [appLeak, setAppLeak] = React.useState<ApplicationPeriod | undefined>(undefined);
  const [measures, setMeasures] = React.useState<MeasureEnhanced[] | undefined>(undefined);
  const [metrics, setMetrics] = React.useState<Metric[] | undefined>(undefined);
  const [period, setPeriod] = React.useState<Period | undefined>(undefined);
  const [qgStatuses, setQgStatuses] = React.useState<QualityGateStatus[] | undefined>(undefined);
  const [loadingHistory, setLoadingHistory] = React.useState<boolean>(true);
  const [analyses, setAnalyses] = React.useState<Analysis[] | undefined>(undefined);
  const [detectedCIOnLastAnalysis, setDetectedCIOnLastAnalysis] = React.useState<
    boolean | undefined
  >(undefined);
  const [qualityGate, setQualityGate] = React.useState<QualityGate | undefined>(undefined);
  const [measuresHistory, setMeasuresHistory] = React.useState<MeasureHistory[] | undefined>(
    undefined,
  );

  const { data: projectQualityGateStatus } = useProjectQualityGateStatus(
    {
      projectKey: component.key,
      branchParameters: getBranchLikeQuery(branch),
    },
    { enabled: component.qualifier === ComponentQualifier.Project },
  );

  const { data: applicationQualityGateStatus } = useApplicationQualityGateStatus(
    { application: component.key, ...getBranchLikeQuery(branch) },
    { enabled: component.qualifier === ComponentQualifier.Application },
  );

  const { data: measuresAndLeak } = useMeasuresAndLeakQuery({
    componentKey: component.key,
    branchLike: branch,
    metricKeys:
      component.qualifier === ComponentQualifier.Project &&
      projectQualityGateStatus?.conditions !== undefined
        ? uniq([
            ...BRANCH_OVERVIEW_METRICS,
            ...projectQualityGateStatus.conditions.map((c) => c.metricKey),
          ])
        : BRANCH_OVERVIEW_METRICS,
  });

  const getEnhancedConditions = (
    conditions: QualityGateStatusCondition[],
    measures: MeasureEnhanced[],
  ) => {
    return (
      conditions
        // Enhance them with Metric information, which will be needed
        // to render the conditions properly.
        .map((c) => enhanceConditionWithMeasure(c, measures))
        // The enhancement will return undefined if it cannot find the
        // appropriate measure. Make sure we filter them out.
        .filter(isDefined)
    );
  };

  const loadApplicationStatus = React.useCallback(async () => {
    if (!measuresAndLeak || !applicationQualityGateStatus) {
      return;
    }
    const { component: componentMeasures, metrics, period } = measuresAndLeak;
    const appMeasures = componentMeasures.measures
      ? enhanceMeasuresWithMetrics(componentMeasures.measures, metrics)
      : [];

    const appBranchName =
      (branch && !isMainBranch(branch) && getBranchLikeDisplayName(branch)) || undefined;

    const appDetails = await getApplicationDetails(component.key, appBranchName);

    setLoadingStatus(true);
    // We also need to load the application leak periods separately.
    getApplicationLeak(component.key, appBranchName).then(
      (leaks) => {
        if (leaks && leaks.length > 0) {
          const sortedLeaks = sortBy(leaks, (leak) => {
            return new Date(leak.date);
          });
          setAppLeak(sortedLeaks[0]);
        }
      },
      () => {
        setAppLeak(undefined);
      },
    );

    // We need to load the measures for each project in an application
    // individually, in order to display all QG conditions correctly. Loading
    // them at the parent application level will not get all the necessary
    // information, unfortunately, as they are aggregated.
    Promise.all(
      applicationQualityGateStatus.projects.map((project) => {
        const projectDetails = appDetails.projects.find((p) => p.key === project.key);
        const projectBranchLike = projectDetails
          ? { isMain: projectDetails.isMain, name: projectDetails.branch, excludedFromPurge: false }
          : undefined;

        return loadMeasuresAndMeta(
          project.key,
          projectBranchLike,
          // Only load metrics that apply to failing QG conditions; we don't
          // need the others anyway.
          project.conditions.filter((c) => c.status !== 'OK').map((c) => c.metric),
        ).then(({ measures }) => ({
          measures,
          project,
          projectBranchLike,
        }));
      }),
    ).then(
      (results) => {
        const qgStatuses = results
          .map(({ measures = [], project, projectBranchLike }): QualityGateStatus => {
            const { key, name, status, caycStatus } = project;
            const conditions = extractStatusConditionsFromApplicationStatusChildProject(project);
            const enhancedConditions = getEnhancedConditions(conditions, measures);
            const failedConditions = enhancedConditions.filter((c) => c.level !== Status.OK);

            return {
              conditions: enhancedConditions,
              failedConditions,
              caycStatus,
              key,
              name,
              status,
              branchLike: projectBranchLike,
            };
          })
          .sort((a, b) => Math.sign(b.failedConditions.length - a.failedConditions.length));

        setQgStatuses(qgStatuses);
        setPeriod(period);
        setMetrics(metrics);
        setMeasures(appMeasures);
        setLoadingStatus(false);
      },
      () => {
        setQgStatuses(undefined);
        setLoadingStatus(false);
      },
    );
  }, [applicationQualityGateStatus, branch, component.key, measuresAndLeak]);

  const loadProjectStatus = React.useCallback(() => {
    const { key, name } = component;

    if (!measuresAndLeak || !projectQualityGateStatus) {
      return;
    }
    setLoadingStatus(true);
    const { component: componentMeasures, metrics, period } = measuresAndLeak;
    const projectMeasures = componentMeasures.measures
      ? enhanceMeasuresWithMetrics(componentMeasures.measures, metrics)
      : [];

    if (projectMeasures) {
      const { ignoredConditions, caycStatus, status } = projectQualityGateStatus;
      const conditions = extractStatusConditionsFromProjectStatus(projectQualityGateStatus);
      const enhancedConditions = getEnhancedConditions(conditions, projectMeasures);
      const failedConditions = enhancedConditions.filter((c) => c.level !== Status.OK);

      const qgStatus: QualityGateStatus = {
        ignoredConditions,
        caycStatus,
        conditions: enhancedConditions,
        failedConditions,
        key,
        name,
        status,
        branchLike: branch,
      };

      setMeasures(projectMeasures);
      setMetrics(metrics);
      setPeriod(period);
      setQgStatuses([qgStatus]);
    } else {
      setQgStatuses(undefined);
    }
    setLoadingStatus(false);
  }, [branch, component, measuresAndLeak, projectQualityGateStatus]);

  const loadProjectQualityGate = React.useCallback(async () => {
    const qualityGate = await getGateForProject({ organization: component.organization, project: component.key });
    const qgDetails = await fetchQualityGate({ organization: component.organization, name: qualityGate.name });
    setQualityGate(qgDetails);
  }, [component.key]);

  const loadMeasuresAndMeta = (
    componentKey: string,
    branchLike?: BranchLike,
    metricKeys: string[] = [],
  ) => {
    return getMeasuresWithPeriodAndMetrics(
      componentKey,
      metricKeys.length > 0 ? metricKeys : BRANCH_OVERVIEW_METRICS,
      getBranchLikeQuery(branchLike),
    ).then(({ component: { measures }, metrics, period }) => {
      return {
        measures: enhanceMeasuresWithMetrics(measures || [], metrics || []),
        metrics,
        period,
      };
    });
  };

  const loadHistoryMeasures = React.useCallback(() => {
    const graphMetrics = getHistoryMetrics(graph, [], isStandardMode);
    const metrics = uniq([...HISTORY_METRICS_LIST, ...graphMetrics]);

    return getAllTimeMachineData({
      ...getBranchLikeQuery(branch),
      from: FROM_DATE,
      component: component.key,
      metrics: metrics.join(),
    }).then(
      ({ measures }) => {
        setMeasuresHistory(
          measures.map((measure) => ({
            metric: measure.metric,
            history: measure.history.map((analysis) => ({
              date: parseDate(analysis.date),
              value: analysis.value,
            })),
          })),
        );
      },
      () => {},
    );
  }, [branch, component.key, graph]);

  const getTopLevelComponent = React.useCallback(() => {
    let current = component.breadcrumbs.length - 1;
    while (
      current > 0 &&
      !(
        [
          ComponentQualifier.Project,
          ComponentQualifier.Portfolio,
          ComponentQualifier.Application,
        ] as string[]
      ).includes(component.breadcrumbs[current].qualifier)
    ) {
      current--;
    }
    return component.breadcrumbs[current].key;
  }, [component.breadcrumbs]);

  const loadAnalyses = React.useCallback(() => {
    return getProjectActivity({
      ...getBranchLikeQuery(branch),
      project: getTopLevelComponent(),
      from: FROM_DATE,
    }).then(
      ({ analyses }) => {
        setAnalyses(analyses);
        setDetectedCIOnLastAnalysis(
          analyses.length > 0
            ? analyses[0].detectedCI !== undefined && analyses[0].detectedCI !== NO_CI_DETECTED
            : undefined,
        );
      },
      () => {},
    );
  }, [branch, getTopLevelComponent]);

  const loadHistory = React.useCallback(() => {
    setLoadingHistory(true);

    return Promise.all([loadHistoryMeasures(), loadAnalyses()]).then(
      doneLoadingHistory,
      doneLoadingHistory,
    );
  }, [loadAnalyses, loadHistoryMeasures]);

  const doneLoadingHistory = () => {
    setLoadingHistory(false);
  };

  const handleGraphChange = (graph: GraphType) => {
    setGraph(graph);
    saveActivityGraph(BRANCH_OVERVIEW_ACTIVITY_GRAPH, component.key, graph);
    setLoadingHistory(true);
    loadHistoryMeasures().then(doneLoadingHistory, doneLoadingHistory);
  };

  const loadStatus = React.useCallback(() => {
    if (component.qualifier === ComponentQualifier.Application) {
      loadApplicationStatus();
    } else {
      loadProjectStatus();
      loadProjectQualityGate();
    }
  }, [component.qualifier, loadApplicationStatus, loadProjectQualityGate, loadProjectStatus]);

  React.useEffect(() => {
    loadStatus();
    loadHistory();
  }, [branch, loadHistory, loadStatus]);

  const projectIsEmpty =
    !loadingStatus &&
    measures?.find((measure) =>
      ([MetricKey.lines, MetricKey.new_lines] as string[]).includes(measure.metric.key),
    ) === undefined;

  return (
    <BranchOverviewRenderer
      grc={grc}
      analyses={analyses}
      appLeak={appLeak}
      branch={branch}
      branchesEnabled={branchesEnabled}
      component={component}
      detectedCIOnLastAnalysis={detectedCIOnLastAnalysis}
      graph={graph}
      loadingHistory={loadingHistory}
      loadingStatus={loadingStatus}
      measures={measures}
      measuresHistory={measuresHistory}
      metrics={metrics}
      onGraphChange={handleGraphChange}
      period={period}
      projectIsEmpty={projectIsEmpty}
      qgStatuses={qgStatuses}
      qualityGate={qualityGate}
    />
  );
}<|MERGE_RESOLUTION|>--- conflicted
+++ resolved
@@ -70,12 +70,8 @@
 const FROM_DATE = toISO8601WithOffsetString(new Date().setFullYear(new Date().getFullYear() - 1));
 
 export default function BranchOverview(props: Readonly<Props>) {
-<<<<<<< HEAD
   const { grc, component, branch, branchesEnabled } = props;
-=======
-  const { component, branch, branchesEnabled } = props;
   const { data: isStandardMode = false } = useStandardExperienceModeQuery();
->>>>>>> 3599d7c3
   const { graph: initialGraph } = getActivityGraph(
     BRANCH_OVERVIEW_ACTIVITY_GRAPH,
     props.component.key,
