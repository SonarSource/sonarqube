/*
 * SonarQube
 * Copyright (C) 2009-2024 SonarSource SA
 * mailto:info AT sonarsource DOT com
 *
 * This program is free software; you can redistribute it and/or
 * modify it under the terms of the GNU Lesser General Public
 * License as published by the Free Software Foundation; either
 * version 3 of the License, or (at your option) any later version.
 *
 * This program is distributed in the hope that it will be useful,
 * but WITHOUT ANY WARRANTY; without even the implied warranty of
 * MERCHANTABILITY or FITNESS FOR A PARTICULAR PURPOSE.  See the GNU
 * Lesser General Public License for more details.
 *
 * You should have received a copy of the GNU Lesser General Public License
 * along with this program; if not, write to the Free Software Foundation,
 * Inc., 51 Franklin Street, Fifth Floor, Boston, MA  02110-1301, USA.
 */

import { Link } from '@sonarsource/echoes-react';
import { Note, getTabPanelId } from 'design-system';
import * as React from 'react';
import { FormattedMessage } from 'react-intl';
import { Image } from '~sonar-aligned/components/common/Image';
import { getBranchLikeQuery } from '~sonar-aligned/helpers/branch-like';
import { queryToSearchString } from '~sonar-aligned/helpers/urls';
import { ComponentQualifier } from '~sonar-aligned/types/component';
import DocumentationLink from '../../../components/common/DocumentationLink';
import { DocLink } from '../../../helpers/doc-links';
import { translate } from '../../../helpers/l10n';
import { CodeScope } from '../../../helpers/urls';
import { Branch } from '../../../types/branch-like';
import { NewCodeDefinitionType } from '../../../types/new-code-definition';
import { Component, Period } from '../../../types/types';

export interface MeasuresPanelNoNewCodeProps {
  branch?: Branch;
  component: Component;
  period?: Period;
}

export default function MeasuresPanelNoNewCode(props: MeasuresPanelNoNewCodeProps) {
  const { branch, component, period } = props;

  const isApp = component.qualifier === ComponentQualifier.Application;

  const hasBadReferenceBranch =
    !isApp &&
    !!period &&
    period.date === '' &&
    period.mode === NewCodeDefinitionType.ReferenceBranch;
  /*
   * If the period is "reference branch"-based, and if there's no date, it means
   * that we're not lacking a second analysis, but that we'll never have new code because the
   * selected reference branch is itself, or has disappeared for some reason.
   * Makes no sense for Apps (project aggregate)
   */
  const hasBadNewCodeSettingSameRef = hasBadReferenceBranch && branch?.name === period?.parameter;

  const badExplanationKey = hasBadReferenceBranch
    ? hasBadNewCodeSettingSameRef
      ? 'overview.measures.same_reference.explanation'
      : 'overview.measures.bad_reference.explanation'
    : 'overview.measures.empty_explanation';

  const showSettingsLink = !!(component.configuration && component.configuration.showSettings);

  return (
    <div
      className="sw-flex sw-items-center sw-justify-center"
      id={getTabPanelId(CodeScope.New)}
      style={{ height: 500 }}
    >
      <Image
        alt="" /* Make screen readers ignore this image; it's purely eye candy. */
        className="sw-mr-2"
        height={52}
        src="/images/source-code.svg"
      />
      <Note as="div" className="sw-ml-4 sw-max-w-abs-500">
        <p className="sw-mb-2 sw-mt-4">{translate(badExplanationKey)}</p>
        {hasBadNewCodeSettingSameRef ? (
          showSettingsLink && (
            <p>
              <FormattedMessage
                defaultMessage={translate('overview.measures.bad_setting.link')}
                id="overview.measures.bad_setting.link"
                values={{
                  setting_link: (
                    <Link
                      to={{
                        pathname: '/project/baseline',
                        search: queryToSearchString({
                          id: component.key,
                          ...getBranchLikeQuery(branch),
                        }),
                      }}
                    >
                      {translate('settings.new_code_period.category')}
                    </Link>
                  ),
                }}
              />
            </p>
          )
        ) : (
          <p>
            <FormattedMessage
              defaultMessage={translate('overview.measures.empty_link')}
              id="overview.measures.empty_link"
              values={{
                learn_more_link: (
<<<<<<< HEAD
                  <DocLink to="https://knowledgebase.autorabit.com/codescan/docs">{translate('learn_more')}</DocLink>
=======
                  <DocumentationLink to={DocLink.CaYC}>{translate('learn_more')}</DocumentationLink>
>>>>>>> 9e1fded1
                ),
              }}
            />
          </p>
        )}
      </Note>
    </div>
  );
}<|MERGE_RESOLUTION|>--- conflicted
+++ resolved
@@ -111,11 +111,7 @@
               id="overview.measures.empty_link"
               values={{
                 learn_more_link: (
-<<<<<<< HEAD
-                  <DocLink to="https://knowledgebase.autorabit.com/codescan/docs">{translate('learn_more')}</DocLink>
-=======
                   <DocumentationLink to={DocLink.CaYC}>{translate('learn_more')}</DocumentationLink>
->>>>>>> 9e1fded1
                 ),
               }}
             />
