--- conflicted
+++ resolved
@@ -18,15 +18,8 @@
  * Inc., 51 Franklin Street, Fifth Floor, Boston, MA  02110-1301, USA.
  */
 
-import styled from '@emotion/styled';
-<<<<<<< HEAD
-import { Link, Spinner } from '@sonarsource/echoes-react';
-import { FlagMessage, LargeCenteredLayout, PageContentFontWrapper } from 'design-system';
-=======
 import { Spinner } from '@sonarsource/echoes-react';
->>>>>>> 3599d7c3
 import * as React from 'react';
-import { Navigate } from 'react-router-dom';
 import { FlagMessage, LargeCenteredLayout, PageContentFontWrapper } from '~design-system';
 import { isBranch, isMainBranch } from '~sonar-aligned/helpers/branch-like';
 import { ComponentQualifier } from '~sonar-aligned/types/component';
@@ -34,7 +27,6 @@
 import withCurrentUserContext from '../../../app/components/current-user/withCurrentUserContext';
 import { getBranchLikeDisplayName } from '../../../helpers/branch-like';
 import { translate, translateWithParameters } from '../../../helpers/l10n';
-import { getProjectTutorialLocation } from '../../../helpers/urls';
 import { hasGlobalPermission } from '../../../helpers/users';
 import { useBranchesQuery } from '../../../queries/branch';
 import { useTaskForComponentQuery } from '../../../queries/component';
@@ -43,7 +35,6 @@
 import { TaskTypes } from '../../../types/tasks';
 import { Component } from '../../../types/types';
 import { CurrentUser, isLoggedIn } from '../../../types/users';
-import { Helmet } from "react-helmet-async";
 
 export interface EmptyOverviewProps {
   branchLike?: BranchLike;
