--- conflicted
+++ resolved
@@ -27,11 +27,6 @@
 import { ComponentQualifier } from '~sonar-aligned/types/component';
 import { getScannableProjects } from '../../../api/components';
 import withCurrentUserContext from '../../../app/components/current-user/withCurrentUserContext';
-<<<<<<< HEAD
-import { Alert } from '../../../components/ui/Alert';
-import { getBranchLikeDisplayName, isBranch, isMainBranch } from '../../../helpers/branch-like';
-import { translate } from '../../../helpers/l10n';
-=======
 import { getBranchLikeDisplayName } from '../../../helpers/branch-like';
 import { translate, translateWithParameters } from '../../../helpers/l10n';
 import { getProjectTutorialLocation } from '../../../helpers/urls';
@@ -39,7 +34,6 @@
 import { useBranchesQuery } from '../../../queries/branch';
 import { useTaskForComponentQuery } from '../../../queries/component';
 import { AlmKeys } from '../../../types/alm-settings';
->>>>>>> 9e1fded1
 import { BranchLike } from '../../../types/branch-like';
 import { Permissions } from '../../../types/permissions';
 import { TaskTypes } from '../../../types/tasks';
@@ -48,20 +42,14 @@
 import Link from "../../../components/common/Link";
 
 export interface EmptyOverviewProps {
+  hasAnalyses?: boolean;
   branchLike?: BranchLike;
   component: Component;
   currentUser: CurrentUser;
-<<<<<<< HEAD
-  hasAnalyses?: boolean;
-}
-
-export function EmptyOverview(props: EmptyOverviewProps) {
-  const { branchLike, branchLikes, component, currentUser, hasAnalyses } = props;
-=======
 }
 
 export function EmptyOverview(props: Readonly<EmptyOverviewProps>) {
-  const { branchLike, component, currentUser } = props;
+  const { hasAnalyses, branchLike, component, currentUser } = props;
 
   const { data: branchLikes } = useBranchesQuery(component);
 
@@ -101,7 +89,6 @@
   if (isLoading) {
     return <Spinner />;
   }
->>>>>>> 9e1fded1
 
   if (component.qualifier === ComponentQualifier.Application) {
     return (
@@ -160,26 +147,6 @@
   }
 
   return (
-<<<<<<< HEAD
-    <div className="page page-limited">
-      {isLoggedIn(currentUser) ? (
-        <>
-          {showWarning && <Alert variant="warning">{warning}</Alert>}
-          {showTutorial && (
-            <div className="page-header big-spacer-bottom">
-              <h1 className="page-title">{translate('onboarding.project_analysis.header')}</h1>
-              <p className="page-description">
-                {translate('layout.must_be_configured')}
-                Run analysis on <Link to={`/project/extension/developer/project?id=${component.key}`}>Project Analysis</Link> Page.
-              </p>
-            </div>
-          )}
-        </>
-      ) : (
-        <Alert variant="warning">{warning}</Alert>
-      )}
-    </div>
-=======
     <LargeCenteredLayout className="sw-pt-8">
       <PageContentFontWrapper>
         <FlagMessage className="sw-w-full" variant="warning">
@@ -187,7 +154,6 @@
         </FlagMessage>
       </PageContentFontWrapper>
     </LargeCenteredLayout>
->>>>>>> 9e1fded1
   );
 }
 
