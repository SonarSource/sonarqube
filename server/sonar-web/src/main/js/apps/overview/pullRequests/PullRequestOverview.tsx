--- conflicted
+++ resolved
@@ -22,15 +22,6 @@
 import * as React from 'react';
 import { enhanceConditionWithMeasure, enhanceMeasuresWithMetrics } from '../../../helpers/measures';
 import { isDefined } from '../../../helpers/types';
-<<<<<<< HEAD
-import { BranchStatusData, PullRequest } from '../../../types/branch-like';
-import { IssueType } from '../../../types/issues';
-import { Component, MeasureEnhanced } from '../../../types/types';
-import IssueLabel from '../components/IssueLabel';
-import IssueRating from '../components/IssueRating';
-import MeasurementLabel from '../components/MeasurementLabel';
-import QualityGateConditions from '../components/QualityGateConditions';
-=======
 import { useBranchStatusQuery } from '../../../queries/branch';
 import { useMeasuresComponentQuery } from '../../../queries/measures';
 import { useComponentQualityGateQuery } from '../../../queries/quality-gates';
@@ -40,7 +31,6 @@
 import { AnalysisStatus } from '../components/AnalysisStatus';
 import IgnoredConditionWarning from '../components/IgnoredConditionWarning';
 import LastAnalysisLabel from '../components/LastAnalysisLabel';
->>>>>>> 9e1fded1
 import '../styles.css';
 import { PR_METRICS } from '../utils';
 import MeasuresCardPanel from './MeasuresCardPanel';
@@ -49,11 +39,8 @@
 
 interface Props {
   component: Component;
-<<<<<<< HEAD
+  pullRequest: PullRequest;
   grc:boolean;
-=======
-  pullRequest: PullRequest;
->>>>>>> 9e1fded1
 }
 
 export default function PullRequestOverview(props: Readonly<Readonly<Props>>) {
@@ -88,64 +75,9 @@
 
   if (isLoading) {
     return (
-<<<<<<< HEAD
-      (prevProps.conditions === undefined && this.props.conditions !== undefined) || diff.length > 0
-    );
-  };
-
-  fetchBranchStatusData = () => {
-    const {
-      branchLike,
-      component: { key },
-    } = this.props;
-    this.props.fetchBranchStatus(branchLike, key);
-  };
-
-  fetchBranchData = () => {
-    const {
-      branchLike,
-      component: { key },
-      conditions,
-    } = this.props;
-
-    this.setState({ loading: true });
-
-    const metricKeys =
-      conditions !== undefined
-        ? // Also load metrics that apply to failing QG conditions.
-          uniq([...PR_METRICS, ...conditions.filter((c) => c.level !== 'OK').map((c) => c.metric)])
-        : PR_METRICS;
-
-    getMeasuresWithMetrics(key, metricKeys, getBranchLikeQuery(branchLike)).then(
-      ({ component, metrics }) => {
-        if (this.mounted && component.measures) {
-          this.setState({
-            loading: false,
-            measures: enhanceMeasuresWithMetrics(component.measures || [], metrics),
-          });
-        }
-      },
-      () => {
-        if (this.mounted) {
-          this.setState({ loading: false });
-        }
-      }
-    );
-  };
-
-  render() {
-    const { grc, branchLike, component, conditions, ignoredConditions, status } = this.props;
-    const { loading, measures } = this.state;
-
-    if (loading) {
-      return (
-        <div className="page page-limited">
-          <i className="spinner" />
-=======
       <CenteredLayout>
         <div className="sw-p-6">
           <Spinner loading />
->>>>>>> 9e1fded1
         </div>
       </CenteredLayout>
     );
@@ -155,56 +87,6 @@
     return null;
   }
 
-<<<<<<< HEAD
-    return (
-      <div className="page page-limited">
-        <div
-          className={classNames('pr-overview', {
-            'has-conditions': failedConditions.length > 0,
-          })}
-        >
-          {ignoredConditions && (
-            <Alert className="big-spacer-bottom" display="inline" variant="info">
-              <span className="text-middle">
-                {translate('overview.quality_gate.ignored_conditions')}
-              </span>
-              <HelpTooltip
-                className="spacer-left"
-                overlay={translate('overview.quality_gate.ignored_conditions.tooltip')}
-              />
-            </Alert>
-          )}
-          <div className="display-flex-row">
-            <div className="big-spacer-right">
-              <h2 className="overview-panel-title spacer-bottom small display-inline-flex-center">
-                {translate('overview.quality_gate')}
-                <HelpTooltip
-                  className="little-spacer-left"
-                  overlay={
-                    <div className="big-padded-top big-padded-bottom">
-                      {translate('overview.quality_gate.help')}
-                    </div>
-                  }
-                />
-              </h2>
-              <LargeQualityGateBadge component={component} level={status} />
-            </div>
-
-            {failedConditions.length > 0 && (
-              <div className="pr-overview-failed-conditions big-spacer-right">
-                <h2 className="overview-panel-title spacer-bottom small">
-                  {translate('overview.failed_conditions')}
-                </h2>
-                <QualityGateConditions
-                  branchLike={branchLike}
-                  collapsible={true}
-                  component={component}
-                  failedConditions={failedConditions}
-                  grc={grc}
-                />
-              </div>
-            )}
-=======
   const enhancedConditions = conditions
     .map((c) => enhanceConditionWithMeasure(c, measures))
     .filter(isDefined);
@@ -217,48 +99,13 @@
           <BasicSeparator className="sw-my-4" />
 
           {ignoredConditions && <IgnoredConditionWarning />}
->>>>>>> 9e1fded1
 
           <div className="sw-flex sw-justify-between sw-items-start sw-my-6">
             <QGStatus status={status} />
             <LastAnalysisLabel analysisDate={pullRequest.analysisDate} />
           </div>
 
-<<<<<<< HEAD
-              <div className="overview-panel-content">
-                {[
-                  IssueType.Bug,
-                  IssueType.Vulnerability,
-                  IssueType.SecurityHotspot,
-                  IssueType.CodeSmell,
-                ].map((type: IssueType) => (
-                  <div className="overview-measures-row display-flex-row" key={type}>
-                    <div className="overview-panel-big-padded flex-1 small display-flex-center">
-                      <IssueLabel
-                        branchLike={branchLike}
-                        component={component}
-                        measures={measures}
-                        type={type}
-                        useDiffMetric={true}
-                        grc={grc}
-                        renderLink={true}
-                      />
-                    </div>
-                    <div className="overview-panel-big-padded overview-measures-aside display-flex-center">
-                      <IssueRating
-                        branchLike={branchLike}
-                        component={component}
-                        measures={measures}
-                        type={type}
-                        useDiffMetric={true}
-                        grc={grc}
-                      />
-                    </div>
-                  </div>
-                ))}
-=======
           <AnalysisStatus className="sw-mb-4" component={component} />
->>>>>>> 9e1fded1
 
           <MeasuresCardPanel
             pullRequest={pullRequest}
