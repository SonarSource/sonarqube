/*
 * SonarQube
 * Copyright (C) 2009-2024 SonarSource SA
 * mailto:info AT sonarsource DOT com
 *
 * This program is free software; you can redistribute it and/or
 * modify it under the terms of the GNU Lesser General Public
 * License as published by the Free Software Foundation; either
 * version 3 of the License, or (at your option) any later version.
 *
 * This program is distributed in the hope that it will be useful,
 * but WITHOUT ANY WARRANTY; without even the implied warranty of
 * MERCHANTABILITY or FITNESS FOR A PARTICULAR PURPOSE.  See the GNU
 * Lesser General Public License for more details.
 *
 * You should have received a copy of the GNU Lesser General Public License
 * along with this program; if not, write to the Free Software Foundation,
 * Inc., 51 Franklin Street, Fifth Floor, Boston, MA  02110-1301, USA.
 */

import {
  ActionCell,
  ButtonPrimary,
  ContentCell,
  HelperHintIcon,
  InteractiveIcon,
  LargeCenteredLayout,
  Link,
  PageContentFontWrapper,
  PencilIcon,
  Spinner,
  Table,
  TableRow,
  TableRowInteractive,
  Title,
} from 'design-system';
import { groupBy, orderBy } from 'lodash';
import * as React from 'react';
import { Helmet } from 'react-helmet-async';
import A11ySkipTarget from '~sonar-aligned/components/a11y/A11ySkipTarget';
import HelpTooltip from '~sonar-aligned/components/controls/HelpTooltip';
import { Profile } from '../../api/quality-profiles';
import Suggestions from '../../components/embed-docs-modal/Suggestions';
import { DocLink } from '../../helpers/doc-links';
import { translate, translateWithParameters } from '../../helpers/l10n';
import { getRulesUrl } from '../../helpers/urls';
import { Component } from '../../types/types';
import BuiltInQualityProfileBadge from '../quality-profiles/components/BuiltInQualityProfileBadge';
import AddLanguageModal from './components/AddLanguageModal';
import SetQualityProfileModal from './components/SetQualityProfileModal';
import { ProjectProfile } from './types';

export interface ProjectQualityProfilesAppRendererProps {
  allProfiles?: Profile[];
  component: Component;
  loading: boolean;
  onAddLanguage: (key: string) => Promise<void>;
  onCloseModal: () => void;
  onOpenAddLanguageModal: () => void;
  onOpenSetProfileModal: (projectProfile: ProjectProfile) => void;
  onSetProfile: (newKey: string | undefined, oldKey: string) => Promise<void>;
  projectProfiles?: ProjectProfile[];
  showAddLanguageModal?: boolean;
  showProjectProfileInModal?: ProjectProfile;
}

export default function ProjectQualityProfilesAppRenderer(
  props: Readonly<ProjectQualityProfilesAppRendererProps>,
) {
  const {
    allProfiles,
    component,
    loading,
    showProjectProfileInModal,
    projectProfiles,
    showAddLanguageModal,
  } = props;

  const profilesByLanguage = groupBy(allProfiles, 'language');
  const orderedProfiles = orderBy(projectProfiles, (p) => p.profile.languageName);

  const COLUMN_WIDTHS_WITH_PURGE_SETTING = ['auto', 'auto', 'auto', '5%'];

  const header = (
    <TableRow>
      <ContentCell>{translate('language')}</ContentCell>
      <ContentCell>{translate('project_quality_profile.current')}</ContentCell>
      <ContentCell>{translate('coding_rules.filters.activation.active_rules')}</ContentCell>
      <ActionCell>{translate('actions')}</ActionCell>
    </TableRow>
  );

  return (
    <LargeCenteredLayout id="project-quality-profiles">
      <PageContentFontWrapper className="sw-my-8 sw-typo-default">
        <Suggestions suggestion={DocLink.InstanceAdminQualityProfiles} />
        <Helmet defer={false} title={translate('project_quality_profiles.page')} />
        <A11ySkipTarget anchor="profiles_main" />

        <header className="sw-mb-2 sw-flex sw-items-center">
          <Title>{translate('project_quality_profiles.page')}</Title>
          <HelpTooltip
            className="sw-ml-2 sw-mb-4"
            overlay={translate('quality_profiles.list.projects.help')}
          >
            <HelperHintIcon aria-label="help-tooltip" />
          </HelpTooltip>
        </header>

        <div>
          <p>{translate('project_quality_profiles.page.description')}</p>
          <div className="sw-mt-16">
            <Spinner loading={loading}>
              {!loading && orderedProfiles.length > 0 && (
                <Table
                  noHeaderTopBorder
                  className="sw-w-[60%]"
                  columnCount={COLUMN_WIDTHS_WITH_PURGE_SETTING.length}
                  columnWidths={COLUMN_WIDTHS_WITH_PURGE_SETTING}
                  header={header}
                >
                  {orderedProfiles.map((projectProfile) => {
                    const { profile, selected } = projectProfile;

                    return (
                      <TableRowInteractive key={profile.language}>
                        <ContentCell>
                          <span>{profile.languageName}</span>
                        </ContentCell>
                        <ContentCell>
                          <span>
                            {!selected && profile.isDefault ? (
                              <em>{translate('project_quality_profile.instance_default')}</em>
                            ) : (
                              <>
                                {profile.name}
                                {profile.isBuiltIn && (
                                  <BuiltInQualityProfileBadge className="sw-ml-2" />
                                )}
                              </>
                            )}
                          </span>
                        </ContentCell>
                        <ContentCell>
                          <Link to={getRulesUrl({ activation: 'true', qprofile: profile.key })}>
                            {profile.activeRuleCount}
                          </Link>
                        </ContentCell>

                        <ActionCell>
                          <InteractiveIcon
                            Icon={PencilIcon}
                            aria-label={translateWithParameters(
                              'project_quality_profile.change_profile_x',
                              profile.languageName,
                            )}
                            onClick={() => {
                              props.onOpenSetProfileModal(projectProfile);
                            }}
                            size="small"
                            stopPropagation={false}
                          />
                        </ActionCell>
                      </TableRowInteractive>
                    );
                  })}
                </Table>
              )}

<<<<<<< HEAD
          {!loading && orderedProfiles.length > 0 && (
            <table className="data zebra">
              <thead>
                <tr>
                  <th>{translate('language')}</th>
                  <th className="thin nowrap">{translate('project_quality_profile.current')}</th>
                  <th className="thin nowrap text-right">
                    {translate('coding_rules.filters.activation.active_rules')}
                  </th>
                  <th aria-label={translate('actions')} />
                </tr>
              </thead>
              <tbody>
                {orderedProfiles.map((projectProfile) => {
                  const { profile, selected } = projectProfile;
                  return (
                    <tr key={profile.language}>
                      <td>{profile.languageName}</td>
                      <td className="thin nowrap">
                        <span className="display-inline-flex-center">
                          {!selected && profile.isDefault ? (
                            <em>{translate('project_quality_profile.instance_default')}</em>
                          ) : (
                            <>
                              {profile.name}
                              {profile.isBuiltIn && (
                                <BuiltInQualityProfileBadge className="spacer-left" />
                              )}
                            </>
                          )}
                        </span>
                      </td>
                      <td className="nowrap text-right">
                        <Link to={getRulesUrl({ activation: 'true', qprofile: profile.key }, component.organization)}>
                          {profile.activeRuleCount}
                        </Link>
                      </td>
                      <td className="text-right">
                        <Button
                          onClick={() => {
                            props.onOpenSetProfileModal(projectProfile);
                          }}
                        >
                          <EditIcon className="spacer-right" />
                          {translate('project_quality_profile.change_profile')}
                        </Button>
                      </td>
                    </tr>
                  );
                })}
              </tbody>
            </table>
          )}
=======
              <div className="sw-mt-8">
                <div className="sw-mb-4">
                  {translate('project_quality_profile.add_language.description')}
                </div>
>>>>>>> 9e1fded1

                <ButtonPrimary disabled={loading} onClick={props.onOpenAddLanguageModal}>
                  {translate('project_quality_profile.add_language.action')}
                </ButtonPrimary>
              </div>

              {showProjectProfileInModal && (
                <SetQualityProfileModal
                  availableProfiles={profilesByLanguage[showProjectProfileInModal.profile.language]}
                  component={component}
                  currentProfile={showProjectProfileInModal.profile}
                  onClose={props.onCloseModal}
                  onSubmit={props.onSetProfile}
                  usesDefault={!showProjectProfileInModal.selected}
                />
              )}

              {showAddLanguageModal && projectProfiles && (
                <AddLanguageModal
                  profilesByLanguage={profilesByLanguage}
                  onClose={props.onCloseModal}
                  onSubmit={props.onAddLanguage}
                  unavailableLanguages={projectProfiles.map((p) => p.profile.language)}
                />
              )}
            </Spinner>
          </div>
        </div>
      </PageContentFontWrapper>
    </LargeCenteredLayout>
  );
}<|MERGE_RESOLUTION|>--- conflicted
+++ resolved
@@ -167,66 +167,10 @@
                 </Table>
               )}
 
-<<<<<<< HEAD
-          {!loading && orderedProfiles.length > 0 && (
-            <table className="data zebra">
-              <thead>
-                <tr>
-                  <th>{translate('language')}</th>
-                  <th className="thin nowrap">{translate('project_quality_profile.current')}</th>
-                  <th className="thin nowrap text-right">
-                    {translate('coding_rules.filters.activation.active_rules')}
-                  </th>
-                  <th aria-label={translate('actions')} />
-                </tr>
-              </thead>
-              <tbody>
-                {orderedProfiles.map((projectProfile) => {
-                  const { profile, selected } = projectProfile;
-                  return (
-                    <tr key={profile.language}>
-                      <td>{profile.languageName}</td>
-                      <td className="thin nowrap">
-                        <span className="display-inline-flex-center">
-                          {!selected && profile.isDefault ? (
-                            <em>{translate('project_quality_profile.instance_default')}</em>
-                          ) : (
-                            <>
-                              {profile.name}
-                              {profile.isBuiltIn && (
-                                <BuiltInQualityProfileBadge className="spacer-left" />
-                              )}
-                            </>
-                          )}
-                        </span>
-                      </td>
-                      <td className="nowrap text-right">
-                        <Link to={getRulesUrl({ activation: 'true', qprofile: profile.key }, component.organization)}>
-                          {profile.activeRuleCount}
-                        </Link>
-                      </td>
-                      <td className="text-right">
-                        <Button
-                          onClick={() => {
-                            props.onOpenSetProfileModal(projectProfile);
-                          }}
-                        >
-                          <EditIcon className="spacer-right" />
-                          {translate('project_quality_profile.change_profile')}
-                        </Button>
-                      </td>
-                    </tr>
-                  );
-                })}
-              </tbody>
-            </table>
-          )}
-=======
               <div className="sw-mt-8">
                 <div className="sw-mb-4">
                   {translate('project_quality_profile.add_language.description')}
                 </div>
->>>>>>> 9e1fded1
 
                 <ButtonPrimary disabled={loading} onClick={props.onOpenAddLanguageModal}>
                   {translate('project_quality_profile.add_language.action')}
