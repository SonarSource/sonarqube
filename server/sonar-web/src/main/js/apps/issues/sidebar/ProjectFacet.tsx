/*
 * SonarQube
 * Copyright (C) 2009-2024 SonarSource SA
 * mailto:info AT sonarsource DOT com
 *
 * This program is free software; you can redistribute it and/or
 * modify it under the terms of the GNU Lesser General Public
 * License as published by the Free Software Foundation; either
 * version 3 of the License, or (at your option) any later version.
 *
 * This program is distributed in the hope that it will be useful,
 * but WITHOUT ANY WARRANTY; without even the implied warranty of
 * MERCHANTABILITY or FITNESS FOR A PARTICULAR PURPOSE.  See the GNU
 * Lesser General Public License for more details.
 *
 * You should have received a copy of the GNU Lesser General Public License
 * along with this program; if not, write to the Free Software Foundation,
 * Inc., 51 Franklin Street, Fifth Floor, Boston, MA  02110-1301, USA.
 */

import { IconProject, Spinner } from '@sonarsource/echoes-react';
import { omit } from 'lodash';
import * as React from 'react';
import { ComponentQualifier } from '~sonar-aligned/types/component';
import { MetricKey } from '~sonar-aligned/types/metrics';
import { getTree, searchProjects } from '../../../api/components';
import { translate } from '../../../helpers/l10n';
import { highlightTerm } from '../../../helpers/search';
import { useProjectQuery } from '../../../queries/projects';
import { Facet, ReferencedComponent } from '../../../types/issues';
import { Component, Dict, Organization, Paging } from '../../../types/types';
import { Query } from '../utils';
import { ListStyleFacet } from './ListStyleFacet';

interface Props {
  component: Component | undefined;
<<<<<<< HEAD
  organization?: Organization;
  loadSearchResultCount: (property: string, changes: Partial<Query>) => Promise<Facet>;
=======
>>>>>>> 9e1fded1
  fetching: boolean;
  loadSearchResultCount: (property: string, changes: Partial<Query>) => Promise<Facet>;
  onChange: (changes: Partial<Query>) => void;
  onToggle: (property: string) => void;
  open: boolean;
  projects: string[];
  query: Query;
  referencedComponents: Dict<ReferencedComponent>;
  stats: Dict<number> | undefined;
}

interface SearchedProject {
  key: string;
  name: string;
}

export function ProjectFacet(props: Readonly<Props>) {
  const {
    component,
    fetching,
    onChange,
    onToggle,
    open,
    projects,
    query,
    referencedComponents,
    stats,
  } = props;

  const handleSearch = (
    query: string,
<<<<<<< HEAD
    page = 1
  ): Promise<{ results: SearchedProject[]; paging: Paging }> => {
    const { component, organization } = this.props;
=======
    page = 1,
  ): Promise<{ paging: Paging; results: SearchedProject[] }> => {
>>>>>>> 9e1fded1
    if (
      component &&
      [
        ComponentQualifier.Portfolio,
        ComponentQualifier.SubPortfolio,
        ComponentQualifier.Application,
      ].includes(component.qualifier as ComponentQualifier)
    ) {
      return getTree({
        component: component.key,
        p: page,
        ps: 30,
        q: query,
        qualifiers: ComponentQualifier.Project,
      }).then(({ components, paging }) => ({
        paging,
        results: components.map((component) => ({
          key: component.refKey || component.key,
          name: component.name,
        })),
      }));
    }

    return searchProjects({
      p: page,
      ps: 30,
      filter: query ? `query = "${query}"` : '',
      organization: organization && organization.kee,
    }).then(({ components, paging }) => ({
      paging,
      results: components.map((component) => ({
        key: component.key,
        name: component.name,
      })),
    }));
  };

  const getProjectName = (project: string) => {
    return referencedComponents[project] ? referencedComponents[project].name : project;
  };

  const loadSearchResultCount = (projects: SearchedProject[]) => {
    return props.loadSearchResultCount(MetricKey.projects, {
      projects: projects.map((project) => project.key),
    });
  };

  const renderFacetItem = (projectKey: string) => {
    const projectName = getProjectName(projectKey);
    return (
      <ProjectItem
        projectKey={projectKey}
        projectName={projectName === projectKey ? undefined : projectName}
      />
    );
  };

  const renderSearchResult = (project: Pick<SearchedProject, 'name'>, term: string) => (
    <>
      <IconProject className="sw-mr-1" />

      {highlightTerm(project.name, term)}
    </>
  );

  return (
    <ListStyleFacet<SearchedProject>
      facetHeader={translate('issues.facet.projects')}
      fetching={fetching}
      getFacetItemText={getProjectName}
      getSearchResultKey={(project) => project.key}
      getSearchResultText={(project) => project.name}
      loadSearchResultCount={loadSearchResultCount}
      onChange={onChange}
      onSearch={handleSearch}
      onToggle={onToggle}
      open={open}
      property={MetricKey.projects}
      query={omit(query, MetricKey.projects)}
      renderFacetItem={renderFacetItem}
      renderSearchResult={renderSearchResult}
      searchPlaceholder={translate('search.search_for_projects')}
      stats={stats}
      values={projects}
    />
  );
}

function ProjectItem({
  projectKey,
  projectName,
}: Readonly<{
  projectKey: string;
  projectName?: string;
}>) {
  const { data, isLoading } = useProjectQuery(projectKey, {
    enabled: projectName === undefined,
    select: (data) => data.components.find((el) => el.key === projectKey),
  });

  const label = projectName ?? (isLoading ? '' : (data?.name ?? projectKey));

  return (
    <div className="sw-flex sw-items-center">
      <IconProject className="sw-mr-1" />

      <Spinner isLoading={projectName === undefined && isLoading} />

      <span className="sw-min-w-0 sw-truncate" title={label}>
        {label}
      </span>
    </div>
  );
}<|MERGE_RESOLUTION|>--- conflicted
+++ resolved
@@ -33,12 +33,8 @@
 import { ListStyleFacet } from './ListStyleFacet';
 
 interface Props {
+  organization?: Organization;
   component: Component | undefined;
-<<<<<<< HEAD
-  organization?: Organization;
-  loadSearchResultCount: (property: string, changes: Partial<Query>) => Promise<Facet>;
-=======
->>>>>>> 9e1fded1
   fetching: boolean;
   loadSearchResultCount: (property: string, changes: Partial<Query>) => Promise<Facet>;
   onChange: (changes: Partial<Query>) => void;
@@ -57,6 +53,7 @@
 
 export function ProjectFacet(props: Readonly<Props>) {
   const {
+    organization,
     component,
     fetching,
     onChange,
@@ -70,14 +67,8 @@
 
   const handleSearch = (
     query: string,
-<<<<<<< HEAD
-    page = 1
-  ): Promise<{ results: SearchedProject[]; paging: Paging }> => {
-    const { component, organization } = this.props;
-=======
     page = 1,
   ): Promise<{ paging: Paging; results: SearchedProject[] }> => {
->>>>>>> 9e1fded1
     if (
       component &&
       [
@@ -102,10 +93,10 @@
     }
 
     return searchProjects({
+      organization: organization?.kee,
       p: page,
       ps: 30,
       filter: query ? `query = "${query}"` : '',
-      organization: organization && organization.kee,
     }).then(({ components, paging }) => ({
       paging,
       results: components.map((component) => ({
