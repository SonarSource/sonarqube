--- conflicted
+++ resolved
@@ -172,13 +172,11 @@
 
   const needIssueSync = component?.needIssueSync;
 
-<<<<<<< HEAD
-  const organizationKey = component?.organization || organization?.kee;
-=======
   const secondLine = translate(
     `issues.facet.second_line.mode.${isStandardMode ? 'mqr' : 'standard'}`,
   );
->>>>>>> 3599d7c3
+
+  const organizationKey = component?.organization || organization?.kee;
 
   return (
     <>
