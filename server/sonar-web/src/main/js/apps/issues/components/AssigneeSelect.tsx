--- conflicted
+++ resolved
@@ -38,16 +38,13 @@
 }
 
 export interface AssigneeSelectProps {
+  organization: string;
   className?: string;
   inputId: string;
-<<<<<<< HEAD
-  organization: string;
-=======
   issues: Issue[];
   label: string;
   onAssigneeSelect: (assigneeKey: string) => void;
   selectedAssigneeKey?: string;
->>>>>>> 9e1fded1
 }
 
 function userToOption(user: RestUser | UserActive) {
@@ -64,32 +61,7 @@
 
   const { currentUser } = React.useContext(CurrentUserContext);
 
-<<<<<<< HEAD
-  handleAssigneeSearch = (query: string, resolve: (options: AssigneeOption[]) => void) => {
-    const { organization } = this.props;
-    if (query.length < MIN_QUERY_LENGTH) {
-      resolve([]);
-      return;
-    }
-
-    searchAssignees(query, organization)
-      .then(({ results }) =>
-        results.map((r) => {
-          const userInfo = r.name || r.login;
-
-          return {
-            avatar: r.avatar,
-            label: isUserActive(r) ? userInfo : translateWithParameters('user.x_deleted', userInfo),
-            value: r.login,
-          };
-        })
-      )
-      .then(resolve)
-      .catch(() => resolve([]));
-  };
-=======
   const [options, setOptions] = React.useState<Option[]>();
->>>>>>> 9e1fded1
 
   const defaultOptions = React.useMemo((): Option[] => {
     const allowCurrentUserSelection =
@@ -105,7 +77,7 @@
         return;
       }
 
-      const assignees = await searchAssignees(query).then(({ results }) =>
+      const assignees = await searchAssignees(query, this.props.organization).then(({ results }) =>
         results.map(userToOption),
       );
 
