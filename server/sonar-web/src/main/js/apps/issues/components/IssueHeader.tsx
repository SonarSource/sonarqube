/*
 * SonarQube
 * Copyright (C) 2009-2024 SonarSource SA
 * mailto:info AT sonarsource DOT com
 *
 * This program is free software; you can redistribute it and/or
 * modify it under the terms of the GNU Lesser General Public
 * License as published by the Free Software Foundation; either
 * version 3 of the License, or (at your option) any later version.
 *
 * This program is distributed in the hope that it will be useful,
 * but WITHOUT ANY WARRANTY; without even the implied warranty of
 * MERCHANTABILITY or FITNESS FOR A PARTICULAR PURPOSE.  See the GNU
 * Lesser General Public License for more details.
 *
 * You should have received a copy of the GNU Lesser General Public License
 * along with this program; if not, write to the Free Software Foundation,
 * Inc., 51 Franklin Street, Fifth Floor, Boston, MA  02110-1301, USA.
 */

import { IconLink, Link } from '@sonarsource/echoes-react';
import * as React from 'react';
import { FormattedMessage } from 'react-intl';
import {
  addGlobalSuccessMessage,
  Badge,
  BasicSeparator,
  ClipboardIconButton,
  IssueMessageHighlighting,
  Note,
  PageContentFontWrapper,
} from '~design-system';
import { getBranchLikeQuery } from '~sonar-aligned/helpers/branch-like';
import { getComponentIssuesUrl } from '~sonar-aligned/helpers/urls';
import { setIssueAssignee, setIssueSeverity } from '../../../api/issues';
import { updateIssue } from '../../../components/issue/actions';
import IssueActionsBar from '../../../components/issue/components/IssueActionsBar';
import { WorkspaceContext } from '../../../components/workspace/context';
import { isInput, isShortcut } from '../../../helpers/keyboardEventHelpers';
import { KeyboardKeys } from '../../../helpers/keycodes';
import { translate } from '../../../helpers/l10n';
import { getKeyboardShortcutEnabled } from '../../../helpers/preferences';
import { getPathUrlAsString, getRuleUrl } from '../../../helpers/urls';
import { BranchLike } from '../../../types/branch-like';
import { SoftwareImpactSeverity, SoftwareQuality } from '../../../types/clean-code-taxonomy';
import { IssueActions, IssueSeverity, IssueType } from '../../../types/issues';
import { Issue, RuleDetails } from '../../../types/types';
import IssueHeaderMeta from './IssueHeaderMeta';
import IssueHeaderSide from './IssueHeaderSide';

interface Props {
  organization: string | undefined;
  branchLike?: BranchLike;
  issue: Issue;
  onIssueChange: (issue: Issue) => void;
  ruleDetails: RuleDetails;
}

interface State {
  issuePopupName?: string;
}

export default class IssueHeader extends React.PureComponent<Props, State> {
  state = { issuePopupName: undefined };

  componentDidMount() {
    document.addEventListener('keydown', this.handleKeyDown, { capture: true });
  }

  componentDidUpdate(prevProps: Props) {
    if (prevProps.issue.key !== this.props.issue.key) {
      this.setState({ issuePopupName: undefined });
    }
  }

  componentWillUnmount() {
    document.removeEventListener('keydown', this.handleKeyDown, { capture: true });
  }

  handleIssuePopupToggle = (popupName: string, open?: boolean) => {
    this.setState(({ issuePopupName }) => {
      const samePopup = popupName && issuePopupName === popupName;
      if (open !== false && !samePopup) {
        return { issuePopupName: popupName };
      } else if (open !== true && samePopup) {
        return { issuePopupName: undefined };
      }
      return { issuePopupName };
    });
  };

  handleAssignement = (login: string) => {
    const { issue } = this.props;
    if (issue.assignee !== login) {
      updateIssue(
        this.props.onIssueChange,
        // eslint-disable-next-line local-rules/no-api-imports
        setIssueAssignee({ issue: issue.key, assignee: login }),
      );
    }
    this.handleIssuePopupToggle('assign', false);
  };

  handleSeverityChange = (
    severity: IssueSeverity | SoftwareImpactSeverity,
    quality?: SoftwareQuality,
  ) => {
    const { issue } = this.props;

    const data = quality
      ? { issue: issue.key, impact: `${quality}=${severity}` }
      : { issue: issue.key, severity: severity as IssueSeverity };

    const severityBefore = quality
      ? issue.impacts.find((impact) => impact.softwareQuality === quality)?.severity
      : issue.severity;

    return updateIssue(
      this.props.onIssueChange,
      setIssueSeverity(data).then((r) => {
        addGlobalSuccessMessage(
          <FormattedMessage
            id="issue.severity.updated_notification"
            values={{
              issueLink: undefined,
              quality: quality ? translate('software_quality', quality) : undefined,
              before: translate(quality ? 'severity_impact' : 'severity', severityBefore ?? ''),
              after: translate(quality ? 'severity_impact' : 'severity', severity),
            }}
          />,
        );
        return r;
      }),
    );
  };

  handleKeyDown = (event: KeyboardEvent) => {
    if (isInput(event) || isShortcut(event) || !getKeyboardShortcutEnabled()) {
      return true;
    } else if (event.key === KeyboardKeys.KeyF) {
      event.preventDefault();
      return this.handleIssuePopupToggle('transition');
    } else if (event.key === KeyboardKeys.KeyA) {
      event.preventDefault();
      return this.handleIssuePopupToggle('assign');
    } else if (event.key === KeyboardKeys.KeyM && this.props.issue.actions.includes('assign')) {
      event.preventDefault();
      return this.handleAssignement('_me');
    } else if (event.key === KeyboardKeys.KeyT) {
      event.preventDefault();
      return this.handleIssuePopupToggle('edit-tags');
    }
    return true;
  };

  renderRuleDescription = () => {
    const {
      issue,
      ruleDetails: { key, name, isExternal },
    } = this.props;

    return (
      <Note>
        <span className="sw-pr-1">{name}</span>
        {isExternal ? (
          <span>({key})</span>
        ) : (
<<<<<<< HEAD
          <Link to={getRuleUrl(key, this.props.organization)} target="_blank">
=======
          <Link to={getRuleUrl(key)} shouldOpenInNewTab>
>>>>>>> 3599d7c3
            {key}
          </Link>
        )}
        <WorkspaceContext.Consumer>
          {({ externalRulesRepoNames }) => {
            const ruleEngine =
              (issue.externalRuleEngine && externalRulesRepoNames[issue.externalRuleEngine]) ||
              issue.externalRuleEngine;
            if (ruleEngine) {
              return <Badge className="sw-ml-1">{ruleEngine}</Badge>;
            }

            return null;
          }}
        </WorkspaceContext.Consumer>
      </Note>
    );
  };

  render() {
    const { issue, branchLike } = this.props;
    const { issuePopupName } = this.state;
    const issueUrl = getComponentIssuesUrl(issue.project, {
      ...getBranchLikeQuery(branchLike),
      issues: issue.key,
      open: issue.key,
      types: issue.type === IssueType.SecurityHotspot ? issue.type : undefined,
    });

    const canSetTags = issue.actions.includes(IssueActions.SetTags);

    return (
      <header className="sw-flex sw-mb-6">
        <div className="sw-mr-8 sw-flex-1 sw-flex sw-flex-col sw-gap-4 sw-min-w-0">
          <div className="sw-flex sw-flex-col sw-gap-2">
            <div className="sw-flex sw-items-center">
              <PageContentFontWrapper className="sw-typo-lg-semibold" as="h1">
                <IssueMessageHighlighting
                  message={issue.message}
                  messageFormattings={issue.messageFormattings}
                />
                <ClipboardIconButton
                  Icon={IconLink}
                  aria-label={translate('permalink')}
                  className="sw-ml-1 sw-align-bottom"
                  copyValue={getPathUrlAsString(issueUrl, false)}
                  discreet
                />
              </PageContentFontWrapper>
            </div>

            <div className="sw-flex sw-items-center sw-justify-between">
              {this.renderRuleDescription()}
            </div>
          </div>

          <IssueHeaderMeta issue={issue} />

          <BasicSeparator />

          <IssueActionsBar
            currentPopup={issuePopupName}
            issue={issue}
            onAssign={this.handleAssignement}
            onChange={this.props.onIssueChange}
            togglePopup={this.handleIssuePopupToggle}
            canSetTags={canSetTags}
            showTags
            showSonarLintBadge
          />
        </div>
        <IssueHeaderSide
          issue={issue}
          onSetSeverity={
            issue.actions.includes(IssueActions.SetSeverity) ? this.handleSeverityChange : undefined
          }
        />
      </header>
    );
  }
}<|MERGE_RESOLUTION|>--- conflicted
+++ resolved
@@ -165,11 +165,7 @@
         {isExternal ? (
           <span>({key})</span>
         ) : (
-<<<<<<< HEAD
-          <Link to={getRuleUrl(key, this.props.organization)} target="_blank">
-=======
-          <Link to={getRuleUrl(key)} shouldOpenInNewTab>
->>>>>>> 3599d7c3
+          <Link to={getRuleUrl(key, this.props.organization)} shouldOpenInNewTab>
             {key}
           </Link>
         )}
