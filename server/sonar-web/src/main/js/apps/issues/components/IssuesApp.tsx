--- conflicted
+++ resolved
@@ -72,11 +72,7 @@
   ReferencedRule,
 } from '../../../types/issues';
 import { SecurityStandard } from '../../../types/security';
-<<<<<<< HEAD
-import { Component, Dict, Issue, Organization, Paging, RuleDetails } from '../../../types/types';
-=======
-import { Component, Dict, Issue, Paging } from '../../../types/types';
->>>>>>> 3599d7c3
+import { Component, Dict, Issue, Organization, Paging } from '../../../types/types';
 import { CurrentUser, UserBase } from '../../../types/users';
 import * as actions from '../actions';
 import { FiltersHeader } from '../sidebar/FiltersHeader';
@@ -371,32 +367,6 @@
     }
   };
 
-<<<<<<< HEAD
-  async loadRule() {
-    const { openIssue } = this.state;
-
-    if (openIssue === undefined) {
-      return;
-    }
-
-    this.setState({ loadingRule: true });
-
-    const openRuleDetails = await getRuleDetails({ key: openIssue.rule, organization: openIssue.organization })
-      .then((response) => response.rule)
-      .catch(() => undefined);
-
-    let cve: Cve | undefined;
-    if (typeof openIssue.cveId === 'string') {
-      cve = await getCve(openIssue.cveId);
-    }
-
-    if (this.mounted) {
-      this.setState({ loadingRule: false, openRuleDetails, cve });
-    }
-  }
-
-=======
->>>>>>> 3599d7c3
   selectPreviousIssue = () => {
     const { issues } = this.state;
     const selectedIndex = this.getSelectedIndex();
@@ -1124,39 +1094,8 @@
     );
   }
 
-<<<<<<< HEAD
-  renderHeader({
-    openIssue,
-    paging,
-  }: {
-    openIssue: Issue | undefined;
-    paging: Paging | undefined;
-  }) {
-    return openIssue ? (
-      <A11ySkipTarget anchor="issues_main" />
-    ) : (
-      <>
-        <A11ySkipTarget anchor="issues_main" />
-        <div className="sw-p-6 sw-flex sw-w-full sw-items-center sw-justify-between sw-box-border">
-          {this.renderBulkChange()}
-
-          <PageActions
-            canSetHome={!this.props.organization && !this.props.component}
-            effortTotal={this.state.effortTotal}
-            paging={this.props.component?.needIssueSync ? undefined : paging}
-          />
-        </div>
-      </>
-    );
-  }
-
-  renderPage() {
-    const { openRuleDetails, cve, checkAll, issues, loading, openIssue, paging, loadingRule } =
-      this.state;
-=======
   renderIssueList() {
     const { checkAll, loading, paging } = this.state;
->>>>>>> 3599d7c3
 
     return (
       <ScreenPositionHelper>
@@ -1170,7 +1109,7 @@
               {this.renderBulkChange()}
 
               <PageActions
-                canSetHome={!this.props.component}
+                canSetHome={!this.props.organization && !this.props.component}
                 effortTotal={this.state.effortTotal}
                 paging={this.props.component?.needIssueSync ? undefined : paging}
               />
@@ -1293,9 +1232,6 @@
   }
 }
 
-<<<<<<< HEAD
-export default withRouter(withOrganizationContext(
-=======
 function WrappedApp(props: Readonly<Omit<Props, 'isStandard'>>) {
   const { data: isStandard, isLoading } = useStandardExperienceModeQuery();
 
@@ -1307,29 +1243,30 @@
 }
 
 export default withRouter(
->>>>>>> 3599d7c3
-  withComponentContext(
-    withCurrentUserContext(
-      withBranchLikes(
-        withIndexationContext(
-          withIndexationGuard<Props & WithIndexationContextProps>({
-            Component: WrappedApp,
-            showIndexationMessage: ({
-              component,
-              indexationContext: {
-                status: { completedCount, hasFailures, isCompleted, total },
-              },
-            }) =>
-              (!component &&
-                (isCompleted === false || hasFailures === true || completedCount !== total)) ||
-              (component?.qualifier !== ComponentQualifier.Project &&
-                component?.needIssueSync === true),
-          }),
+  withOrganizationContext(
+    withComponentContext(
+      withCurrentUserContext(
+        withBranchLikes(
+          withIndexationContext(
+            withIndexationGuard<Props & WithIndexationContextProps>({
+              Component: WrappedApp,
+              showIndexationMessage: ({
+                component,
+                indexationContext: {
+                  status: { completedCount, hasFailures, isCompleted, total },
+                },
+              }) =>
+                (!component &&
+                  (isCompleted === false || hasFailures === true || completedCount !== total)) ||
+                (component?.qualifier !== ComponentQualifier.Project &&
+                  component?.needIssueSync === true),
+            }),
+          ),
         ),
       ),
     ),
   ),
-));
+);
 
 const PageWrapperStyle = styled.div`
   background-color: ${themeColor('backgroundPrimary')};
