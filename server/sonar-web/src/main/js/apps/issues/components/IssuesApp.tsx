--- conflicted
+++ resolved
@@ -77,11 +77,7 @@
   ReferencedRule,
 } from '../../../types/issues';
 import { SecurityStandard } from '../../../types/security';
-<<<<<<< HEAD
-import { Component, Dict, Issue, Organization, Paging, RawQuery, RuleDetails } from '../../../types/types';
-=======
-import { Component, Dict, Issue, Paging, RuleDetails } from '../../../types/types';
->>>>>>> 9e1fded1
+import { Component, Dict, Issue, Organization, Paging, RuleDetails } from '../../../types/types';
 import { CurrentUser, UserBase } from '../../../types/users';
 import * as actions from '../actions';
 import SubnavigationIssuesList from '../issues-subnavigation/SubnavigationIssuesList';
@@ -113,16 +109,11 @@
 import NoIssues from './NoIssues';
 import NoMyIssues from './NoMyIssues';
 import PageActions from './PageActions';
-<<<<<<< HEAD
+import { PSEUDO_SHADOW_HEIGHT } from './StyledHeader';
 import { withOrganizationContext } from "../../organizations/OrganizationContext";
 
-interface Props {
+interface Props extends WithIndexationContextProps {
   organization?: Organization;
-=======
-import { PSEUDO_SHADOW_HEIGHT } from './StyledHeader';
-
-interface Props extends WithIndexationContextProps {
->>>>>>> 9e1fded1
   branchLike?: BranchLike;
   branchLikes?: BranchLike[];
   component?: Component;
@@ -392,12 +383,8 @@
     }
 
     this.setState({ loadingRule: true });
-<<<<<<< HEAD
-    const openRuleDetails = await getRuleDetails({ key: openIssue.rule, organization: openIssue.organization})
-=======
-
-    const openRuleDetails = await getRuleDetails({ key: openIssue.rule })
->>>>>>> 9e1fded1
+
+    const openRuleDetails = await getRuleDetails({ key: openIssue.rule, organization: openIssue.organization })
       .then((response) => response.rule)
       .catch(() => undefined);
 
@@ -507,17 +494,12 @@
     return { ...response, issues: parsedIssues } as FetchIssuesPromise;
   };
 
-<<<<<<< HEAD
-  fetchIssues = (additional: RawQuery, requestFacets = false): Promise<FetchIssuesPromise> => {
-    const { component, organization } = this.props;
-=======
   fetchIssues = (
     additional: RawQuery,
     requestFacets = false,
     firstRequest = false,
   ): Promise<FetchIssuesPromise> => {
-    const { component } = this.props;
->>>>>>> 9e1fded1
+    const { component, organization } = this.props;
     const { myIssues, openFacets, query } = this.state;
 
     let facets = requestFacets
@@ -526,18 +508,6 @@
           .join(',')
       : undefined;
 
-<<<<<<< HEAD
-    const parameters: Dict<string | undefined> = {
-      ...getBranchLikeQuery(this.props.branchLike),
-      organization: organization?.kee,
-      componentKeys: component && component.key,
-      s: 'FILE_LINE',
-      ...serializeQuery(query),
-      ps: '25',
-      facets,
-      ...additional,
-    };
-=======
     if (firstRequest && isProject(component?.qualifier)) {
       facets = facets ? `${facets},${VARIANTS_FACET}` : VARIANTS_FACET;
     }
@@ -545,6 +515,7 @@
     const parameters: Dict<string | undefined> = component?.needIssueSync
       ? {
           ...getBranchLikeQuery(this.props.branchLike, true),
+          organization: organization?.kee,
           project: component?.key,
           ...serializeQuery(query),
           ps: `${ISSUES_PAGE_SIZE}`,
@@ -552,6 +523,7 @@
         }
       : {
           ...getBranchLikeQuery(this.props.branchLike),
+          organization: organization?.kee,
           components: component?.key,
           s: 'FILE_LINE',
           ...serializeQuery(query),
@@ -559,7 +531,6 @@
           facets,
           ...additional,
         };
->>>>>>> 9e1fded1
 
     if (query.createdAfter !== undefined && this.createdAfterIncludesTime()) {
       parameters.createdAfter = serializeDate(query.createdAfter);
@@ -810,12 +781,8 @@
 
     const parameters = {
       ...getBranchLikeQuery(this.props.branchLike),
-<<<<<<< HEAD
       organization: organization?.kee,
-      componentKeys: component && component.key,
-=======
       components: component?.key,
->>>>>>> 9e1fded1
       facets: property,
       s: 'FILE_LINE',
       ...serializeQuery({ ...query, ...changes }),
@@ -1242,100 +1209,22 @@
     return openIssue ? (
       <A11ySkipTarget anchor="issues_main" />
     ) : (
-<<<<<<< HEAD
-      <div className="layout-page-header-panel layout-page-main-header issues-main-header">
-        <div className="layout-page-header-panel-inner layout-page-main-header-inner">
-          <div className="layout-page-main-inner">
-            <A11ySkipTarget anchor="issues_main" />
-
-            {this.renderBulkChange()}
-            <PageActions
-              canSetHome={!this.props.organization && !this.props.component}
-              effortTotal={this.state.effortTotal}
-              paging={paging}
-              selectedIndex={selectedIndex}
-            />
-          </div>
-=======
       <>
         <A11ySkipTarget anchor="issues_main" />
         <div className="sw-p-6 sw-flex sw-w-full sw-items-center sw-justify-between sw-box-border">
           {this.renderBulkChange()}
 
           <PageActions
-            canSetHome={!this.props.component}
+            canSetHome={!this.props.organization && !this.props.component}
             effortTotal={this.state.effortTotal}
             paging={this.props.component?.needIssueSync ? undefined : paging}
           />
->>>>>>> 9e1fded1
         </div>
       </>
     );
   }
 
   renderPage() {
-<<<<<<< HEAD
-    const {
-      cannotShowOpenIssue,
-      openRuleDetails,
-      checkAll,
-      issues,
-      loading,
-      openIssue,
-      paging,
-      loadingRule,
-    } = this.state;
-    const organization = this.props.organization?.kee;
-    return (
-      <div className="layout-page-main-inner">
-        <DeferredSpinner loading={loadingRule}>
-          {openIssue && openRuleDetails ? (
-            <>
-              <IssueHeader
-                organization={organization}
-                issue={openIssue}
-                ruleDetails={openRuleDetails}
-                branchLike={fillBranchLike(openIssue.branch, openIssue.pullRequest)}
-                onIssueChange={this.handleIssueChange}
-              />
-              <RuleTabViewer
-                ruleDetails={openRuleDetails}
-                extendedDescription={openRuleDetails.htmlNote}
-                ruleDescriptionContextKey={openIssue.ruleDescriptionContextKey}
-                codeTabContent={
-                  <IssuesSourceViewer
-                    branchLike={fillBranchLike(openIssue.branch, openIssue.pullRequest)}
-                    issues={issues}
-                    locationsNavigator={this.state.locationsNavigator}
-                    onIssueSelect={this.openIssue}
-                    onLocationSelect={this.selectLocation}
-                    openIssue={openIssue}
-                    selectedFlowIndex={this.state.selectedFlowIndex}
-                    selectedLocationIndex={this.state.selectedLocationIndex}
-                  />
-                }
-                scrollInTab={true}
-              />
-            </>
-          ) : (
-            <DeferredSpinner loading={loading} ariaLabel={translate('issues.loading_issues')}>
-              {checkAll && paging && paging.total > MAX_PAGE_SIZE && (
-                <Alert className="big-spacer-bottom" variant="warning">
-                  <FormattedMessage
-                    defaultMessage={translate('issue_bulk_change.max_issues_reached')}
-                    id="issue_bulk_change.max_issues_reached"
-                    values={{ max: <strong>{MAX_PAGE_SIZE}</strong> }}
-                  />
-                </Alert>
-              )}
-              {cannotShowOpenIssue && (!paging || paging.total > 0) && (
-                <Alert className="big-spacer-bottom" variant="warning">
-                  {translateWithParameters(
-                    'issues.cannot_open_issue_max_initial_X_fetched',
-                    MAX_INITAL_FETCH
-                  )}
-                </Alert>
-=======
     const { openRuleDetails, cve, checkAll, issues, loading, openIssue, paging, loadingRule } =
       this.state;
 
@@ -1415,7 +1304,6 @@
                     {this.renderList()}
                   </Spinner>
                 </div>
->>>>>>> 9e1fded1
               )}
             </Spinner>
           </StyledIssueWrapper>
@@ -1468,7 +1356,7 @@
   }
 }
 
-export default withRouter(
+export default withRouter(withOrganizationContext(
   withComponentContext(
     withCurrentUserContext(
       withBranchLikes(
@@ -1490,7 +1378,7 @@
       ),
     ),
   ),
-);
+));
 
 const PageWrapperStyle = styled.div`
   background-color: ${themeColor('backgroundPrimary')};
@@ -1513,12 +1401,6 @@
   }
 `;
 
-<<<<<<< HEAD
-export default withIndexationGuard(
-  withRouter(withCurrentUserContext(withBranchStatusActions(withComponentContext(withOrganizationContext(App))))),
-  PageContext.Issues
-);
-=======
 const StyledNav = styled.nav`
   /*
 * On Firefox on Windows, the scrollbar hides the sidebar's content.
@@ -1527,5 +1409,4 @@
 * @see https://discuss.sonarsource.com/t/unnecessary-horizontal-scrollbar-on-issues-page/14889/4
 */
   scrollbar-gutter: stable;
-`;
->>>>>>> 9e1fded1
+`;