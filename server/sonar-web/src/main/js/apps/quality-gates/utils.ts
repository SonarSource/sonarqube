--- conflicted
+++ resolved
@@ -21,12 +21,8 @@
 import { MetricKey } from '~sonar-aligned/types/metrics';
 import { getLocalizedMetricName } from '../../helpers/l10n';
 import { isDiffMetric } from '../../helpers/measures';
-<<<<<<< HEAD
-import { CaycStatus, Condition, Dict, Metric, QualityGate } from '../../types/types';
-=======
 import { CaycStatus, Condition, Dict, Group, Metric, QualityGate } from '../../types/types';
 import { UserBase } from '../../types/users';
->>>>>>> 9e1fded1
 
 interface GroupedByMetricConditions {
   caycConditions: Condition[];
@@ -131,15 +127,6 @@
   ...UNOPTIMIZED_CAYC_CONDITIONS,
 };
 
-<<<<<<< HEAD
-export const CAYC_CONDITIONS_WITHOUT_FIXED_VALUE = ['new_duplicated_lines_density', 'new_coverage'];
-export const CAYC_CONDITIONS_WITH_FIXED_VALUE = [
-  'new_security_hotspots_reviewed',
-  'new_maintainability_rating',
-  'new_security_rating',
-  'new_reliability_rating',
-];
-=======
 export const CAYC_CONDITION_ORDER_PRIORITIES: Dict<number> = {
   [MetricKey.new_violations]: 1,
   [MetricKey.new_security_hotspots_reviewed]: 2,
@@ -163,7 +150,6 @@
 export function isConditionWithFixedValue(condition: Condition) {
   return CAYC_CONDITIONS_WITH_FIXED_VALUE.includes(condition.metric as OptimizedCaycMetricKeys);
 }
->>>>>>> 9e1fded1
 
 export function isNonEditableMetric(metricKey: MetricKey) {
   return NON_EDITABLE_CONDITIONS.includes(metricKey);
@@ -200,10 +186,7 @@
 export function getWeakMissingAndNonCaycConditions(conditions: Condition[]) {
   const result: {
     missingConditions: Condition[];
-<<<<<<< HEAD
-=======
     weakConditions: Condition[];
->>>>>>> 9e1fded1
   } = {
     weakConditions: [],
     missingConditions: [],
@@ -219,24 +202,6 @@
   return result;
 }
 
-<<<<<<< HEAD
-export function getCaycConditionsWithCorrectValue(conditions: Condition[]) {
-  return Object.keys(CAYC_CONDITIONS).map((key) => {
-    const selectedCondition = conditions.find((condition) => condition.metric === key);
-    if (CAYC_CONDITIONS_WITHOUT_FIXED_VALUE.includes(key) && selectedCondition) {
-      return selectedCondition;
-    }
-    return CAYC_CONDITIONS[key];
-  });
-}
-
-export function getCorrectCaycCondition(condition: Condition) {
-  if (CAYC_CONDITIONS_WITHOUT_FIXED_VALUE.includes(condition.metric)) {
-    return condition;
-  }
-  return CAYC_CONDITIONS[condition.metric];
-}
-=======
 function groupConditionsByMetric(
   conditions: Condition[],
   isBuiltInQG = false,
@@ -251,7 +216,6 @@
       } else {
         result.overallCodeConditions.push(condition);
       }
->>>>>>> 9e1fded1
 
       return result;
     },
@@ -263,39 +227,6 @@
   );
 }
 
-<<<<<<< HEAD
-export function addCondition(qualityGate: QualityGate, condition: Condition): QualityGate {
-  const oldConditions = qualityGate.conditions || [];
-  const conditions = [...oldConditions, condition];
-  if (conditions) {
-    qualityGate.caycStatus = updateCaycCompliantStatus(conditions);
-  }
-  return { ...qualityGate, conditions };
-}
-
-export function deleteCondition(qualityGate: QualityGate, condition: Condition): QualityGate {
-  const conditions =
-    qualityGate.conditions && qualityGate.conditions.filter((candidate) => candidate !== condition);
-  if (conditions) {
-    qualityGate.caycStatus = updateCaycCompliantStatus(conditions);
-  }
-  return { ...qualityGate, conditions };
-}
-
-export function replaceCondition(
-  qualityGate: QualityGate,
-  newCondition: Condition,
-  oldCondition: Condition
-): QualityGate {
-  const conditions =
-    qualityGate.conditions &&
-    qualityGate.conditions.map((candidate) => {
-      return candidate === oldCondition ? newCondition : candidate;
-    });
-  if (conditions) {
-    qualityGate.caycStatus = updateCaycCompliantStatus(conditions);
-  }
-=======
 export function groupAndSortByPriorityConditions(
   conditions: Condition[],
   metrics: Dict<Metric>,
@@ -314,45 +245,16 @@
     sortFns,
   );
   groupedConditions.caycConditions = sortBy(groupedConditions.caycConditions, sortFns);
->>>>>>> 9e1fded1
 
   return groupedConditions;
 }
 
-<<<<<<< HEAD
-export function updateCaycCompliantStatus(conditions: Condition[]) {
-  if (conditions.length < Object.keys(CAYC_CONDITIONS).length) {
-    return CaycStatus.NonCompliant;
-  }
-
-  for (const key of Object.keys(CAYC_CONDITIONS)) {
-    const selectedCondition = conditions.find((condition) => condition.metric === key);
-    if (!selectedCondition) {
-      return CaycStatus.NonCompliant;
-    }
-
-    if (
-      !CAYC_CONDITIONS_WITHOUT_FIXED_VALUE.includes(key) &&
-      selectedCondition &&
-      selectedCondition.error !== CAYC_CONDITIONS[key].error
-    ) {
-      return CaycStatus.NonCompliant;
-    }
-  }
-
-  if (conditions.length > Object.keys(CAYC_CONDITIONS).length) {
-    return CaycStatus.OverCompliant;
-  }
-
-  return CaycStatus.Compliant;
-=======
 export function getCorrectCaycCondition(condition: Condition) {
   const conditionMetric = condition.metric as OptimizedCaycMetricKeys;
   if (CAYC_CONDITIONS_WITHOUT_FIXED_VALUE.includes(conditionMetric)) {
     return condition;
   }
   return OPTIMIZED_CAYC_CONDITIONS[conditionMetric];
->>>>>>> 9e1fded1
 }
 
 export function getPossibleOperators(metric: Metric) {
