/*
 * SonarQube
 * Copyright (C) 2009-2024 SonarSource SA
 * mailto:info AT sonarsource DOT com
 *
 * This program is free software; you can redistribute it and/or
 * modify it under the terms of the GNU Lesser General Public
 * License as published by the Free Software Foundation; either
 * version 3 of the License, or (at your option) any later version.
 *
 * This program is distributed in the hope that it will be useful,
 * but WITHOUT ANY WARRANTY; without even the implied warranty of
 * MERCHANTABILITY or FITNESS FOR A PARTICULAR PURPOSE.  See the GNU
 * Lesser General Public License for more details.
 *
 * You should have received a copy of the GNU Lesser General Public License
 * along with this program; if not, write to the Free Software Foundation,
 * Inc., 51 Franklin Street, Fifth Floor, Boston, MA  02110-1301, USA.
 */

import { Button, ButtonVariety, Modal, RadioButtonGroup } from '@sonarsource/echoes-react';
import { differenceWith, map } from 'lodash';
import * as React from 'react';
import { FormField } from '~design-system';
import { useAvailableFeatures } from '../../../app/components/available-features/withAvailableFeatures';
import { useMetrics } from '../../../app/components/metrics/withMetricsContext';
import { translate } from '../../../helpers/l10n';
import { isDiffMetric } from '../../../helpers/measures';
import { useStandardExperienceModeQuery } from '../../../queries/mode';
import { useCreateConditionMutation } from '../../../queries/quality-gates';
import { MetricKey, MetricType } from '../../../sonar-aligned/types/metrics';
import { Feature } from '../../../types/features';
import { Condition, Metric, QualityGate } from '../../../types/types';
import {
  getPossibleOperators,
  isNonEditableMetric,
  MQR_CONDITIONS_MAP,
  STANDARD_CONDITIONS_MAP,
} from '../utils';
import ConditionOperator from './ConditionOperator';
import MetricSelect from './MetricSelect';
import ThresholdInput from './ThresholdInput';

interface Props {
  organization: string;
  qualityGate: QualityGate;
}

const FORBIDDEN_METRIC_TYPES = [MetricType.Data, MetricType.Distribution, 'STRING', 'BOOL'];
const FORBIDDEN_METRICS: string[] = [
  MetricKey.alert_status,
  MetricKey.releasability_rating,
  MetricKey.security_hotspots,
  MetricKey.new_security_hotspots,
  MetricKey.high_impact_accepted_issues,
];

const ADD_CONDITION_MODAL_ID = 'add-condition-modal';

<<<<<<< HEAD
export default function AddConditionModal({ organization, qualityGate }: Readonly<Props>) {
=======
export default function AddConditionModal({ qualityGate }: Readonly<Props>) {
  const { data: isStandardMode } = useStandardExperienceModeQuery();
>>>>>>> 3599d7c3
  const [open, setOpen] = React.useState(false);
  const closeModal = React.useCallback(() => setOpen(false), []);
  const [errorThreshold, setErrorThreshold] = React.useState('');
  const [scope, setScope] = React.useState<'new' | 'overall'>('new');
  const [selectedMetric, setSelectedMetric] = React.useState<Metric | undefined>();
  const [selectedOperator, setSelectedOperator] = React.useState<string | undefined>();
  const { mutateAsync: createCondition } = useCreateConditionMutation(organization, qualityGate.name);
  const { hasFeature } = useAvailableFeatures();
  const metrics = useMetrics();

  const getSinglePossibleOperator = (metric: Metric) => {
    const operators = getPossibleOperators(metric);
    return Array.isArray(operators) ? undefined : operators;
  };

  const { conditions = [] } = qualityGate;

  const similarMetricFromAnotherMode = findSimilarConditionMetricFromAnotherMode(
    qualityGate.conditions,
    selectedMetric,
  );

  const availableMetrics = React.useMemo(() => {
    return differenceWith(
      map(metrics, (metric) => metric).filter(
        (metric) =>
          !metric.hidden &&
          !FORBIDDEN_METRIC_TYPES.includes(metric.type) &&
          !FORBIDDEN_METRICS.includes(metric.key) &&
          !(
            isStandardMode
              ? Object.values(STANDARD_CONDITIONS_MAP)
              : Object.values(MQR_CONDITIONS_MAP)
          ).includes(metric.key as MetricKey) &&
          !(
            metric.key === MetricKey.prioritized_rule_issues &&
            !hasFeature(Feature.PrioritizedRules)
          ),
      ),
      conditions,
      (metric, condition) => metric.key === condition.metric,
    );
  }, [conditions, hasFeature, metrics, isStandardMode]);

  const handleFormSubmit = React.useCallback(
    async (event: React.FormEvent<HTMLFormElement>) => {
      event.preventDefault();

      if (selectedMetric) {
        const newCondition: Omit<Condition, 'id'> = {
          metric: selectedMetric.key,
          op: getSinglePossibleOperator(selectedMetric) ?? selectedOperator,
          error: errorThreshold,
        };
        await createCondition(newCondition);
        closeModal();
      }
    },
    [closeModal, createCondition, errorThreshold, selectedMetric, selectedOperator],
  );

  const handleScopeChange = (scope: 'new' | 'overall') => {
    let correspondingMetric;

    if (selectedMetric) {
      const correspondingMetricKey =
        scope === 'new' ? `new_${selectedMetric.key}` : selectedMetric.key.replace(/^new_/, '');
      correspondingMetric = availableMetrics.find((m) => m.key === correspondingMetricKey);
    }

    setScope(scope);
    setSelectedMetric(correspondingMetric);
  };

  const handleMetricChange = (metric: Metric) => {
    setSelectedMetric(metric);
    setSelectedOperator(undefined);
    setErrorThreshold(metric.key === MetricKey.prioritized_rule_issues ? '0' : '');
  };

  const handleOperatorChange = (op: string) => {
    setSelectedOperator(op);
  };

  const handleErrorChange = (error: string) => {
    setErrorThreshold(error);
  };

  const renderBody = () => {
    return (
      <form onSubmit={handleFormSubmit} id={ADD_CONDITION_MODAL_ID}>
        <FormField
          label={translate('quality_gates.conditions.where')}
          htmlFor="quality_gates-add-condition-scope-radio"
        >
          <RadioButtonGroup
            id="quality_gates-add-condition-scope-radio"
            options={[
              { label: translate('quality_gates.conditions.new_code'), value: 'new' },
              { label: translate('quality_gates.conditions.overall_code'), value: 'overall' },
            ]}
            value={scope}
            onChange={handleScopeChange}
          />
        </FormField>

        <FormField
          htmlFor="condition-metric"
          label={translate('quality_gates.conditions.fails_when')}
        >
          <MetricSelect
            similarMetricFromAnotherMode={similarMetricFromAnotherMode}
            selectedMetric={selectedMetric}
            metricsArray={availableMetrics.filter((m) =>
              scope === 'new' ? isDiffMetric(m.key) : !isDiffMetric(m.key),
            )}
            onMetricChange={handleMetricChange}
          />
        </FormField>

        {selectedMetric && (
          <div className="sw-flex sw-gap-2">
            <FormField
              className="sw-mb-0"
              htmlFor="condition-operator"
              label={translate('quality_gates.conditions.operator')}
            >
              <ConditionOperator
                isDisabled={Boolean(similarMetricFromAnotherMode)}
                metric={selectedMetric}
                onOperatorChange={handleOperatorChange}
                op={selectedOperator}
              />
            </FormField>
            <FormField
              htmlFor="condition-threshold"
              label={translate('quality_gates.conditions.value')}
            >
              <ThresholdInput
                metric={selectedMetric}
                disabled={
                  isNonEditableMetric(selectedMetric.key as MetricKey) ||
                  Boolean(similarMetricFromAnotherMode)
                }
                name="error"
                onChange={handleErrorChange}
                value={errorThreshold}
              />
            </FormField>
          </div>
        )}
      </form>
    );
  };

  return (
    <Modal
      title={translate('quality_gates.add_condition')}
      content={renderBody()}
      isOpen={open}
      onOpenChange={setOpen}
      primaryButton={
        <Button
          isDisabled={selectedMetric === undefined || Boolean(similarMetricFromAnotherMode)}
          id="add-condition-button"
          form={ADD_CONDITION_MODAL_ID}
          type="submit"
          variety={ButtonVariety.Primary}
        >
          {translate('quality_gates.add_condition')}
        </Button>
      }
      secondaryButton={<Button onClick={closeModal}>{translate('close')}</Button>}
    >
      <Button data-test="quality-gates__add-condition">
        {translate('quality_gates.add_condition')}
      </Button>
    </Modal>
  );
}

function findSimilarConditionMetricFromAnotherMode(
  conditions: Condition[] = [],
  selectedMetric?: Metric,
) {
  if (!selectedMetric) {
    return undefined;
  }

  const selectedMetricFromAnotherMode =
    STANDARD_CONDITIONS_MAP[selectedMetric.key as MetricKey] ??
    MQR_CONDITIONS_MAP[selectedMetric.key as MetricKey];

  if (!selectedMetricFromAnotherMode) {
    return undefined;
  }

  const qgMetrics = conditions.map((condition) => condition.metric);
  return qgMetrics.find((metric) => metric === selectedMetricFromAnotherMode);
}<|MERGE_RESOLUTION|>--- conflicted
+++ resolved
@@ -57,12 +57,8 @@
 
 const ADD_CONDITION_MODAL_ID = 'add-condition-modal';
 
-<<<<<<< HEAD
 export default function AddConditionModal({ organization, qualityGate }: Readonly<Props>) {
-=======
-export default function AddConditionModal({ qualityGate }: Readonly<Props>) {
   const { data: isStandardMode } = useStandardExperienceModeQuery();
->>>>>>> 3599d7c3
   const [open, setOpen] = React.useState(false);
   const closeModal = React.useCallback(() => setOpen(false), []);
   const [errorThreshold, setErrorThreshold] = React.useState('');
