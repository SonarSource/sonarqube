--- conflicted
+++ resolved
@@ -57,12 +57,8 @@
   );
 }
 
-<<<<<<< HEAD
 export default function ListHeader({ organization, canCreate }: Readonly<Props>) {
-=======
-export default function ListHeader({ canCreate }: Readonly<Props>) {
   const intl = useIntl();
->>>>>>> 3599d7c3
   return (
     <div className="sw-flex sw-justify-between sw-pb-4">
       <div className="sw-flex sw-items-center sw-gap-1 sw-justify-between">
