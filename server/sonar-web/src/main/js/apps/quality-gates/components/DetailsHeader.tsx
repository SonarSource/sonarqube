/*
 * SonarQube
 * Copyright (C) 2009-2024 SonarSource SA
 * mailto:info AT sonarsource DOT com
 *
 * This program is free software; you can redistribute it and/or
 * modify it under the terms of the GNU Lesser General Public
 * License as published by the Free Software Foundation; either
 * version 3 of the License, or (at your option) any later version.
 *
 * This program is distributed in the hope that it will be useful,
 * but WITHOUT ANY WARRANTY; without even the implied warranty of
 * MERCHANTABILITY or FITNESS FOR A PARTICULAR PURPOSE.  See the GNU
 * Lesser General Public License for more details.
 *
 * You should have received a copy of the GNU Lesser General Public License
 * along with this program; if not, write to the Free Software Foundation,
 * Inc., 51 Franklin Street, Fifth Floor, Boston, MA  02110-1301, USA.
 */

import {
  ButtonIcon,
  DropdownMenu,
  DropdownMenuAlign,
  IconMoreVertical,
  Tooltip,
} from '@sonarsource/echoes-react';
import { countBy } from 'lodash';
import * as React from 'react';
import { useCallback } from 'react';
import { Badge, ButtonSecondary, DangerButtonPrimary, SubTitle } from '~design-system';
import { AiCodeAssuranceStatus } from '../../../api/ai-code-assurance';
import LegacyTooltip from '../../../components/controls/Tooltip';
import { translate } from '../../../helpers/l10n';
import {
  useGetAllQualityGateProjectsQuery,
  useSetAiSupportedQualityGateMutation,
  useSetQualityGateAsDefaultMutation,
} from '../../../queries/quality-gates';
import { CaycStatus, QualityGate } from '../../../types/types';
import BuiltInQualityGateBadge from './BuiltInQualityGateBadge';
import CopyQualityGateForm from './CopyQualityGateForm';
import DeleteQualityGateForm from './DeleteQualityGateForm';
import DisqualifyAiQualityGateForm from './DisqualifyAiQualityGateForm';
import RenameQualityGateForm from './RenameQualityGateForm';

interface Props {
  organization: string;
  qualityGate: QualityGate;
}

export default function DetailsHeader({ organization, qualityGate }: Readonly<Props>) {
  const [isRenameFormOpen, setIsRenameFormOpen] = React.useState(false);
  const [isCopyFormOpen, setIsCopyFormOpen] = React.useState(false);
  const [isRemoveFormOpen, setIsRemoveFormOpen] = React.useState(false);
  const [isQualifyAiFormOpen, setIsQualifyAiFormOpen] = React.useState(false);
  const actions = qualityGate.actions ?? {};
  const actionsCount = countBy([
    actions.rename,
    actions.copy,
    actions.delete,
    actions.setAsDefault,
  ])['true'];
<<<<<<< HEAD
  const { mutateAsync: setQualityGateAsDefault } = useSetQualityGateAsDefaultMutation(organization);
=======
  const { mutateAsync: setQualityGateAsDefault } = useSetQualityGateAsDefaultMutation();
  const { mutateAsync: setAiSupportedQualityGate } = useSetAiSupportedQualityGateMutation();
  const { data: qualityGateProjectsHavingAiCode = [], isLoading: isCountLoading } =
    useGetAllQualityGateProjectsQuery(
      { gateName: qualityGate.name, selected: 'selected' },
      {
        select: (data) =>
          data.results.filter((p) => p.aiCodeAssurance === AiCodeAssuranceStatus.AI_CODE_ASSURED),
      },
    );
>>>>>>> 3599d7c3

  const handleSetAsDefaultClick = () => {
    if (!qualityGate.isDefault) {
      setQualityGateAsDefault({ name: qualityGate.name });
    }
  };

  const handleSetQualityGateAiCodeAssurance = () => {
    if (
      (qualityGateProjectsHavingAiCode?.length > 0 && qualityGate.isAiCodeSupported) ||
      (qualityGate.isDefault && qualityGate.isAiCodeSupported)
    ) {
      setIsQualifyAiFormOpen(true);
      return;
    }

    updateQualityGateAiCodeAssurance();
  };

  const updateQualityGateAiCodeAssurance = useCallback(() => {
    setAiSupportedQualityGate({
      isQualityGateAiSupported: !qualityGate.isAiCodeSupported,
      name: qualityGate.name,
    });
    setIsQualifyAiFormOpen(false);
  }, [qualityGate.isAiCodeSupported, qualityGate.name, setAiSupportedQualityGate]);

  return (
    <>
      <div className="it__layout-page-main-header sw-flex sw-items-center sw-justify-between sw-mb-9">
        <div className="sw-flex sw-flex-col">
          <div className="sw-flex sw-items-baseline">
            <SubTitle className="sw-m-0">{qualityGate.name}</SubTitle>
            <div className="sw-flex sw-gap-2 sw-ml-4">
              {qualityGate.isDefault && <Badge>{translate('default')}</Badge>}
              {qualityGate.isBuiltIn && <BuiltInQualityGateBadge />}
            </div>
          </div>
        </div>
        {actionsCount === 1 && (
          <>
            {actions.rename && (
              <ButtonSecondary onClick={() => setIsRenameFormOpen(true)}>
                {translate('rename')}
              </ButtonSecondary>
            )}
            {actions.copy && (
              <LegacyTooltip
                content={
                  qualityGate.caycStatus === CaycStatus.NonCompliant
                    ? translate('quality_gates.cannot_copy_no_cayc')
                    : null
                }
              >
                <ButtonSecondary
                  disabled={qualityGate.caycStatus === CaycStatus.NonCompliant}
                  onClick={() => setIsCopyFormOpen(true)}
                >
                  {translate('copy')}
                </ButtonSecondary>
              </LegacyTooltip>
            )}
            {actions.setAsDefault && (
              <LegacyTooltip
                content={
                  qualityGate.caycStatus === CaycStatus.NonCompliant
                    ? translate('quality_gates.cannot_set_default_no_cayc')
                    : null
                }
              >
                <ButtonSecondary
                  disabled={qualityGate.caycStatus === CaycStatus.NonCompliant}
                  onClick={handleSetAsDefaultClick}
                >
                  {translate('set_as_default')}
                </ButtonSecondary>
              </LegacyTooltip>
            )}
            {actions.delete && (
              <DangerButtonPrimary onClick={() => setIsRemoveFormOpen(true)}>
                {translate('delete')}
              </DangerButtonPrimary>
            )}
          </>
        )}

        {actionsCount > 1 && (
          <DropdownMenu.Root
            align={DropdownMenuAlign.End}
            id="quality-gate-actions"
            items={
              <>
                {actions.rename && (
                  <DropdownMenu.ItemButton onClick={() => setIsRenameFormOpen(true)}>
                    {translate('rename')}
                  </DropdownMenu.ItemButton>
                )}
                {actions.copy && (
                  <Tooltip
                    content={
                      qualityGate.caycStatus === CaycStatus.NonCompliant
                        ? translate('quality_gates.cannot_copy_no_cayc')
                        : null
                    }
                  >
                    <DropdownMenu.ItemButton
                      isDisabled={qualityGate.caycStatus === CaycStatus.NonCompliant}
                      onClick={() => setIsCopyFormOpen(true)}
                    >
                      {translate('copy')}
                    </DropdownMenu.ItemButton>
                  </Tooltip>
                )}
                {actions.setAsDefault && (
                  <Tooltip
                    content={
                      qualityGate.caycStatus === CaycStatus.NonCompliant
                        ? translate('quality_gates.cannot_set_default_no_cayc')
                        : null
                    }
                  >
                    <DropdownMenu.ItemButton
                      isDisabled={qualityGate.caycStatus === CaycStatus.NonCompliant}
                      onClick={handleSetAsDefaultClick}
                    >
                      {translate('set_as_default')}
                    </DropdownMenu.ItemButton>
                  </Tooltip>
                )}
                {actions.manageAiCodeAssurance && !isCountLoading && (
                  <DropdownMenu.ItemButton onClick={handleSetQualityGateAiCodeAssurance}>
                    {translate(
                      qualityGate.isAiCodeSupported
                        ? 'quality_gates.actions.disqualify_for_ai_code_assurance'
                        : 'quality_gates.actions.qualify_for_ai_code_assurance',
                    )}
                  </DropdownMenu.ItemButton>
                )}
                {actions.delete && (
                  <>
                    <DropdownMenu.Separator />
                    <DropdownMenu.ItemButtonDestructive onClick={() => setIsRemoveFormOpen(true)}>
                      {translate('delete')}
                    </DropdownMenu.ItemButtonDestructive>
                  </>
                )}
              </>
            }
          >
            <ButtonIcon Icon={IconMoreVertical} ariaLabel={translate('actions')} />
          </DropdownMenu.Root>
        )}
      </div>

      {isRenameFormOpen && (
        <RenameQualityGateForm
          onClose={() => setIsRenameFormOpen(false)}
          qualityGate={qualityGate}
          organization={organization}
        />
      )}

      {isCopyFormOpen && (
        <CopyQualityGateForm
          onClose={() => setIsCopyFormOpen(false)}
          qualityGate={qualityGate}
          organization={organization}
        />
      )}

      {isRemoveFormOpen && (
        <DeleteQualityGateForm
          onClose={() => setIsRemoveFormOpen(false)}
          qualityGate={qualityGate}
          organization={organization}
        />
      )}
      {isQualifyAiFormOpen && (
        <DisqualifyAiQualityGateForm
          onClose={() => setIsQualifyAiFormOpen(false)}
          isDefault={qualityGate.isDefault}
          onConfirm={updateQualityGateAiCodeAssurance}
          count={qualityGateProjectsHavingAiCode.length}
        />
      )}
    </>
  );
}<|MERGE_RESOLUTION|>--- conflicted
+++ resolved
@@ -61,10 +61,7 @@
     actions.delete,
     actions.setAsDefault,
   ])['true'];
-<<<<<<< HEAD
   const { mutateAsync: setQualityGateAsDefault } = useSetQualityGateAsDefaultMutation(organization);
-=======
-  const { mutateAsync: setQualityGateAsDefault } = useSetQualityGateAsDefaultMutation();
   const { mutateAsync: setAiSupportedQualityGate } = useSetAiSupportedQualityGateMutation();
   const { data: qualityGateProjectsHavingAiCode = [], isLoading: isCountLoading } =
     useGetAllQualityGateProjectsQuery(
@@ -74,7 +71,6 @@
           data.results.filter((p) => p.aiCodeAssurance === AiCodeAssuranceStatus.AI_CODE_ASSURED),
       },
     );
->>>>>>> 3599d7c3
 
   const handleSetAsDefaultClick = () => {
     if (!qualityGate.isDefault) {
