/*
 * SonarQube
 * Copyright (C) 2009-2024 SonarSource SA
 * mailto:info AT sonarsource DOT com
 *
 * This program is free software; you can redistribute it and/or
 * modify it under the terms of the GNU Lesser General Public
 * License as published by the Free Software Foundation; either
 * version 3 of the License, or (at your option) any later version.
 *
 * This program is distributed in the hope that it will be useful,
 * but WITHOUT ANY WARRANTY; without even the implied warranty of
 * MERCHANTABILITY or FITNESS FOR A PARTICULAR PURPOSE.  See the GNU
 * Lesser General Public License for more details.
 *
 * You should have received a copy of the GNU Lesser General Public License
 * along with this program; if not, write to the Free Software Foundation,
 * Inc., 51 Franklin Street, Fifth Floor, Boston, MA  02110-1301, USA.
 */
import { Button, ButtonVariety } from '@sonarsource/echoes-react';
import { FormField, InputField, Modal } from 'design-system';
import * as React from 'react';
import { useRouter } from '~sonar-aligned/components/hoc/withRouter';
import MandatoryFieldsExplanation from '../../../components/ui/MandatoryFieldsExplanation';
import { translate } from '../../../helpers/l10n';
import { getQualityGateUrl } from '../../../helpers/urls';
import { useCopyQualityGateMutation } from '../../../queries/quality-gates';
import { QualityGate } from '../../../types/types';

interface Props {
  onClose: () => void;
<<<<<<< HEAD
  onCopy: () => Promise<void>;
  organization: string;
=======
>>>>>>> 9e1fded1
  qualityGate: QualityGate;
}

const FORM_ID = 'rename-quality-gate';

export default function CopyQualityGateForm({ qualityGate, onClose }: Readonly<Props>) {
  const [name, setName] = React.useState(qualityGate.name);
  const { mutateAsync: copyQualityGate } = useCopyQualityGateMutation(qualityGate.name);
  const router = useRouter();

  const handleNameChange = (event: React.ChangeEvent<HTMLInputElement>) => {
    setName(event.currentTarget.value);
  };

<<<<<<< HEAD
  handleCopy = () => {
    const { qualityGate, organization } = this.props;
    const { name } = this.state;

    return copyQualityGate({ id: qualityGate.id, name, organization }).then((newQualityGate) => {
      this.props.onCopy();
      this.props.router.push(getQualityGateUrl(organization, String(newQualityGate.id)));
    });
=======
  const handleCopy = async (event: React.FormEvent) => {
    event.preventDefault();

    const newQualityGate = await copyQualityGate(name);
    router.push(getQualityGateUrl(newQualityGate.name));
>>>>>>> 9e1fded1
  };

  const buttonDisabled = !name || (qualityGate && qualityGate.name === name);

  return (
    <Modal
      headerTitle={translate('quality_gates.copy')}
      onClose={onClose}
      body={
        <form id={FORM_ID} onSubmit={handleCopy}>
          <MandatoryFieldsExplanation />
          <FormField
            label={translate('name')}
            htmlFor="quality-gate-form-name"
            required
            className="sw-my-2"
          >
            <InputField
              autoFocus
              id="quality-gate-form-name"
              maxLength={100}
              onChange={handleNameChange}
              size="auto"
              type="text"
              value={name}
            />
          </FormField>
        </form>
      }
      primaryButton={
        <Button
          hasAutoFocus
          type="submit"
          isDisabled={buttonDisabled}
          form={FORM_ID}
          variety={ButtonVariety.Primary}
        >
          {translate('copy')}
        </Button>
      }
      secondaryButtonLabel={translate('cancel')}
    />
  );
}<|MERGE_RESOLUTION|>--- conflicted
+++ resolved
@@ -28,18 +28,14 @@
 import { QualityGate } from '../../../types/types';
 
 interface Props {
+  organization: string
   onClose: () => void;
-<<<<<<< HEAD
-  onCopy: () => Promise<void>;
-  organization: string;
-=======
->>>>>>> 9e1fded1
   qualityGate: QualityGate;
 }
 
 const FORM_ID = 'rename-quality-gate';
 
-export default function CopyQualityGateForm({ qualityGate, onClose }: Readonly<Props>) {
+export default function CopyQualityGateForm({ organization, qualityGate, onClose }: Readonly<Props>) {
   const [name, setName] = React.useState(qualityGate.name);
   const { mutateAsync: copyQualityGate } = useCopyQualityGateMutation(qualityGate.name);
   const router = useRouter();
@@ -48,22 +44,11 @@
     setName(event.currentTarget.value);
   };
 
-<<<<<<< HEAD
-  handleCopy = () => {
-    const { qualityGate, organization } = this.props;
-    const { name } = this.state;
-
-    return copyQualityGate({ id: qualityGate.id, name, organization }).then((newQualityGate) => {
-      this.props.onCopy();
-      this.props.router.push(getQualityGateUrl(organization, String(newQualityGate.id)));
-    });
-=======
   const handleCopy = async (event: React.FormEvent) => {
     event.preventDefault();
 
     const newQualityGate = await copyQualityGate(name);
-    router.push(getQualityGateUrl(newQualityGate.name));
->>>>>>> 9e1fded1
+    router.push(getQualityGateUrl(organization, newQualityGate.name));
   };
 
   const buttonDisabled = !name || (qualityGate && qualityGate.name === name);
