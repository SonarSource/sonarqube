/*
 * SonarQube
 * Copyright (C) 2009-2024 SonarSource SA
 * mailto:info AT sonarsource DOT com
 *
 * This program is free software; you can redistribute it and/or
 * modify it under the terms of the GNU Lesser General Public
 * License as published by the Free Software Foundation; either
 * version 3 of the License, or (at your option) any later version.
 *
 * This program is distributed in the hope that it will be useful,
 * but WITHOUT ANY WARRANTY; without even the implied warranty of
 * MERCHANTABILITY or FITNESS FOR A PARTICULAR PURPOSE.  See the GNU
 * Lesser General Public License for more details.
 *
 * You should have received a copy of the GNU Lesser General Public License
 * along with this program; if not, write to the Free Software Foundation,
 * Inc., 51 Franklin Street, Fifth Floor, Boston, MA  02110-1301, USA.
 */
import { Note } from 'design-system';
import { find, without } from 'lodash';
import * as React from 'react';
import {
  associateGateWithProject,
  dissociateGateWithProject,
  searchProjects,
} from '../../../api/quality-gates';
import SelectList, {
  SelectListFilter,
  SelectListSearchParams,
} from '../../../components/controls/SelectList';
import { translate } from '../../../helpers/l10n';
import { QualityGate } from '../../../types/types';

interface Props {
  canEdit?: boolean;
  qualityGate: QualityGate;
  organization?: string;
}

interface State {
  lastSearchParams?: SelectListSearchParams;
  needToReload: boolean;
  projects: Project[];
  projectsTotalCount?: number;
  selectedProjects: string[];
}

// exported for testing
export interface Project {
  isAiCodeAssured: boolean;
  key: string;
  name: string;
  selected: boolean;
}

export default class Projects extends React.PureComponent<Props, State> {
  mounted = false;

  constructor(props: Props) {
    super(props);

    this.state = {
      needToReload: false,
      projects: [],
      selectedProjects: [],
    };
  }

  componentDidMount() {
    this.mounted = true;
  }

  componentWillUnmount() {
    this.mounted = false;
  }

  fetchProjects = (searchParams: SelectListSearchParams) =>
    searchProjects({
      gateName: this.props.qualityGate.name,
      organization: this.props.organization,
      page: searchParams.page,
      pageSize: searchParams.pageSize,
      query: searchParams.query !== '' ? searchParams.query : undefined,
      selected: searchParams.filter,
    }).then((data) => {
      if (this.mounted) {
        this.setState((prevState) => {
          const more = searchParams.page != null && searchParams.page > 1;

          const projects = more ? [...prevState.projects, ...data.results] : data.results;
          const newSelectedProjects = data.results
            .filter((project) => project.selected)
            .map((project) => project.key);
          const selectedProjects = more
            ? [...prevState.selectedProjects, ...newSelectedProjects]
            : newSelectedProjects;

          return {
            lastSearchParams: searchParams,
            needToReload: false,
            projects,
            projectsTotalCount: data.paging.total,
            selectedProjects,
          };
        });
      }
    });

  handleSelect = (key: string) =>
    associateGateWithProject({
<<<<<<< HEAD
      gateId: this.props.qualityGate.id,
      organization: this.props.organization,
=======
      gateName: this.props.qualityGate.name,
>>>>>>> 9e1fded1
      projectKey: key,
    }).then(() => {
      if (this.mounted) {
        this.setState((prevState) => ({
          needToReload: true,
          selectedProjects: [...prevState.selectedProjects, key],
        }));
      }
    });

  handleUnselect = (key: string) =>
    dissociateGateWithProject({
<<<<<<< HEAD
      gateId: this.props.qualityGate.id,
      organization: this.props.organization,
=======
>>>>>>> 9e1fded1
      projectKey: key,
    }).then(() => {
      if (this.mounted) {
        this.setState((prevState) => ({
          needToReload: true,
          selectedProjects: without(prevState.selectedProjects, key),
        }));
      }
    });

  renderElement = (key: string): React.ReactNode => {
    const project = find(this.state.projects, { key });
    return (
      <div>
        {project === undefined ? (
          key
        ) : (
          <>
            {project.name}
            <br />
            <Note>{project.key}</Note>
            {project.isAiCodeAssured && (
              <p>
                <Note>{translate('quality_gates.projects.ai_assured_message')}</Note>
              </p>
            )}
          </>
        )}
      </div>
    );
  };

  render() {
    const { qualityGate } = this.props;

    if (qualityGate.conditions === undefined || qualityGate.conditions.length === 0) {
      return (
        <div>{translate('quality_gates.projects.cannot_associate_projects_no_conditions')}</div>
      );
    }

    return (
      <SelectList
        elements={this.state.projects.map((project) => project.key)}
        disabledElements={this.state.projects
          .filter((project) => project.isAiCodeAssured)
          .map((project) => project.key)}
        elementsTotalCount={this.state.projectsTotalCount}
        labelAll={translate('quality_gates.projects.all')}
        labelSelected={translate('quality_gates.projects.with')}
        labelUnselected={translate('quality_gates.projects.without')}
        needToReload={
          this.state.needToReload &&
          this.state.lastSearchParams &&
          this.state.lastSearchParams.filter !== SelectListFilter.All
        }
        onSearch={this.fetchProjects}
        onSelect={this.handleSelect}
        onUnselect={this.handleUnselect}
        readOnly={!this.props.canEdit}
        renderElement={this.renderElement}
        selectedElements={this.state.selectedProjects}
        withPaging
        autoFocusSearch={false}
      />
    );
  }
}<|MERGE_RESOLUTION|>--- conflicted
+++ resolved
@@ -33,9 +33,9 @@
 import { QualityGate } from '../../../types/types';
 
 interface Props {
+  organization?: string;
   canEdit?: boolean;
   qualityGate: QualityGate;
-  organization?: string;
 }
 
 interface State {
@@ -109,12 +109,8 @@
 
   handleSelect = (key: string) =>
     associateGateWithProject({
-<<<<<<< HEAD
-      gateId: this.props.qualityGate.id,
       organization: this.props.organization,
-=======
       gateName: this.props.qualityGate.name,
->>>>>>> 9e1fded1
       projectKey: key,
     }).then(() => {
       if (this.mounted) {
@@ -127,11 +123,7 @@
 
   handleUnselect = (key: string) =>
     dissociateGateWithProject({
-<<<<<<< HEAD
-      gateId: this.props.qualityGate.id,
       organization: this.props.organization,
-=======
->>>>>>> 9e1fded1
       projectKey: key,
     }).then(() => {
       if (this.mounted) {
