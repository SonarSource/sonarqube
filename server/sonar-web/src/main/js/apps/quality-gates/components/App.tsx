/*
 * SonarQube
 * Copyright (C) 2009-2024 SonarSource SA
 * mailto:info AT sonarsource DOT com
 *
 * This program is free software; you can redistribute it and/or
 * modify it under the terms of the GNU Lesser General Public
 * License as published by the Free Software Foundation; either
 * version 3 of the License, or (at your option) any later version.
 *
 * This program is distributed in the hope that it will be useful,
 * but WITHOUT ANY WARRANTY; without even the implied warranty of
 * MERCHANTABILITY or FITNESS FOR A PARTICULAR PURPOSE.  See the GNU
 * Lesser General Public License for more details.
 *
 * You should have received a copy of the GNU Lesser General Public License
 * along with this program; if not, write to the Free Software Foundation,
 * Inc., 51 Franklin Street, Fifth Floor, Boston, MA  02110-1301, USA.
 */

import { withTheme } from '@emotion/react';
import styled from '@emotion/styled';
import {
  Card,
  LAYOUT_FOOTER_HEIGHT,
  LAYOUT_GLOBAL_NAV_HEIGHT,
  LargeCenteredLayout,
  PageContentFontWrapper,
  Spinner,
  themeBorder,
  themeColor,
} from 'design-system';
import * as React from 'react';
import { useCallback, useEffect } from 'react';
import { Helmet } from 'react-helmet-async';
import { useNavigate, useParams } from 'react-router-dom';
import Suggestions from '../../../components/embed-docs-modal/Suggestions';
import '../../../components/search-navigator.css';
import { DocLink } from '../../../helpers/doc-links';
import { translate, translateWithParameters } from '../../../helpers/l10n';
import { getQualityGateUrl } from '../../../helpers/urls';
<<<<<<< HEAD
import { Organization, QualityGate } from '../../../types/types';
=======
import { useQualityGatesQuery } from '../../../queries/quality-gates';
import { QualityGate } from '../../../types/types';
>>>>>>> 9e1fded1
import '../styles.css';
import Details from './Details';
import List from './List';
import ListHeader from './ListHeader';
import { withOrganizationContext } from "../../organizations/OrganizationContext";

<<<<<<< HEAD
interface Props {
  id?: string;
  navigate: NavigateFunction;
  organization: Organization;
}

interface State {
  canCreate: boolean;
  loading: boolean;
  qualityGates: QualityGate[];
}

class App extends React.PureComponent<Props, State> {
  mounted = false;
  state: State = { canCreate: false, loading: true, qualityGates: [] };

  componentDidMount() {
    this.mounted = true;
    this.fetchQualityGates();
    addWhitePageClass();
    addSideBarClass();
  }

  componentDidUpdate(prevProps: Props) {
    if (prevProps.id !== undefined && this.props.id === undefined) {
      this.openDefault(this.state.qualityGates);
    }
  }

  componentWillUnmount() {
    this.mounted = false;
    removeWhitePageClass();
    removeSideBarClass();
  }

  fetchQualityGates = () => {
    return fetchQualityGates({ organization: this.props.organization.kee }).then(
      ({ actions, qualitygates: qualityGates }) => {
        if (this.mounted) {
          this.setState({ canCreate: actions.create, loading: false, qualityGates });

          if (!this.props.id) {
            this.openDefault(qualityGates);
          }
        }
      },
      () => {
        if (this.mounted) {
          this.setState({ loading: false });
        }
      }
    );
  };

  openDefault(qualityGates: QualityGate[]) {
    const defaultQualityGate = qualityGates.find((gate) => Boolean(gate.isDefault))!;
    this.props.navigate(getQualityGateUrl(this.props.organization.kee, String(defaultQualityGate.id)), { replace: true });
  }

  handleSetDefault = (qualityGate: QualityGate) => {
    this.setState(({ qualityGates }) => {
      return {
        qualityGates: qualityGates.map((candidate) => {
          if (candidate.isDefault || candidate.id === qualityGate.id) {
            return { ...candidate, isDefault: candidate.id === qualityGate.id };
          }
          return candidate;
        }),
      };
    });
  };

  render() {
    const { id } = this.props;
    const { canCreate, qualityGates } = this.state;
    const defaultTitle = translate('quality_gates.page');

    return (
      <>
        <Helmet defaultTitle={defaultTitle} defer={false} titleTemplate={`%s - ${defaultTitle}`} />
        <div className="layout-page" id="quality-gates-page">
          <Suggestions suggestions="quality_gates" />

          <ScreenPositionHelper className="layout-page-side-outer">
            {({ top }) => (
              <div className="layout-page-side" style={{ top }}>
                <div className="layout-page-side-inner">
                  <div className="layout-page-filters">
                    <ListHeader
                      canCreate={canCreate}
                      refreshQualityGates={this.fetchQualityGates}
                      organization={this.props.organization.kee}
                    />
                    <DeferredSpinner loading={this.state.loading}>
                      <List organization={this.props.organization.kee} qualityGates={qualityGates} />
                    </DeferredSpinner>
                  </div>
                </div>
              </div>
            )}
          </ScreenPositionHelper>

          {id !== undefined && (
            <Details
              organization={this.props.organization.kee}
              id={id}
              onSetDefault={this.handleSetDefault}
              qualityGates={this.state.qualityGates}
              refreshQualityGates={this.fetchQualityGates}
            />
=======
export default function App() {
  const { data, isLoading } = useQualityGatesQuery();
  const { name } = useParams();
  const navigate = useNavigate();
  const {
    qualitygates: qualityGates,
    actions: { create: canCreate },
  } = data ?? { qualitygates: [], actions: { create: false } };

  const openDefault = useCallback(
    (qualityGates?: QualityGate[]) => {
      if (!qualityGates || qualityGates.length === 0) {
        return;
      }
      const defaultQualityGate = qualityGates.find((gate) => Boolean(gate.isDefault));
      if (!defaultQualityGate) {
        return;
      }
      navigate(getQualityGateUrl(defaultQualityGate.name), { replace: true });
    },
    [navigate],
  );

  useEffect(() => {
    if (!name) {
      openDefault(qualityGates);
    }
  }, [name, openDefault, qualityGates]);

  return (
    <LargeCenteredLayout id="quality-gates-page">
      <PageContentFontWrapper className="sw-typo-default">
        <Helmet
          defer={false}
          titleTemplate={translateWithParameters(
            'page_title.template.with_category',
            translate('quality_gates.page'),
          )}
        />
        <div className="sw-grid sw-gap-x-12 sw-gap-y-6 sw-grid-cols-12 sw-w-full">
          <Suggestions suggestion={DocLink.CaYC} />

          <StyledContentWrapper
            className="sw-col-span-3 sw-px-4 sw-py-6 sw-border-y-0"
            style={{
              height: `calc(100vh - ${LAYOUT_GLOBAL_NAV_HEIGHT + LAYOUT_FOOTER_HEIGHT}px)`,
            }}
          >
            <ListHeader canCreate={canCreate} />
            <Spinner loading={isLoading}>
              <List qualityGates={qualityGates} currentQualityGate={name} />
            </Spinner>
          </StyledContentWrapper>

          {name !== undefined && (
            <div
              className="sw-col-span-9 sw-overflow-y-auto"
              style={{
                height: `calc(100vh - ${LAYOUT_GLOBAL_NAV_HEIGHT + LAYOUT_FOOTER_HEIGHT}px)`,
              }}
            >
              <Card className="sw-my-12">
                <Details qualityGateName={name} />
              </Card>
            </div>
>>>>>>> 9e1fded1
          )}
        </div>
      </PageContentFontWrapper>
    </LargeCenteredLayout>
  );
}

<<<<<<< HEAD
export interface AppWrapperProps {
  organization: Organization;
}

function AppWrapper(props: AppWrapperProps) {
  const params = useParams();
  const navigate = useNavigate();

  return <App id={params['id']} navigate={navigate} organization={props.organization}/>;
}

export default withOrganizationContext(AppWrapper);
=======
const StyledContentWrapper = withTheme(styled.div`
  box-sizing: border-box;
  background-color: ${themeColor('filterbar')};
  border: ${themeBorder('default', 'filterbarBorder')};
  overflow-x: hidden;
`);
>>>>>>> 9e1fded1
<|MERGE_RESOLUTION|>--- conflicted
+++ resolved
@@ -39,130 +39,14 @@
 import { DocLink } from '../../../helpers/doc-links';
 import { translate, translateWithParameters } from '../../../helpers/l10n';
 import { getQualityGateUrl } from '../../../helpers/urls';
-<<<<<<< HEAD
+import { useQualityGatesQuery } from '../../../queries/quality-gates';
 import { Organization, QualityGate } from '../../../types/types';
-=======
-import { useQualityGatesQuery } from '../../../queries/quality-gates';
-import { QualityGate } from '../../../types/types';
->>>>>>> 9e1fded1
 import '../styles.css';
 import Details from './Details';
 import List from './List';
 import ListHeader from './ListHeader';
 import { withOrganizationContext } from "../../organizations/OrganizationContext";
 
-<<<<<<< HEAD
-interface Props {
-  id?: string;
-  navigate: NavigateFunction;
-  organization: Organization;
-}
-
-interface State {
-  canCreate: boolean;
-  loading: boolean;
-  qualityGates: QualityGate[];
-}
-
-class App extends React.PureComponent<Props, State> {
-  mounted = false;
-  state: State = { canCreate: false, loading: true, qualityGates: [] };
-
-  componentDidMount() {
-    this.mounted = true;
-    this.fetchQualityGates();
-    addWhitePageClass();
-    addSideBarClass();
-  }
-
-  componentDidUpdate(prevProps: Props) {
-    if (prevProps.id !== undefined && this.props.id === undefined) {
-      this.openDefault(this.state.qualityGates);
-    }
-  }
-
-  componentWillUnmount() {
-    this.mounted = false;
-    removeWhitePageClass();
-    removeSideBarClass();
-  }
-
-  fetchQualityGates = () => {
-    return fetchQualityGates({ organization: this.props.organization.kee }).then(
-      ({ actions, qualitygates: qualityGates }) => {
-        if (this.mounted) {
-          this.setState({ canCreate: actions.create, loading: false, qualityGates });
-
-          if (!this.props.id) {
-            this.openDefault(qualityGates);
-          }
-        }
-      },
-      () => {
-        if (this.mounted) {
-          this.setState({ loading: false });
-        }
-      }
-    );
-  };
-
-  openDefault(qualityGates: QualityGate[]) {
-    const defaultQualityGate = qualityGates.find((gate) => Boolean(gate.isDefault))!;
-    this.props.navigate(getQualityGateUrl(this.props.organization.kee, String(defaultQualityGate.id)), { replace: true });
-  }
-
-  handleSetDefault = (qualityGate: QualityGate) => {
-    this.setState(({ qualityGates }) => {
-      return {
-        qualityGates: qualityGates.map((candidate) => {
-          if (candidate.isDefault || candidate.id === qualityGate.id) {
-            return { ...candidate, isDefault: candidate.id === qualityGate.id };
-          }
-          return candidate;
-        }),
-      };
-    });
-  };
-
-  render() {
-    const { id } = this.props;
-    const { canCreate, qualityGates } = this.state;
-    const defaultTitle = translate('quality_gates.page');
-
-    return (
-      <>
-        <Helmet defaultTitle={defaultTitle} defer={false} titleTemplate={`%s - ${defaultTitle}`} />
-        <div className="layout-page" id="quality-gates-page">
-          <Suggestions suggestions="quality_gates" />
-
-          <ScreenPositionHelper className="layout-page-side-outer">
-            {({ top }) => (
-              <div className="layout-page-side" style={{ top }}>
-                <div className="layout-page-side-inner">
-                  <div className="layout-page-filters">
-                    <ListHeader
-                      canCreate={canCreate}
-                      refreshQualityGates={this.fetchQualityGates}
-                      organization={this.props.organization.kee}
-                    />
-                    <DeferredSpinner loading={this.state.loading}>
-                      <List organization={this.props.organization.kee} qualityGates={qualityGates} />
-                    </DeferredSpinner>
-                  </div>
-                </div>
-              </div>
-            )}
-          </ScreenPositionHelper>
-
-          {id !== undefined && (
-            <Details
-              organization={this.props.organization.kee}
-              id={id}
-              onSetDefault={this.handleSetDefault}
-              qualityGates={this.state.qualityGates}
-              refreshQualityGates={this.fetchQualityGates}
-            />
-=======
 export default function App() {
   const { data, isLoading } = useQualityGatesQuery();
   const { name } = useParams();
@@ -228,7 +112,6 @@
                 <Details qualityGateName={name} />
               </Card>
             </div>
->>>>>>> 9e1fded1
           )}
         </div>
       </PageContentFontWrapper>
@@ -236,24 +119,11 @@
   );
 }
 
-<<<<<<< HEAD
-export interface AppWrapperProps {
-  organization: Organization;
-}
-
-function AppWrapper(props: AppWrapperProps) {
-  const params = useParams();
-  const navigate = useNavigate();
-
-  return <App id={params['id']} navigate={navigate} organization={props.organization}/>;
-}
-
-export default withOrganizationContext(AppWrapper);
-=======
 const StyledContentWrapper = withTheme(styled.div`
   box-sizing: border-box;
   background-color: ${themeColor('filterbar')};
   border: ${themeBorder('default', 'filterbarBorder')};
   overflow-x: hidden;
 `);
->>>>>>> 9e1fded1
+
+export default withOrganizationContext(AppWrapper);