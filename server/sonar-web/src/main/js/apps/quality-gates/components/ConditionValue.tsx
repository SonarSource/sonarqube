--- conflicted
+++ resolved
@@ -17,13 +17,9 @@
  * along with this program; if not, write to the Free Software Foundation,
  * Inc., 51 Franklin Street, Fifth Floor, Boston, MA  02110-1301, USA.
  */
-<<<<<<< HEAD
-import classNames from 'classnames';
-=======
 import styled from '@emotion/styled';
 import classNames from 'classnames';
 import { themeColor } from 'design-system';
->>>>>>> 9e1fded1
 import * as React from 'react';
 import { formatMeasure } from '~sonar-aligned/helpers/measures';
 import { Condition, Metric } from '../../../types/types';
@@ -35,10 +31,6 @@
   isCaycCompliantAndOverCompliant?: boolean;
   isCaycModal?: boolean;
   metric: Metric;
-<<<<<<< HEAD
-  isCaycCompliantAndOverCompliant?: boolean;
-=======
->>>>>>> 9e1fded1
 }
 
 function ConditionValue({
@@ -53,17 +45,6 @@
     return (
       <>
         {isToBeModified && (
-<<<<<<< HEAD
-          <span className="red-text strike-through spacer-right">
-            {formatMeasure(condition.error, metric.type)}
-          </span>
-        )}
-        <span className={classNames('spacer-right', { 'green-text': isToBeModified })}>
-          {formatMeasure(getCorrectCaycCondition(condition).error, metric.type)}
-        </span>
-        <ConditionValueDescription
-          className={classNames({ 'green-text': isToBeModified })}
-=======
           <RedColorText className="sw-line-through sw-mr-2">
             {formatMeasure(condition.error, metric.type)}
           </RedColorText>
@@ -73,7 +54,6 @@
         </GreenColorText>
         <ConditionValueDescription
           isToBeModified={isToBeModified}
->>>>>>> 9e1fded1
           condition={getCorrectCaycCondition(condition)}
           metric={metric}
         />
@@ -83,13 +63,8 @@
 
   return (
     <>
-<<<<<<< HEAD
-      <span className="spacer-right">{formatMeasure(condition.error, metric.type)}</span>
-      {isCaycCompliantAndOverCompliant && isCaycCondition(condition) && (
-=======
       <span className="sw-mr-2">{formatMeasure(condition.error, metric.type)}</span>
       {isCaycCompliantAndOverCompliant && condition.isCaycCondition && (
->>>>>>> 9e1fded1
         <ConditionValueDescription condition={condition} metric={metric} />
       )}
     </>
