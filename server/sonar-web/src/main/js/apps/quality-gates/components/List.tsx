/*
 * SonarQube
 * Copyright (C) 2009-2024 SonarSource SA
 * mailto:info AT sonarsource DOT com
 *
 * This program is free software; you can redistribute it and/or
 * modify it under the terms of the GNU Lesser General Public
 * License as published by the Free Software Foundation; either
 * version 3 of the License, or (at your option) any later version.
 *
 * This program is distributed in the hope that it will be useful,
 * but WITHOUT ANY WARRANTY; without even the implied warranty of
 * MERCHANTABILITY or FITNESS FOR A PARTICULAR PURPOSE.  See the GNU
 * Lesser General Public License for more details.
 *
 * You should have received a copy of the GNU Lesser General Public License
 * along with this program; if not, write to the Free Software Foundation,
 * Inc., 51 Franklin Street, Fifth Floor, Boston, MA  02110-1301, USA.
 */

import { IconRefresh, Spinner, Tooltip } from '@sonarsource/echoes-react';
import { useNavigate } from 'react-router-dom';
import { Badge, BareButton, SubnavigationGroup, SubnavigationItem } from '~design-system';
import { useAvailableFeatures } from '../../../app/components/available-features/withAvailableFeatures';
import AIAssuredIcon, { AiIconColor } from '../../../components/icon-mappers/AIAssuredIcon';
import { translate } from '../../../helpers/l10n';
import { getQualityGateUrl } from '../../../helpers/urls';
import { useStandardExperienceModeQuery } from '../../../queries/mode';
import { Feature } from '../../../types/features';
import { CaycStatus, QualityGate } from '../../../types/types';
import BuiltInQualityGateBadge from './BuiltInQualityGateBadge';
import QGRecommendedIcon from './QGRecommendedIcon';

interface Props {
  organization: string;
  currentQualityGate?: string;
  qualityGates: QualityGate[];
}

<<<<<<< HEAD
export default function List({ organization, qualityGates, currentQualityGate }: Props) {
=======
export default function List({ qualityGates, currentQualityGate }: Readonly<Props>) {
>>>>>>> 3599d7c3
  const navigateTo = useNavigate();
  const { hasFeature } = useAvailableFeatures();
  const { data: isStandard, isLoading } = useStandardExperienceModeQuery();

  return (
    <SubnavigationGroup>
      {qualityGates.map(
        ({
          isDefault,
          isBuiltIn,
          name,
          caycStatus,
          hasMQRConditions,
          hasStandardConditions,
          isAiCodeSupported,
          actions,
        }) => {
          const isDefaultTitle = isDefault ? ` ${translate('default')}` : '';
          const isBuiltInTitle = isBuiltIn ? ` ${translate('quality_gates.built_in')}` : '';
          const isAICodeAssuranceQualityGate =
            hasFeature(Feature.AiCodeAssurance) && isAiCodeSupported;

          const shouldShowQualityGateUpdateIcon =
            actions?.manageConditions === true &&
            ((isStandard && hasMQRConditions === true) ||
              (!isStandard && hasStandardConditions === true));

          return (
            <SubnavigationItem
              className="it__list-group-item"
              active={currentQualityGate === name}
              key={name}
              onClick={() => {
                navigateTo(getQualityGateUrl(name));
              }}
            >
              <div className="sw-flex sw-flex-col sw-min-w-0">
                <BareButton
                  aria-current={currentQualityGate === name && 'page'}
                  title={`${name}${isDefaultTitle}${isBuiltInTitle}`}
                  className="sw-flex-1 sw-text-ellipsis sw-overflow-hidden sw-max-w-abs-250 sw-whitespace-nowrap"
                >
                  {name}
                </BareButton>

<<<<<<< HEAD
        return (
          <SubnavigationItem
            className="it__list-group-item"
            active={currentQualityGate === name}
            key={name}
            onClick={() => {
              navigateTo(getQualityGateUrl(organization, name));
            }}
          >
            <div className="sw-flex sw-flex-col sw-min-w-0">
              <BareButton
                aria-current={currentQualityGate === name && 'page'}
                title={`${name}${isDefaultTitle}${isBuiltInTitle}`}
                className="sw-flex-1 sw-text-ellipsis sw-overflow-hidden sw-max-w-abs-250 sw-whitespace-nowrap"
              >
                {name}
              </BareButton>
=======
                {(isDefault || isBuiltIn) && (
                  <div className="sw-mt-2">
                    {isDefault && <Badge className="sw-mr-2">{translate('default')}</Badge>}
                    {isBuiltIn && <BuiltInQualityGateBadge />}
                  </div>
                )}
              </div>
              <Spinner isLoading={isLoading}>
                <div className="sw-flex sw-ml-6">
                  {shouldShowQualityGateUpdateIcon && (
                    <Tooltip content={translate('quality_gates.mqr_mode_update.tooltip.message')}>
                      <span
                        className="sw-mr-1"
                        data-testid="quality-gates-mqr-standard-mode-update-indicator"
                      >
                        <IconRefresh color="echoes-color-icon-accent" />
                      </span>
                    </Tooltip>
                  )}
>>>>>>> 3599d7c3

                  {isAICodeAssuranceQualityGate && (
                    <Tooltip
                      content={translate('quality_gates.ai_generated.tooltip.message')}
                      isOpen={shouldShowQualityGateUpdateIcon ? false : undefined}
                    >
                      <span
                        className="sw-mr-1 sw-flex sw-items-start"
                        data-testid="quality-gates-ai-assurance-indicator"
                      >
                        <AIAssuredIcon
                          color={
                            shouldShowQualityGateUpdateIcon
                              ? AiIconColor.Disable
                              : AiIconColor.Accent
                          }
                        />
                      </span>
                    </Tooltip>
                  )}
                  {caycStatus !== CaycStatus.NonCompliant && (
                    <Tooltip
                      content={translate('quality_gates.cayc.tooltip.message')}
                      isOpen={shouldShowQualityGateUpdateIcon ? false : undefined}
                    >
                      <span>
                        <QGRecommendedIcon isDisabled={shouldShowQualityGateUpdateIcon} />
                      </span>
                    </Tooltip>
                  )}
                </div>
              </Spinner>
            </SubnavigationItem>
          );
        },
      )}
    </SubnavigationGroup>
  );
}<|MERGE_RESOLUTION|>--- conflicted
+++ resolved
@@ -37,11 +37,7 @@
   qualityGates: QualityGate[];
 }
 
-<<<<<<< HEAD
-export default function List({ organization, qualityGates, currentQualityGate }: Props) {
-=======
-export default function List({ qualityGates, currentQualityGate }: Readonly<Props>) {
->>>>>>> 3599d7c3
+export default function List({ organization, qualityGates, currentQualityGate }: Readonly<Props>) {
   const navigateTo = useNavigate();
   const { hasFeature } = useAvailableFeatures();
   const { data: isStandard, isLoading } = useStandardExperienceModeQuery();
@@ -75,7 +71,7 @@
               active={currentQualityGate === name}
               key={name}
               onClick={() => {
-                navigateTo(getQualityGateUrl(name));
+                navigateTo(getQualityGateUrl(organization, name));
               }}
             >
               <div className="sw-flex sw-flex-col sw-min-w-0">
@@ -87,25 +83,6 @@
                   {name}
                 </BareButton>
 
-<<<<<<< HEAD
-        return (
-          <SubnavigationItem
-            className="it__list-group-item"
-            active={currentQualityGate === name}
-            key={name}
-            onClick={() => {
-              navigateTo(getQualityGateUrl(organization, name));
-            }}
-          >
-            <div className="sw-flex sw-flex-col sw-min-w-0">
-              <BareButton
-                aria-current={currentQualityGate === name && 'page'}
-                title={`${name}${isDefaultTitle}${isBuiltInTitle}`}
-                className="sw-flex-1 sw-text-ellipsis sw-overflow-hidden sw-max-w-abs-250 sw-whitespace-nowrap"
-              >
-                {name}
-              </BareButton>
-=======
                 {(isDefault || isBuiltIn) && (
                   <div className="sw-mt-2">
                     {isDefault && <Badge className="sw-mr-2">{translate('default')}</Badge>}
@@ -125,7 +102,6 @@
                       </span>
                     </Tooltip>
                   )}
->>>>>>> 3599d7c3
 
                   {isAICodeAssuranceQualityGate && (
                     <Tooltip
