--- conflicted
+++ resolved
@@ -24,59 +24,19 @@
 import { useAvailableFeatures } from '../../../app/components/available-features/withAvailableFeatures';
 import { translate } from '../../../helpers/l10n';
 import { getQualityGateUrl } from '../../../helpers/urls';
-<<<<<<< HEAD
-import { CaycStatus, QualityGate } from '../../../types/types';
-=======
 import { Feature } from '../../../types/features';
 import { CaycStatus, QualityGate } from '../../../types/types';
 import AIGeneratedIcon from './AIGeneratedIcon';
->>>>>>> 9e1fded1
 import BuiltInQualityGateBadge from './BuiltInQualityGateBadge';
 import QGRecommendedIcon from './QGRecommendedIcon';
 
 interface Props {
-<<<<<<< HEAD
   organization: string;
-  qualityGates: QualityGate[];
-}
-
-export default function List({ organization, qualityGates }: Props) {
-  return (
-    <div className="list-group" role="menu">
-      {qualityGates.map((qualityGate) => (
-        <NavLink
-          className="list-group-item display-flex-center"
-          role="menuitem"
-          data-id={qualityGate.id}
-          key={qualityGate.id}
-          to={getQualityGateUrl(organization, String(qualityGate.id))}
-        >
-          <span className="flex-1 text-ellipsis" title={qualityGate.name}>
-            {qualityGate.name}
-          </span>
-          {qualityGate.isDefault && (
-            <span className="badge little-spacer-left">{translate('default')}</span>
-          )}
-          {qualityGate.isBuiltIn && <BuiltInQualityGateBadge className="little-spacer-left" />}
-
-          {qualityGate.caycStatus === CaycStatus.NonCompliant && (
-            <>
-              {/* Adding a11y-hidden span for accessibility */}
-              <span className="a11y-hidden">{translate('quality_gates.cayc.tooltip.message')}</span>
-              <Tooltip overlay={translate('quality_gates.cayc.tooltip.message')} accessible={false}>
-                <AlertWarnIcon className="spacer-left" />
-              </Tooltip>
-            </>
-          )}
-        </NavLink>
-      ))}
-    </div>
-=======
   currentQualityGate?: string;
   qualityGates: QualityGate[];
 }
 
-export default function List({ qualityGates, currentQualityGate }: Props) {
+export default function List({ organization, qualityGates, currentQualityGate }: Props) {
   const navigateTo = useNavigate();
   const { hasFeature } = useAvailableFeatures();
 
@@ -94,7 +54,7 @@
             active={currentQualityGate === name}
             key={name}
             onClick={() => {
-              navigateTo(getQualityGateUrl(name));
+              navigateTo(getQualityGateUrl(name, organization));
             }}
           >
             <div className="sw-flex sw-flex-col sw-min-w-0">
@@ -133,6 +93,5 @@
         );
       })}
     </SubnavigationGroup>
->>>>>>> 9e1fded1
   );
 }