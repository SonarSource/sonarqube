/*
 * SonarQube
 * Copyright (C) 2009-2024 SonarSource SA
 * mailto:info AT sonarsource DOT com
 *
 * This program is free software; you can redistribute it and/or
 * modify it under the terms of the GNU Lesser General Public
 * License as published by the Free Software Foundation; either
 * version 3 of the License, or (at your option) any later version.
 *
 * This program is distributed in the hope that it will be useful,
 * but WITHOUT ANY WARRANTY; without even the implied warranty of
 * MERCHANTABILITY or FITNESS FOR A PARTICULAR PURPOSE.  See the GNU
 * Lesser General Public License for more details.
 *
 * You should have received a copy of the GNU Lesser General Public License
 * along with this program; if not, write to the Free Software Foundation,
 * Inc., 51 Franklin Street, Fifth Floor, Boston, MA  02110-1301, USA.
 */
import { keepPreviousData } from '@tanstack/react-query';
import { Highlight, KeyboardHint } from 'design-system';
import * as React from 'react';
import A11ySkipTarget from '~sonar-aligned/components/a11y/A11ySkipTarget';
import { getBranchLikeQuery } from '~sonar-aligned/helpers/branch-like';
import { MetricKey } from '~sonar-aligned/types/metrics';
import { useMetrics } from '../../../app/components/metrics/withMetricsContext';
import SourceViewer from '../../../components/SourceViewer/SourceViewer';
import FilesCounter from '../../../components/ui/FilesCounter';
import { getComponentMeasureUniqueKey } from '../../../helpers/component';
import { SOFTWARE_QUALITY_RATING_METRICS_MAP } from '../../../helpers/constants';
import { KeyboardKeys } from '../../../helpers/keycodes';
import { translate } from '../../../helpers/l10n';
import { getCCTMeasureValue, isDiffMetric } from '../../../helpers/measures';
import { RequestData } from '../../../helpers/request';
import { isDefined } from '../../../helpers/types';
import { getProjectUrl } from '../../../helpers/urls';
import { useCurrentBranchQuery } from '../../../queries/branch';
import { useComponentTreeQuery, useMeasuresComponentQuery } from '../../../queries/measures';
import { useLocation, useRouter } from '../../../sonar-aligned/components/hoc/withRouter';
import { BranchLike } from '../../../types/branch-like';
import { isApplication, isFile, isView } from '../../../types/component';
import { MeasurePageView } from '../../../types/measures';
import {
  Component,
  ComponentMeasureEnhanced,
  ComponentMeasureIntern,
  Metric,
  Period,
} from '../../../types/types';
import { complementary } from '../config/complementary';
import FilesView from '../drilldown/FilesView';
import TreeMapView from '../drilldown/TreeMapView';
import { Query, enhanceComponent, parseQuery } from '../utils';
import MeasureContentHeader from './MeasureContentHeader';
import MeasureHeader from './MeasureHeader';
import MeasureViewSelect from './MeasureViewSelect';
import MeasuresBreadcrumbs from './MeasuresBreadcrumbs';

interface Props {
  leakPeriod?: Period;
  requestedMetric: Pick<Metric, 'key' | 'direction'>;
  rootComponent: Component;
  updateQuery: (query: Partial<Query>) => void;
}

export default function MeasureContent(props: Readonly<Props>) {
  const { leakPeriod, requestedMetric, rootComponent, updateQuery } = props;
  const metrics = useMetrics();
  const { query: rawQuery } = useLocation();
  const { data: branchLike } = useCurrentBranchQuery(rootComponent);
  const router = useRouter();
  const query = parseQuery(rawQuery);
  const { selected, asc, view } = query;

  const containerRef = React.useRef<HTMLDivElement>(null);
  // if asc is undefined we dont want to pass it inside options
  const { metricKeys, opts, strategy } = getComponentRequestParams(
    view,
    requestedMetric,
    branchLike,
    {
      ...(asc !== undefined && { asc }),
    },
  );
  const componentKey = selected !== undefined && selected !== '' ? selected : rootComponent.key;
  const {
    data: treeData,
    isFetchingNextPage: fetchingMoreComponents,
    fetchNextPage,
  } = useComponentTreeQuery(
    {
      strategy,
      component: componentKey,
      metrics: metricKeys,
      additionalData: opts,
    },
    {
      placeholderData: keepPreviousData,
    },
  );

  const baseComponentMetrics = [requestedMetric.key];

  if (requestedMetric.key === MetricKey.ncloc) {
    baseComponentMetrics.push(MetricKey.ncloc_language_distribution);
  }
  if (SOFTWARE_QUALITY_RATING_METRICS_MAP[requestedMetric.key]) {
    baseComponentMetrics.push(SOFTWARE_QUALITY_RATING_METRICS_MAP[requestedMetric.key]);
  }

  const { data: measuresData } = useMeasuresComponentQuery(
    { componentKey, metricKeys: baseComponentMetrics, branchLike },
    { enabled: Boolean(componentKey) },
  );

  const [selectedComponent, setSelectedComponent] = React.useState<ComponentMeasureEnhanced>();

  const metric = treeData?.pages[0]?.metrics.find((m) => m.key === requestedMetric.key);
  if (metric !== undefined) {
    metric.direction = requestedMetric.direction;
  }

  const baseComponent = treeData?.pages[0].baseComponent;
  if (!baseComponent || !metric) {
    return null;
  }

  const components =
    treeData?.pages
      .flatMap((p) => p.components)
      .map((component) => enhanceComponent(component, metric, metrics)) ?? [];

  const measures = measuresData?.component.measures ?? [];
  const measure = measures.find((m) => m.metric === requestedMetric.key);
  const secondaryMeasure = measures.find((m) => m.metric !== requestedMetric.key);
  const rawMeasureValue =
    measure && (isDiffMetric(measure.metric) ? measure.period?.value : measure.value);
  const measureValue = getCCTMeasureValue(metric.key, rawMeasureValue);
  const isFileComponent = isFile(baseComponent.qualifier);

  const paging = treeData?.pages[treeData?.pages.length - 1].paging;
  const totalComponents = treeData?.pages[0].paging.total;

  const getSelectedIndex = () => {
    const componentKey = isFile(baseComponent?.qualifier)
      ? getComponentMeasureUniqueKey(baseComponent)
      : getComponentMeasureUniqueKey(selectedComponent);
    const index = components.findIndex(
      (component) => getComponentMeasureUniqueKey(component) === componentKey,
    );
    return index !== -1 ? index : undefined;
  };
  const selectedIdx = getSelectedIndex();

<<<<<<< HEAD
  getComponentRequestParams(
    view: MeasurePageView,
    metric: Pick<Metric, 'key' | 'direction'>,
    options: Object = {}
  ) {
    const strategy = view === 'list' ? 'leaves' : 'children';
    const metricKeys = [metric.key];
    const opts: RequestData = {
      ...getBranchLikeQuery(this.props.branchLike),
      additionalFields: 'metrics',
      ps: 50,
    };

    const setMetricSort = () => {
      const isDiff = isDiffMetric(metric.key);
      opts.s = isDiff ? 'metricPeriod' : 'metric';
      opts.metricSortFilter = 'withMeasuresOnly';
      if (isDiff) {
        opts.metricPeriodSort = 1;
      }
    };

    const isDiff = isDiffMetric(metric.key);
    if (view === 'tree') {
      metricKeys.push(...(complementary[metric.key] || []));
      opts.asc = true;
      opts.s = 'qualifier,name';
    } else if (view === 'list') {
      metricKeys.push(...(complementary[metric.key] || []));
      opts.asc = metric.direction === 1;
      opts.metricSort = metric.key;
      setMetricSort();
    } else if (view === 'treemap') {
      const sizeMetric = isDiff ? 'new_lines' : 'ncloc';
      metricKeys.push(sizeMetric);
      opts.asc = false;
      opts.metricSort = sizeMetric;
      setMetricSort();
    }

    return { metricKeys, opts: { ...opts, ...options }, strategy };
  }

  updateSelected = (component: string) => {
    this.props.updateQuery({
      selected: component !== this.props.rootComponent.key ? component : undefined,
=======
  const updateSelected = (component: string) => {
    updateQuery({
      selected: component !== rootComponent.key ? component : undefined,
>>>>>>> 9e1fded1
    });
  };

  const onOpenComponent = (component: ComponentMeasureIntern) => {
    if (isView(rootComponent.qualifier)) {
      const comp = components.find(
        (c) =>
          c.refKey === component.key ||
          getComponentMeasureUniqueKey(c) === getComponentMeasureUniqueKey(component),
      );

      if (comp) {
        router.push(getProjectUrl(comp.refKey ?? comp.key, component.branch));
      }

      return;
    }

    updateSelected(component.key);
    if (containerRef.current) {
      containerRef.current.focus();
    }
  };

  const handleSelectRow = (component: ComponentMeasureEnhanced) => {
    setSelectedComponent(component);
  };

  const renderMeasure = () => {
    if (view === MeasurePageView.list || view === MeasurePageView.tree) {
      return (
        <FilesView
          branchLike={branchLike}
          components={components}
          defaultShowBestMeasures={
            (asc !== undefined && view === MeasurePageView.list) || view === MeasurePageView.tree
          }
          fetchMore={fetchNextPage}
          handleOpen={onOpenComponent}
          handleSelect={handleSelectRow}
          loadingMore={fetchingMoreComponents}
          metric={metric}
          metrics={metrics}
          paging={paging}
          rootComponent={rootComponent}
          selectedIdx={selectedIdx}
          selectedComponent={selectedComponent}
          view={view}
        />
      );
    }

    return <TreeMapView components={components} handleSelect={onOpenComponent} metric={metric} />;
  };

  return (
    <div ref={containerRef}>
      <A11ySkipTarget anchor="measures_main" />

      <MeasureContentHeader
        left={
          <MeasuresBreadcrumbs
            backToFirst={view === MeasurePageView.list}
            branchLike={branchLike}
            className="sw-flex-1"
            component={baseComponent}
            handleSelect={onOpenComponent}
            rootComponent={rootComponent}
          />
        }
        right={
          <div className="sw-flex sw-items-center">
            {!isFileComponent && metric && (
              <>
                {!isApplication(baseComponent.qualifier) && (
                  <>
                    <Highlight className="sw-whitespace-nowrap" id="measures-view-selection-label">
                      {translate('component_measures.view_as')}
                    </Highlight>
                    <MeasureViewSelect
                      className="measure-view-select sw-ml-2 sw-mr-4"
                      handleViewChange={(view) => updateQuery({ view })}
                      metric={metric}
                      view={view}
                    />
                  </>
                )}

                {view !== MeasurePageView.treemap && (
                  <>
                    <KeyboardHint
                      className="sw-mr-4 sw-ml-6"
                      command={`${KeyboardKeys.DownArrow} ${KeyboardKeys.UpArrow}`}
                      title={translate('component_measures.select_files')}
                    />

                    <KeyboardHint
                      command={`${KeyboardKeys.LeftArrow} ${KeyboardKeys.RightArrow}`}
                      title={translate('component_measures.navigate')}
                    />
                  </>
                )}

                {isDefined(totalComponents) && totalComponents > 0 && (
                  <FilesCounter
                    className="sw-min-w-24 sw-text-right"
                    current={
                      isDefined(selectedIdx) && view !== MeasurePageView.treemap
                        ? selectedIdx + 1
                        : undefined
                    }
                    total={totalComponents}
                  />
                )}
              </>
            )}
          </div>
        }
      />

      <div className="sw-p-6">
        <MeasureHeader
          branchLike={branchLike}
          component={baseComponent}
          leakPeriod={leakPeriod}
          measureValue={measureValue}
          metric={metric}
          secondaryMeasure={secondaryMeasure}
        />
        {isFileComponent ? (
          <div>
            <SourceViewer
              hideHeader
              branchLike={branchLike}
              component={baseComponent.key}
              metricKey={metric.key}
            />
          </div>
        ) : (
          renderMeasure()
        )}
      </div>
    </div>
  );
}

function getComponentRequestParams(
  view: MeasurePageView,
  metric: Pick<Metric, 'key' | 'direction'>,
  branchLike?: BranchLike,
  options: Object = {},
) {
  const strategy: 'leaves' | 'children' = view === MeasurePageView.list ? 'leaves' : 'children';
  const metricKeys = [metric.key];
  const softwareQualityRatingMetric = SOFTWARE_QUALITY_RATING_METRICS_MAP[metric.key];
  if (softwareQualityRatingMetric) {
    metricKeys.push(softwareQualityRatingMetric);
  }
  const opts: RequestData = {
    ...getBranchLikeQuery(branchLike),
    additionalFields: 'metrics',
    ps: 500,
  };

  const setMetricSort = () => {
    const isDiff = isDiffMetric(metric.key);
    opts.s = isDiff ? 'metricPeriod' : 'metric';
    opts.metricSortFilter = 'withMeasuresOnly';
    if (isDiff) {
      opts.metricPeriodSort = 1;
    }
  };

  const isDiff = isDiffMetric(metric.key);
  if (view === MeasurePageView.tree) {
    metricKeys.push(...(complementary[metric.key] || []));
    opts.asc = true;
    opts.s = 'qualifier,name';
  } else if (view === MeasurePageView.list) {
    metricKeys.push(...(complementary[metric.key] || []));
    opts.asc = metric.direction === 1;
    opts.metricSort = metric.key;
    setMetricSort();
  } else if (view === MeasurePageView.treemap) {
    const sizeMetric = isDiff ? MetricKey.new_lines : MetricKey.ncloc;
    metricKeys.push(...(complementary[metric.key] || []));
    metricKeys.push(sizeMetric);
    opts.asc = false;
    opts.metricSort = sizeMetric;
    setMetricSort();
  }

  return { metricKeys, opts: { ...opts, ...options }, strategy };
}<|MERGE_RESOLUTION|>--- conflicted
+++ resolved
@@ -152,58 +152,9 @@
   };
   const selectedIdx = getSelectedIndex();
 
-<<<<<<< HEAD
-  getComponentRequestParams(
-    view: MeasurePageView,
-    metric: Pick<Metric, 'key' | 'direction'>,
-    options: Object = {}
-  ) {
-    const strategy = view === 'list' ? 'leaves' : 'children';
-    const metricKeys = [metric.key];
-    const opts: RequestData = {
-      ...getBranchLikeQuery(this.props.branchLike),
-      additionalFields: 'metrics',
-      ps: 50,
-    };
-
-    const setMetricSort = () => {
-      const isDiff = isDiffMetric(metric.key);
-      opts.s = isDiff ? 'metricPeriod' : 'metric';
-      opts.metricSortFilter = 'withMeasuresOnly';
-      if (isDiff) {
-        opts.metricPeriodSort = 1;
-      }
-    };
-
-    const isDiff = isDiffMetric(metric.key);
-    if (view === 'tree') {
-      metricKeys.push(...(complementary[metric.key] || []));
-      opts.asc = true;
-      opts.s = 'qualifier,name';
-    } else if (view === 'list') {
-      metricKeys.push(...(complementary[metric.key] || []));
-      opts.asc = metric.direction === 1;
-      opts.metricSort = metric.key;
-      setMetricSort();
-    } else if (view === 'treemap') {
-      const sizeMetric = isDiff ? 'new_lines' : 'ncloc';
-      metricKeys.push(sizeMetric);
-      opts.asc = false;
-      opts.metricSort = sizeMetric;
-      setMetricSort();
-    }
-
-    return { metricKeys, opts: { ...opts, ...options }, strategy };
-  }
-
-  updateSelected = (component: string) => {
-    this.props.updateQuery({
-      selected: component !== this.props.rootComponent.key ? component : undefined,
-=======
   const updateSelected = (component: string) => {
     updateQuery({
       selected: component !== rootComponent.key ? component : undefined,
->>>>>>> 9e1fded1
     });
   };
 
