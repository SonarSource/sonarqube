--- conflicted
+++ resolved
@@ -62,13 +62,8 @@
 import { BubblesByDomain } from './config/bubbles';
 import { domains } from './config/domains';
 
-<<<<<<< HEAD
 export const BUBBLES_FETCH_LIMIT = 50;
-export const PROJECT_OVERVEW = 'project_overview';
-=======
-export const BUBBLES_FETCH_LIMIT = 500;
 export const PROJECT_OVERVIEW = 'project_overview';
->>>>>>> 3599d7c3
 export const DEFAULT_VIEW = MeasurePageView.tree;
 export const DEFAULT_METRIC = PROJECT_OVERVIEW;
 export const KNOWN_DOMAINS = [
