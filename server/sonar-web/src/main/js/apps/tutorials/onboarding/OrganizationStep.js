--- conflicted
+++ resolved
@@ -147,13 +147,9 @@
           })}
         />
         {translate('onboarding.organization.my_personal_organization')}
-<<<<<<< HEAD
         <span className="note spacer-left">
-          {this.props.currentUser.login}
+          {this.state.personalOrganization}
         </span>
-=======
-        <span className="note spacer-left">{this.state.personalOrganization}</span>
->>>>>>> fd4eefd8
       </a>
     </div>;
 
