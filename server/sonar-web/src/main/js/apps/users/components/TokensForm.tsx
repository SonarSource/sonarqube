--- conflicted
+++ resolved
@@ -50,15 +50,11 @@
 import TokensFormNewToken from './TokensFormNewToken';
 
 interface Props {
+  appState: AppState;
   currentUser: CurrentUser;
   deleteConfirmation: TokenDeleteConfirmation;
   displayTokenTypeInput: boolean;
-<<<<<<< HEAD
-  currentUser: CurrentUser;
-  appState: AppState;
-=======
   login: string;
->>>>>>> 9e1fded1
 }
 
 const COLUMN_WIDTHS = ['auto', 'auto', 'auto', 'auto', 'auto', 'auto', '5%'];
@@ -84,72 +80,13 @@
   const tokenTypeOptions = React.useMemo(() => {
     const value = [{ label: translate('users.tokens', TokenType.User), value: TokenType.User }];
 
-<<<<<<< HEAD
-  fetchTokens = () => {
-    this.setState({ loading: true });
-    getTokens(this.props.login).then(
-      (tokens) => {
-        if (this.mounted) {
-          this.setState({ loading: false, tokens });
-        }
-      },
-      () => {
-        if (this.mounted) {
-          this.setState({ loading: false });
-        }
-      }
-    );
-  };
-
-  fetchTokenSettings = async () => {
-    const tokenExpirationOptions = await getAvailableExpirationOptions();
-    if (this.mounted) {
-      this.setState({ tokenExpirationOptions });
-    }
-  };
-
-  fetchProjects = async () => {
-    const { projects: projectArray } = await getScannableProjects();
-    const projects = projectArray.map((project) => ({ label: project.name, value: project.key }));
-
-    this.setState({
-      projects,
-      selectedProject: projects.length === 1 ? projects[0] : undefined,
-    });
-
-    return projects;
-  };
-
-  constructTokenTypeOptions = (projects: BasicSelectOption[]) => {
-    const { currentUser } = this.props;
-    const { whiteLabel } = this.props.appState;
-
-    const tokenTypeOptions = [];
-    if (hasGlobalPermission(currentUser, Permissions.Admin)) {
-      tokenTypeOptions.unshift({
-=======
     if (hasGlobalPermission(currentUser, Permissions.Scan)) {
       value.unshift({
->>>>>>> 9e1fded1
         label: translate('users.tokens', TokenType.Global),
         value: TokenType.Global,
       });
     }
 
-<<<<<<< HEAD
-    // adding user token if it is amazon deployment and have admin permissions.
-    // or
-    // it is codescan saas deployment
-    if((isDeploymentForAmazon(whiteLabel) && hasGlobalPermission(currentUser, Permissions.Admin)) || 
-        (isDeploymentForCodeScan(whiteLabel))){
-      tokenTypeOptions.unshift({
-        label: translate('users.tokens', TokenType.User),
-        value: TokenType.User,
-      });
-    }
-    
-=======
->>>>>>> 9e1fded1
     if (!isEmpty(projects)) {
       value.unshift({
         label: translate('users.tokens', TokenType.Project),
