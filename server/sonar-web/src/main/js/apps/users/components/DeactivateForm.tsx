/*
 * SonarQube
 * Copyright (C) 2009-2024 SonarSource SA
 * mailto:info AT sonarsource DOT com
 *
 * This program is free software; you can redistribute it and/or
 * modify it under the terms of the GNU Lesser General Public
 * License as published by the Free Software Foundation; either
 * version 3 of the License, or (at your option) any later version.
 *
 * This program is distributed in the hope that it will be useful,
 * but WITHOUT ANY WARRANTY; without even the implied warranty of
 * MERCHANTABILITY or FITNESS FOR A PARTICULAR PURPOSE.  See the GNU
 * Lesser General Public License for more details.
 *
 * You should have received a copy of the GNU Lesser General Public License
 * along with this program; if not, write to the Free Software Foundation,
 * Inc., 51 Franklin Street, Fifth Floor, Boston, MA  02110-1301, USA.
 */

import {
  Checkbox,
  DangerButtonPrimary,
  FlagMessage,
  LightPrimary,
  Link,
  Modal,
} from 'design-system';
import * as React from 'react';
import { FormattedMessage } from 'react-intl';
import { DocLink } from '../../../helpers/doc-links';
import { useDocUrl } from '../../../helpers/docs';
import { translate, translateWithParameters } from '../../../helpers/l10n';
import { useDeactivateUserMutation } from '../../../queries/users';
import { RestUserDetailed } from '../../../types/users';

export interface Props {
  onClose: () => void;
  user: RestUserDetailed;
}

const DEACTIVATE_FORM_ID = 'deactivate-user-form';

export default function DeactivateForm(props: Props) {
  const { user } = props;
  const [anonymize, setAnonymize] = React.useState(false);

  const { mutate: deactivateUser, isPending } = useDeactivateUserMutation();

  const handleDeactivate = (event: React.SyntheticEvent<HTMLFormElement>) => {
    event.preventDefault();
    deactivateUser(
      { id: user.id, anonymize },
      {
        onSuccess: props.onClose,
      },
    );
  };

  const header = translate('users.deactivate_user');
  const docUrl = useDocUrl(DocLink.AuthOverview);

  return (
    <Modal
      headerTitle={header}
      body={
        <form autoComplete="off" id={DEACTIVATE_FORM_ID} onSubmit={handleDeactivate}>
          {translateWithParameters('users.deactivate_user.confirmation', user.name, user.login)}
          <Checkbox
            id="delete-user"
            className="sw-flex sw-items-center sw-mt-4"
            checked={anonymize}
            onCheck={(checked) => setAnonymize(checked)}
          >
            <LightPrimary className="sw-ml-3">{translate('users.delete_user')}</LightPrimary>
          </Checkbox>
          {anonymize && (
            <FlagMessage variant="warning" className="sw-mt-2">
              <span>
                <FormattedMessage
                  defaultMessage={translate('users.delete_user.help')}
                  id="delete-user-warning"
                  values={{
<<<<<<< HEAD
                    link: (
                      <DocLink to="https://knowledgebase.autorabit.com/codescan/docs">
                        {translate('users.delete_user.help.link')}
                      </DocLink>
                    ),
=======
                    link: <Link to={docUrl}>{translate('users.delete_user.help.link')}</Link>,
>>>>>>> 9e1fded1
                  }}
                />
              </span>
            </FlagMessage>
          )}
        </form>
      }
      onClose={props.onClose}
      loading={isPending}
      primaryButton={
        <DangerButtonPrimary form={DEACTIVATE_FORM_ID} disabled={isPending} type="submit">
          {translate('users.deactivate')}
        </DangerButtonPrimary>
      }
      secondaryButtonLabel={translate('cancel')}
    />
  );
}<|MERGE_RESOLUTION|>--- conflicted
+++ resolved
@@ -81,15 +81,7 @@
                   defaultMessage={translate('users.delete_user.help')}
                   id="delete-user-warning"
                   values={{
-<<<<<<< HEAD
-                    link: (
-                      <DocLink to="https://knowledgebase.autorabit.com/codescan/docs">
-                        {translate('users.delete_user.help.link')}
-                      </DocLink>
-                    ),
-=======
                     link: <Link to={docUrl}>{translate('users.delete_user.help.link')}</Link>,
->>>>>>> 9e1fded1
                   }}
                 />
               </span>
