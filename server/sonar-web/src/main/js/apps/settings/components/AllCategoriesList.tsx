--- conflicted
+++ resolved
@@ -77,12 +77,11 @@
             : // Global settings
             c.availableGlobally;
 
-<<<<<<< HEAD
           return (
             c.displayTab &&
             availableForCurrentMenu &&
             (props.hasFeature(Feature.BranchSupport) || !c.requiresBranchSupport) &&
-            (props.hasFeature(Feature.FixSuggestions) || c.key !== 'codefix')
+            (props.hasFeature(Feature.FixSuggestions) || c.key !== AI_CODE_FIX_CATEGORY)
           );
         }),
       );
@@ -99,16 +98,6 @@
           .filter(c => ALL_CUSTOMER_CATEGORIES[c.key.toLowerCase()])
       );
   }
-=======
-        return (
-          c.displayTab &&
-          availableForCurrentMenu &&
-          (props.hasFeature(Feature.BranchSupport) || !c.requiresBranchSupport) &&
-          (props.hasFeature(Feature.FixSuggestions) || c.key !== AI_CODE_FIX_CATEGORY)
-        );
-      }),
-    );
->>>>>>> 3599d7c3
   const sortedCategories = sortBy(categoriesWithName, (category) => category.name.toLowerCase());
 
   return (
