/*
 * SonarQube
 * Copyright (C) 2009-2024 SonarSource SA
 * mailto:info AT sonarsource DOT com
 *
 * This program is free software; you can redistribute it and/or
 * modify it under the terms of the GNU Lesser General Public
 * License as published by the Free Software Foundation; either
 * version 3 of the License, or (at your option) any later version.
 *
 * This program is distributed in the hope that it will be useful,
 * but WITHOUT ANY WARRANTY; without even the implied warranty of
 * MERCHANTABILITY or FITNESS FOR A PARTICULAR PURPOSE.  See the GNU
 * Lesser General Public License for more details.
 *
 * You should have received a copy of the GNU Lesser General Public License
 * along with this program; if not, write to the Free Software Foundation,
 * Inc., 51 Franklin Street, Fifth Floor, Boston, MA  02110-1301, USA.
 */

import { Link, Text } from '@sonarsource/echoes-react';
import classNames from 'classnames';
import { FlagMessage, SubTitle, ToggleButton, getTabId, getTabPanelId } from 'design-system';
import * as React from 'react';
import { FormattedMessage } from 'react-intl';
import { useSearchParams } from 'react-router-dom';
import { Image } from '~sonar-aligned/components/common/Image';
import { searchParamsToQuery } from '~sonar-aligned/helpers/router';
import withAvailableFeatures, {
  WithAvailableFeaturesProps,
} from '../../../../app/components/available-features/withAvailableFeatures';
import { translate } from '../../../../helpers/l10n';
import { AlmKeys } from '../../../../types/alm-settings';
import { Feature } from '../../../../types/features';
import { ExtendedSettingDefinition } from '../../../../types/settings';
import BitbucketAuthenticationTab from './BitbucketAuthenticationTab';
import GitHubAuthenticationTab from './GitHubAuthenticationTab';
import GitLabAuthenticationTab from './GitLabAuthenticationTab';
import SamlAuthenticationTab, { SAML } from './SamlAuthenticationTab';

interface Props {
  definitions: ExtendedSettingDefinition[];
}

export type AuthenticationTabs =
  | typeof SAML
  | AlmKeys.GitHub
  | AlmKeys.GitLab
  | AlmKeys.BitbucketServer;

function renderDevOpsIcon(key: string) {
  return <Image alt={key} className="sw-mr-2" height={16} src={`/images/alm/${key}.svg`} />;
}

export function Authentication(props: Props & WithAvailableFeaturesProps) {
  const { definitions } = props;

  const [query, setSearchParams] = useSearchParams();

  const currentTab = (query.get('tab') ?? SAML) as AuthenticationTabs;

  const tabs = [
    {
      value: SAML,
      label: 'SAML',
    },
    {
      value: AlmKeys.GitHub,
      label: (
        <>
          {renderDevOpsIcon(AlmKeys.GitHub)}
          GitHub
        </>
      ),
    },
    {
      value: AlmKeys.BitbucketServer,
      label: (
        <>
          {renderDevOpsIcon(AlmKeys.BitbucketServer)}
          Bitbucket
        </>
      ),
    },
    {
      value: AlmKeys.GitLab,
      label: (
        <>
          {renderDevOpsIcon(AlmKeys.GitLab)}
          GitLab
        </>
      ),
    },
  ] as const;

  const [samlDefinitions, bitbucketDefinitions] = React.useMemo(
    () => [
      definitions.filter((def) => def.subCategory === SAML),
      definitions.filter((def) => def.subCategory === AlmKeys.BitbucketServer),
    ],
    [definitions],
  );

  return (
    <>
      <SubTitle as="h3">{translate('settings.authentication.title')}</SubTitle>

      {props.hasFeature(Feature.LoginMessage) && (
        <FlagMessage variant="info">
          <div>
            <FormattedMessage
              id="settings.authentication.custom_message_information"
              defaultMessage={translate('settings.authentication.custom_message_information')}
              values={{
                link: (
                  <Link to="/admin/settings?category=general#sonar.login.message">
                    {translate('settings.authentication.custom_message_information.link')}
                  </Link>
                ),
              }}
            />
          </div>
        </FlagMessage>
      )}

      <Text as="p" className="sw-my-6">
        {translate('settings.authentication.description')}
      </Text>

      <ToggleButton
        role="tablist"
        onChange={(tab: AuthenticationTabs) => {
          setSearchParams({ ...searchParamsToQuery(query), tab });
        }}
        value={currentTab}
        options={tabs}
      />
<<<<<<< HEAD
      {/* Adding a key to force re-rendering of the tab container, so that it resets the scroll position */}
      <ScreenPositionHelper>
        {({ top }) => (
          <div
            style={{
              maxHeight: `calc(100vh - ${top + HEIGHT_ADJUSTMENT}px)`,
            }}
            className="bordered overflow-y-auto tabbed-definitions"
            key={currentTab}
            role="tabpanel"
            aria-labelledby={getTabId(currentTab)}
            id={getTabPanelId(currentTab)}
          >
            <div className="big-padded-top big-padded-left big-padded-right">
              <Alert variant="info">
                <FormattedMessage
                  id="settings.authentication.help"
                  defaultMessage={translate('settings.authentication.help')}
                  values={{
                    link: (
                      <DocLink
                        to='https://knowledgebase.autorabit.com/codescan/docs'
                      >
                        {translate('settings.authentication.help.link')}
                      </DocLink>
                    ),
                  }}
                />
              </Alert>
              {currentTab === SAML && (
                <SamlAuthentication
                  definitions={definitions.filter((def) => def.subCategory === SAML)}
                />
              )}
=======
      {tabs.map((tab) => (
        <div
          className={classNames('sw-overflow-y-auto', {
            'sw-hidden': currentTab !== tab.value,
          })}
          key={tab.value}
          role="tabpanel"
          aria-labelledby={getTabId(tab.value)}
          id={getTabPanelId(tab.value)}
        >
          {currentTab === tab.value && (
            <div className="sw-mt-6">
              {tab.value === SAML && <SamlAuthenticationTab definitions={samlDefinitions} />}
>>>>>>> 9e1fded1

              {tab.value === AlmKeys.GitHub && <GitHubAuthenticationTab />}

              {tab.value === AlmKeys.GitLab && <GitLabAuthenticationTab />}

              {tab.value === AlmKeys.BitbucketServer && (
                <BitbucketAuthenticationTab definitions={bitbucketDefinitions} />
              )}
            </div>
          )}
        </div>
      ))}
    </>
  );
}

export default withAvailableFeatures(Authentication);<|MERGE_RESOLUTION|>--- conflicted
+++ resolved
@@ -135,42 +135,6 @@
         value={currentTab}
         options={tabs}
       />
-<<<<<<< HEAD
-      {/* Adding a key to force re-rendering of the tab container, so that it resets the scroll position */}
-      <ScreenPositionHelper>
-        {({ top }) => (
-          <div
-            style={{
-              maxHeight: `calc(100vh - ${top + HEIGHT_ADJUSTMENT}px)`,
-            }}
-            className="bordered overflow-y-auto tabbed-definitions"
-            key={currentTab}
-            role="tabpanel"
-            aria-labelledby={getTabId(currentTab)}
-            id={getTabPanelId(currentTab)}
-          >
-            <div className="big-padded-top big-padded-left big-padded-right">
-              <Alert variant="info">
-                <FormattedMessage
-                  id="settings.authentication.help"
-                  defaultMessage={translate('settings.authentication.help')}
-                  values={{
-                    link: (
-                      <DocLink
-                        to='https://knowledgebase.autorabit.com/codescan/docs'
-                      >
-                        {translate('settings.authentication.help.link')}
-                      </DocLink>
-                    ),
-                  }}
-                />
-              </Alert>
-              {currentTab === SAML && (
-                <SamlAuthentication
-                  definitions={definitions.filter((def) => def.subCategory === SAML)}
-                />
-              )}
-=======
       {tabs.map((tab) => (
         <div
           className={classNames('sw-overflow-y-auto', {
@@ -184,7 +148,6 @@
           {currentTab === tab.value && (
             <div className="sw-mt-6">
               {tab.value === SAML && <SamlAuthenticationTab definitions={samlDefinitions} />}
->>>>>>> 9e1fded1
 
               {tab.value === AlmKeys.GitHub && <GitHubAuthenticationTab />}
 
