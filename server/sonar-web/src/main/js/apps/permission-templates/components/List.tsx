/*
 * SonarQube
 * Copyright (C) 2009-2024 SonarSource SA
 * mailto:info AT sonarsource DOT com
 *
 * This program is free software; you can redistribute it and/or
 * modify it under the terms of the GNU Lesser General Public
 * License as published by the Free Software Foundation; either
 * version 3 of the License, or (at your option) any later version.
 *
 * This program is distributed in the hope that it will be useful,
 * but WITHOUT ANY WARRANTY; without even the implied warranty of
 * MERCHANTABILITY or FITNESS FOR A PARTICULAR PURPOSE.  See the GNU
 * Lesser General Public License for more details.
 *
 * You should have received a copy of the GNU Lesser General Public License
 * along with this program; if not, write to the Free Software Foundation,
 * Inc., 51 Franklin Street, Fifth Floor, Boston, MA  02110-1301, USA.
 */
<<<<<<< HEAD
import { Table } from 'design-system';
import * as React from 'react';
import { Organization, Permission, PermissionTemplate } from '../../../types/types';
=======

import { Table } from '~design-system';
import { Permission, PermissionTemplate } from '../../../types/types';
>>>>>>> 3599d7c3
import ListHeader from './ListHeader';
import ListItem from './ListItem';

interface Props {
  permissionTemplates: PermissionTemplate[];
  permissions: Permission[];
  refresh: () => Promise<void>;
  topQualifiers: string[];
  organization: Organization;
}

export default function List(props: Props) {
  const permissionTemplates = props.permissionTemplates.map((p) => (
    <ListItem key={p.id} refresh={props.refresh} template={p} topQualifiers={props.topQualifiers} organization={props.organization} />
  ));

  return (
    <Table
      columnCount={8}
      header={<ListHeader permissions={props.permissions} />}
      id="permission-templates"
    >
      {permissionTemplates}
    </Table>
  );
}<|MERGE_RESOLUTION|>--- conflicted
+++ resolved
@@ -17,15 +17,9 @@
  * along with this program; if not, write to the Free Software Foundation,
  * Inc., 51 Franklin Street, Fifth Floor, Boston, MA  02110-1301, USA.
  */
-<<<<<<< HEAD
-import { Table } from 'design-system';
-import * as React from 'react';
-import { Organization, Permission, PermissionTemplate } from '../../../types/types';
-=======
 
 import { Table } from '~design-system';
-import { Permission, PermissionTemplate } from '../../../types/types';
->>>>>>> 3599d7c3
+import { Organization, Permission, PermissionTemplate } from '../../../types/types';
 import ListHeader from './ListHeader';
 import ListItem from './ListItem';
 
