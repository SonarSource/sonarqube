/*
 * SonarQube
 * Copyright (C) 2009-2024 SonarSource SA
 * mailto:info AT sonarsource DOT com
 *
 * This program is free software; you can redistribute it and/or
 * modify it under the terms of the GNU Lesser General Public
 * License as published by the Free Software Foundation; either
 * version 3 of the License, or (at your option) any later version.
 *
 * This program is distributed in the hope that it will be useful,
 * but WITHOUT ANY WARRANTY; without even the implied warranty of
 * MERCHANTABILITY or FITNESS FOR A PARTICULAR PURPOSE.  See the GNU
 * Lesser General Public License for more details.
 *
 * You should have received a copy of the GNU Lesser General Public License
 * along with this program; if not, write to the Free Software Foundation,
 * Inc., 51 Franklin Street, Fifth Floor, Boston, MA  02110-1301, USA.
 */
import { Link, Title } from 'design-system';
import * as React from 'react';
import { translate } from '../../../helpers/l10n';
import { Organization, PermissionTemplate } from '../../../types/types';
import ActionsCell from './ActionsCell';

interface Props {
<<<<<<< HEAD
  loading: boolean;
  organization: Organization;
=======
>>>>>>> 9e1fded1
  refresh: () => void;
  template: PermissionTemplate;
  topQualifiers: string[];
}

export default function TemplateHeader(props: Props) {
  const { template, organization } = props;
  const pathname = `/organizations/${organization.kee}/permission_templates`;
  return (
<<<<<<< HEAD
    <header className="page-header" id="project-permissions-header">
      <div className="note spacer-bottom">
        <Link to={pathname}>{translate('permission_templates.page')}</Link>
=======
    <header className="sw-mb-2 sw-flex sw-justify-between" id="project-permissions-header">
      <div>
        <div className="sw-mb-2">
          <Link to={PERMISSION_TEMPLATES_PATH}>{translate('permission_templates.page')}</Link>
        </div>
        <div>
          <Title>{template.name}</Title>
        </div>
        <div>{translate('global_permissions.page.description')}</div>
>>>>>>> 9e1fded1
      </div>
      <div>
        <ActionsCell
          fromDetails
          permissionTemplate={template}
          refresh={props.refresh}
          topQualifiers={props.topQualifiers}
        />
      </div>
    </header>
  );
}<|MERGE_RESOLUTION|>--- conflicted
+++ resolved
@@ -21,38 +21,28 @@
 import * as React from 'react';
 import { translate } from '../../../helpers/l10n';
 import { Organization, PermissionTemplate } from '../../../types/types';
+import { PERMISSION_TEMPLATES_PATH } from '../utils';
 import ActionsCell from './ActionsCell';
 
 interface Props {
-<<<<<<< HEAD
-  loading: boolean;
   organization: Organization;
-=======
->>>>>>> 9e1fded1
   refresh: () => void;
   template: PermissionTemplate;
   topQualifiers: string[];
 }
 
 export default function TemplateHeader(props: Props) {
-  const { template, organization } = props;
-  const pathname = `/organizations/${organization.kee}/permission_templates`;
+  const { organization, template } = props;
   return (
-<<<<<<< HEAD
-    <header className="page-header" id="project-permissions-header">
-      <div className="note spacer-bottom">
-        <Link to={pathname}>{translate('permission_templates.page')}</Link>
-=======
     <header className="sw-mb-2 sw-flex sw-justify-between" id="project-permissions-header">
       <div>
         <div className="sw-mb-2">
-          <Link to={PERMISSION_TEMPLATES_PATH}>{translate('permission_templates.page')}</Link>
+          <Link to={`/organizations/${organization.kee}/${PERMISSION_TEMPLATES_PATH}`}>{translate('permission_templates.page')}</Link>
         </div>
         <div>
           <Title>{template.name}</Title>
         </div>
         <div>{translate('global_permissions.page.description')}</div>
->>>>>>> 9e1fded1
       </div>
       <div>
         <ActionsCell
