/*
 * SonarQube
 * Copyright (C) 2009-2024 SonarSource SA
 * mailto:info AT sonarsource DOT com
 *
 * This program is free software; you can redistribute it and/or
 * modify it under the terms of the GNU Lesser General Public
 * License as published by the Free Software Foundation; either
 * version 3 of the License, or (at your option) any later version.
 *
 * This program is distributed in the hope that it will be useful,
 * but WITHOUT ANY WARRANTY; without even the implied warranty of
 * MERCHANTABILITY or FITNESS FOR A PARTICULAR PURPOSE.  See the GNU
 * Lesser General Public License for more details.
 *
 * You should have received a copy of the GNU Lesser General Public License
 * along with this program; if not, write to the Free Software Foundation,
 * Inc., 51 Franklin Street, Fifth Floor, Boston, MA  02110-1301, USA.
 */
<<<<<<< HEAD
import { ContentCell, TableRow } from 'design-system';
import * as React from 'react';
import { Organization, PermissionTemplate } from '../../../types/types';
=======

import { ContentCell, TableRow } from '~design-system';
import { PermissionTemplate } from '../../../types/types';
>>>>>>> 3599d7c3
import ActionsCell from './ActionsCell';
import NameCell from './NameCell';
import PermissionCell from './PermissionCell';

interface Props {
  organization: Organization;
  refresh: () => Promise<void>;
  template: PermissionTemplate;
  topQualifiers: string[];
}

export default function ListItem(props: Props) {
  const permissions = props.template.permissions.map((p) => (
    <PermissionCell key={p.key} permission={p} />
  ));

  return (
    <TableRow data-id={props.template.id} data-name={props.template.name}>
      <NameCell template={props.template} organization={props.organization} />

      {permissions}

      <ContentCell>
        <ActionsCell
          permissionTemplate={props.template}
          refresh={props.refresh}
          topQualifiers={props.topQualifiers}
        />
      </ContentCell>
    </TableRow>
  );
}<|MERGE_RESOLUTION|>--- conflicted
+++ resolved
@@ -17,15 +17,9 @@
  * along with this program; if not, write to the Free Software Foundation,
  * Inc., 51 Franklin Street, Fifth Floor, Boston, MA  02110-1301, USA.
  */
-<<<<<<< HEAD
-import { ContentCell, TableRow } from 'design-system';
-import * as React from 'react';
-import { Organization, PermissionTemplate } from '../../../types/types';
-=======
 
 import { ContentCell, TableRow } from '~design-system';
-import { PermissionTemplate } from '../../../types/types';
->>>>>>> 3599d7c3
+import { Organization, PermissionTemplate } from '../../../types/types';
 import ActionsCell from './ActionsCell';
 import NameCell from './NameCell';
 import PermissionCell from './PermissionCell';
