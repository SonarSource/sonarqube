--- conflicted
+++ resolved
@@ -169,7 +169,7 @@
               {!this.props.fromDetails && (
                 <DropdownMenu.ItemLink
                   to={{
-                    pathname: PERMISSION_TEMPLATES_PATH,
+                    pathname: `/organizations/${organization.kee}/${PERMISSION_TEMPLATES_PATH}`,
                     search: queryToSearchString({ id: t.id }),
                   }}
                 >
@@ -192,40 +192,12 @@
             </>
           }
         >
-<<<<<<< HEAD
-          <>
-            {this.renderSetDefaultsControl()}
-
-            {!this.props.fromDetails && (
-              <ItemLink
-                to={{
-                  pathname: `/organizations/${organization.kee}/${PERMISSION_TEMPLATES_PATH}`,
-                  search: queryToSearchString({ id: t.id }),
-                }}
-              >
-                {translate('edit_permissions')}
-              </ItemLink>
-            )}
-
-            <ItemButton className="js-update" onClick={this.handleUpdateClick}>
-              {translate('update_details')}
-            </ItemButton>
-
-            {t.defaultFor.length === 0 && (
-              <ItemButton className="js-delete" onClick={this.handleDeleteClick}>
-                {translate('delete')}
-              </ItemButton>
-            )}
-          </>
-        </ActionsDropdown>
-=======
           <ButtonIcon
             Icon={IconMoreVertical}
             ariaLabel={translateWithParameters('permission_templates.show_actions_for_x', t.name)}
             className="it__permission-actions"
           />
         </DropdownMenu.Root>
->>>>>>> 3599d7c3
 
         {this.state.updateModal && (
           <Form
