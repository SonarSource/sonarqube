--- conflicted
+++ resolved
@@ -28,29 +28,20 @@
   setDefaultPermissionTemplate,
   updatePermissionTemplate,
 } from '../../../api/permissions';
-<<<<<<< HEAD
-import ActionsDropdown, { ActionsDropdownItem } from '../../../components/controls/ActionsDropdown';
-import { Router, withRouter } from '../../../components/hoc/withRouter';
-import QualifierIcon from '../../../components/icons/QualifierIcon';
-import { translate } from '../../../helpers/l10n';
-import { queryToSearch } from '../../../helpers/urls';
+import { translate, translateWithParameters } from '../../../helpers/l10n';
 import { Organization, PermissionTemplate } from '../../../types/types';
-=======
-import { translate, translateWithParameters } from '../../../helpers/l10n';
-import { PermissionTemplate } from '../../../types/types';
 import { PERMISSION_TEMPLATES_PATH } from '../utils';
->>>>>>> 9e1fded1
 import DeleteForm from './DeleteForm';
 import Form from './Form';
 import { withOrganizationContext } from "../../organizations/OrganizationContext";
 
 interface Props {
+  organization: Organization;
   fromDetails?: boolean;
   permissionTemplate: PermissionTemplate;
   refresh: () => void;
   router: Router;
   topQualifiers: string[];
-  organization: Organization;
 }
 
 interface State {
@@ -102,7 +93,7 @@
 
   handleDeleteSubmit = () => {
     return deletePermissionTemplate({ templateId: this.props.permissionTemplate.id }).then(() => {
-      this.props.router.replace(`/organizations/${this.props.organization.kee}/permission_templates`);
+      this.props.router.replace(`/organizations/${this.props.organization.kee}/${PERMISSION_TEMPLATES_PATH}``);
       this.props.refresh();
     });
   };
@@ -168,32 +159,6 @@
 
     return (
       <>
-<<<<<<< HEAD
-        <ActionsDropdown>
-          {this.renderSetDefaultsControl()}
-
-          {!this.props.fromDetails && (
-            <ActionsDropdownItem
-              to={{ pathname: `/organizations/${organization.kee}/permission_templates`, search: queryToSearch({ id: t.id }) }}
-            >
-              {translate('edit_permissions')}
-            </ActionsDropdownItem>
-          )}
-
-          <ActionsDropdownItem className="js-update" onClick={this.handleUpdateClick}>
-            {translate('update_details')}
-          </ActionsDropdownItem>
-
-          {t.defaultFor.length === 0 && (
-            <ActionsDropdownItem
-              className="js-delete"
-              destructive={true}
-              onClick={this.handleDeleteClick}
-            >
-              {translate('delete')}
-            </ActionsDropdownItem>
-          )}
-=======
         <ActionsDropdown
           allowResizing
           id={`permission-template-actions-${t.id}`}
@@ -225,7 +190,6 @@
               </ItemButton>
             )}
           </>
->>>>>>> 9e1fded1
         </ActionsDropdown>
 
         {this.state.updateModal && (
