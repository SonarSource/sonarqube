/*
 * SonarQube
 * Copyright (C) 2009-2024 SonarSource SA
 * mailto:info AT sonarsource DOT com
 *
 * This program is free software; you can redistribute it and/or
 * modify it under the terms of the GNU Lesser General Public
 * License as published by the Free Software Foundation; either
 * version 3 of the License, or (at your option) any later version.
 *
 * This program is distributed in the hope that it will be useful,
 * but WITHOUT ANY WARRANTY; without even the implied warranty of
 * MERCHANTABILITY or FITNESS FOR A PARTICULAR PURPOSE.  See the GNU
 * Lesser General Public License for more details.
 *
 * You should have received a copy of the GNU Lesser General Public License
 * along with this program; if not, write to the Free Software Foundation,
 * Inc., 51 Franklin Street, Fifth Floor, Boston, MA  02110-1301, USA.
 */
import { CodeSnippet, ContentCell, Link } from 'design-system';
import * as React from 'react';
<<<<<<< HEAD
import Link from '../../../components/common/Link';
import { queryToSearch } from '../../../helpers/urls';
import { Organization, PermissionTemplate } from '../../../types/types';
=======
import { queryToSearchString } from '~sonar-aligned/helpers/urls';
import { PermissionTemplate } from '../../../types/types';
import { PERMISSION_TEMPLATES_PATH } from '../utils';
>>>>>>> 9e1fded1
import Defaults from './Defaults';

interface Props {
  template: PermissionTemplate;
  organization: Organization;
}

export default function NameCell({ template, organization }: Props) {
  const pathname = `/organizations/${organization.kee}/permission_templates`;

  return (
    <ContentCell>
      <div className="sw-flex sw-flex-col">
        <span>
          <Link to={{ pathname, search: queryToSearchString({ id: template.id }) }}>
            <span className="js-name">{template.name}</span>
          </Link>
        </span>

        {template.defaultFor.length > 0 && (
          <div className="js-defaults sw-mt-2">
            <Defaults template={template} />
          </div>
        )}

        {!!template.description && (
          <div className="js-description sw-mt-2">{template.description}</div>
        )}

        {!!template.projectKeyPattern && (
          <div className="js-project-key-pattern sw-mt-2">
            Project Key Pattern:{' '}
            <CodeSnippet snippet={template.projectKeyPattern} isOneLine noCopy />
          </div>
        )}
      </div>
    </ContentCell>
  );
}<|MERGE_RESOLUTION|>--- conflicted
+++ resolved
@@ -19,24 +19,18 @@
  */
 import { CodeSnippet, ContentCell, Link } from 'design-system';
 import * as React from 'react';
-<<<<<<< HEAD
-import Link from '../../../components/common/Link';
-import { queryToSearch } from '../../../helpers/urls';
+import { queryToSearchString } from '~sonar-aligned/helpers/urls';
 import { Organization, PermissionTemplate } from '../../../types/types';
-=======
-import { queryToSearchString } from '~sonar-aligned/helpers/urls';
-import { PermissionTemplate } from '../../../types/types';
 import { PERMISSION_TEMPLATES_PATH } from '../utils';
->>>>>>> 9e1fded1
 import Defaults from './Defaults';
 
 interface Props {
+  organization: Organization;
   template: PermissionTemplate;
-  organization: Organization;
 }
 
-export default function NameCell({ template, organization }: Props) {
-  const pathname = `/organizations/${organization.kee}/permission_templates`;
+export default function NameCell({ organization, template }: Props) {
+  const pathname = `/organizations/${organization.kee}/${PERMISSION_TEMPLATES_PATH}`;
 
   return (
     <ContentCell>
