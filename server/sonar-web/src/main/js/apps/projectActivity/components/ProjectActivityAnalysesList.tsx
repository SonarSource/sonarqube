--- conflicted
+++ resolved
@@ -131,51 +131,6 @@
     const hasData = analyses.length > 0 && hasFilteredData;
 
     return (
-<<<<<<< HEAD
-      <ul
-        className="it__project-activity-versions-list sw-box-border sw-grow sw-shrink-0 sw-py-0 sw-px-4"
-        ref={(element) => (this.scrollContainer = element)}
-        style={{
-          height: 'calc(100vh - 250px)',
-          marginTop:
-            this.props.project.qualifier === ComponentQualifier.Project
-              ? LIST_MARGIN_TOP
-              : undefined,
-        }}
-      >
-        {newCodePeriod.baselineAnalysisKey !== undefined &&
-          newCodePeriod.firstNewCodeAnalysisKey === undefined && (
-            <BaselineMarker className="sw-typo-default sw-mb-2">
-              <span className="sw-py-1/2 sw-px-1">
-                {translate('project_activity.new_code_period_start')}
-              </span>
-              <Tooltip
-                content={translate('project_activity.new_code_period_start.help')}
-                side="top"
-              >
-                <HelperHintIcon className="sw-ml-1" />
-              </Tooltip>
-            </BaselineMarker>
-          )}
-
-        {byVersionByDay.map((version, idx) => {
-          const days = Object.keys(version.byDay);
-          if (days.length <= 0) {
-            return null;
-          }
-
-          return (
-            <li key={version.key || 'noversion'}>
-              {version.version && (
-                <VersionTagStyled
-                  className={classNames(
-                    'sw-sticky sw-top-0 sw-left-0 sw-pb-1 -sw-ml-4 sw-z-normal',
-                    {
-                      'sw-top-0 sw-pt-0': idx === 0,
-                    },
-                  )}
-                >
-=======
       <>
         <output>
           <Spinner isLoading={initializing}>
@@ -205,7 +160,6 @@
                   <span className="sw-py-1/2 sw-px-1">
                     {translate('project_activity.new_code_period_start')}
                   </span>
->>>>>>> 3599d7c3
                   <Tooltip
                     content={translate('project_activity.new_code_period_start.help')}
                     side="top"
