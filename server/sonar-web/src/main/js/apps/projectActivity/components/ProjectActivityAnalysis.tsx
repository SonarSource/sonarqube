/*
 * SonarQube
 * Copyright (C) 2009-2024 SonarSource SA
 * mailto:info AT sonarsource DOT com
 *
 * This program is free software; you can redistribute it and/or
 * modify it under the terms of the GNU Lesser General Public
 * License as published by the Free Software Foundation; either
 * version 3 of the License, or (at your option) any later version.
 *
 * This program is distributed in the hope that it will be useful,
 * but WITHOUT ANY WARRANTY; without even the implied warranty of
 * MERCHANTABILITY or FITNESS FOR A PARTICULAR PURPOSE.  See the GNU
 * Lesser General Public License for more details.
 *
 * You should have received a copy of the GNU Lesser General Public License
 * along with this program; if not, write to the Free Software Foundation,
 * Inc., 51 Franklin Street, Fifth Floor, Boston, MA  02110-1301, USA.
 */

import styled from '@emotion/styled';
import {
  ButtonIcon,
  ButtonSize,
  ButtonVariety,
  DropdownMenu,
  IconMoreVertical,
} from '@sonarsource/echoes-react';
import classNames from 'classnames';
import * as React from 'react';
import { WrappedComponentProps, injectIntl } from 'react-intl';
import { HelperHintIcon, themeBorder, themeColor } from '~design-system';
import ClickEventBoundary from '../../../components/controls/ClickEventBoundary';
import Tooltip from '../../../components/controls/Tooltip';
import { formatterOption } from '../../../components/intl/DateTimeFormatter';
import TimeFormatter from '../../../components/intl/TimeFormatter';
import { parseDate } from '../../../helpers/dates';
import { translate, translateWithParameters } from '../../../helpers/l10n';
import { ParsedAnalysis, ProjectAnalysisEventCategory } from '../../../types/project-activity';
import Events from './Events';
import AddEventForm from './forms/AddEventForm';
import RemoveAnalysisForm from './forms/RemoveAnalysisForm';

export interface ProjectActivityAnalysisProps extends WrappedComponentProps {
  analysis: ParsedAnalysis;
  canAdmin?: boolean;
  canCreateVersion: boolean;
  canDeleteAnalyses?: boolean;
  isBaseline: boolean;
  isFirst: boolean;
  onUpdateSelectedDate: (date: Date) => void;
  selected: boolean;
  organization: string;
}

export enum Dialog {
  AddEvent = 'add_event',
  AddVersion = 'add_version',
  RemoveAnalysis = 'remove_analysis',
}

function ProjectActivityAnalysis(props: ProjectActivityAnalysisProps) {
  let node: HTMLLIElement | null = null;

  const {
    analysis,
    isBaseline,
    isFirst,
    canAdmin,
    canCreateVersion,
    selected,
    intl: { formatDate },
    organization,
  } = props;

  React.useEffect(() => {
    if (node && selected) {
      node.scrollIntoView({ behavior: 'smooth', block: 'center' });
    }
  });

  const [dialog, setDialog] = React.useState<Dialog | undefined>();
  const closeDialog = () => setDialog(undefined);

  const parsedDate = parseDate(analysis.date);
  const hasVersion = analysis.events.find((event) => event.category === 'VERSION') != null;

  const canAddVersion = canAdmin && !hasVersion && canCreateVersion;
  const canAddEvent = canAdmin;
  const canDeleteAnalyses =
    props.canDeleteAnalyses && !isFirst && !analysis.manualNewCodePeriodBaseline;

  let tooltipContent = <TimeFormatter date={parsedDate} long />;
  if (analysis.buildString) {
    tooltipContent = (
      <>
        {tooltipContent}{' '}
        {translateWithParameters('project_activity.analysis_build_string_X', analysis.buildString)}
      </>
    );
  }

  return (
    <>
      <Tooltip mouseEnterDelay={0.5} content={tooltipContent} side="left">
        <ActivityAnalysisListItem
          className={classNames(
            'it__project-activity-analysis sw-cursor-pointer sw-p-1 sw-relative',
            {
              active: selected,
            },
          )}
          aria-label={translateWithParameters(
            'project_activity.show_analysis_X_on_graph',
            analysis.buildString ?? formatDate(parsedDate, formatterOption),
          )}
          onClick={() => {
            if (!selected) {
              props.onUpdateSelectedDate(analysis.date);
            }
          }}
          ref={(ref) => (node = ref)}
        >
<<<<<<< HEAD
          <div className="sw-flex sw-justify-between">
            <div className="it__project-activity-time">
              <ActivityTime className="sw-h-page sw-typo-semibold sw-text-right sw-mr-2 sw-py-1/2">
                <TimeFormatter date={parsedDate} long={false}>
                  {(formattedTime) => (
                    <time dateTime={parsedDate.toISOString()}>{formattedTime}</time>
                  )}
                </TimeFormatter>
              </ActivityTime>
            </div>

            {(canAddVersion || canAddEvent || canDeleteAnalyses) && (
              <ClickEventBoundary>
                <div>
                  <ActionsDropdown
=======
          <div className="it__project-activity-time">
            <ActivityTime className="sw-h-page sw-typo-semibold sw-text-right sw-mr-2 sw-py-1/2">
              <TimeFormatter date={parsedDate} long={false}>
                {(formattedTime) => (
                  <time dateTime={parsedDate.toISOString()}>{formattedTime}</time>
                )}
              </TimeFormatter>
            </ActivityTime>
          </div>

          {(canAddVersion || canAddEvent || canDeleteAnalyses) && (
            <ClickEventBoundary>
              <div className="sw-h-page sw-grow-0 sw-shrink-0 sw-mr-4 sw-relative">
                <DropdownMenu.Root
                  id="it__analysis-actions"
                  items={
                    <>
                      {canAddVersion && (
                        <DropdownMenu.ItemButton
                          className="js-add-version"
                          onClick={() => setDialog(Dialog.AddVersion)}
                        >
                          {translate('project_activity.add_version')}
                        </DropdownMenu.ItemButton>
                      )}
                      {canAddEvent && (
                        <DropdownMenu.ItemButton
                          className="js-add-event"
                          onClick={() => setDialog(Dialog.AddEvent)}
                        >
                          {translate('project_activity.add_custom_event')}
                        </DropdownMenu.ItemButton>
                      )}
                      {(canAddVersion || canAddEvent) && canDeleteAnalyses && (
                        <DropdownMenu.Separator />
                      )}
                      {canDeleteAnalyses && (
                        <DropdownMenu.ItemButtonDestructive
                          className="js-delete-analysis"
                          onClick={() => setDialog(Dialog.RemoveAnalysis)}
                        >
                          {translate('project_activity.delete_analysis')}
                        </DropdownMenu.ItemButtonDestructive>
                      )}
                    </>
                  }
                >
                  <ButtonIcon
                    Icon={IconMoreVertical}
>>>>>>> 3599d7c3
                    ariaLabel={translateWithParameters(
                      'project_activity.analysis_X_actions',
                      analysis.buildString ?? formatDate(parsedDate, formatterOption),
                    )}
<<<<<<< HEAD
                    buttonSize="small"
                    id="it__analysis-actions"
                    zLevel={PopupZLevel.Absolute}
                  >
                    {canAddVersion && (
                      <ItemButton
                        className="js-add-version"
                        onClick={() => setDialog(Dialog.AddVersion)}
                      >
                        {translate('project_activity.add_version')}
                      </ItemButton>
                    )}
                    {canAddEvent && (
                      <ItemButton
                        className="js-add-event"
                        onClick={() => setDialog(Dialog.AddEvent)}
                      >
                        {translate('project_activity.add_custom_event')}
                      </ItemButton>
                    )}
                    {(canAddVersion || canAddEvent) && canDeleteAnalyses && <ItemDivider />}
                    {canDeleteAnalyses && (
                      <ItemDangerButton
                        className="js-delete-analysis"
                        onClick={() => setDialog(Dialog.RemoveAnalysis)}
                      >
                        {translate('project_activity.delete_analysis')}
                      </ItemDangerButton>
                    )}
                  </ActionsDropdown>

                  {[Dialog.AddEvent, Dialog.AddVersion].includes(dialog as Dialog) && (
                    <AddEventForm
                      category={
                        dialog === Dialog.AddVersion
                          ? ProjectAnalysisEventCategory.Version
                          : undefined
                      }
                      addEventButtonText={
                        dialog === Dialog.AddVersion
                          ? 'project_activity.add_version'
                          : 'project_activity.add_custom_event'
                      }
                      analysis={analysis}
                      onClose={closeDialog}
                    />
                  )}

                  {dialog === 'remove_analysis' && (
                    <RemoveAnalysisForm analysis={analysis} onClose={closeDialog} />
                  )}
                </div>
              </ClickEventBoundary>
            )}
          </div>
=======
                    className="-sw-mt-1"
                    size={ButtonSize.Medium}
                    variety={ButtonVariety.PrimaryGhost}
                  />
                </DropdownMenu.Root>

                {[Dialog.AddEvent, Dialog.AddVersion].includes(dialog as Dialog) && (
                  <AddEventForm
                    category={
                      dialog === Dialog.AddVersion
                        ? ProjectAnalysisEventCategory.Version
                        : undefined
                    }
                    addEventButtonText={
                      dialog === Dialog.AddVersion
                        ? 'project_activity.add_version'
                        : 'project_activity.add_custom_event'
                    }
                    analysis={analysis}
                    onClose={closeDialog}
                  />
                )}

                {dialog === 'remove_analysis' && (
                  <RemoveAnalysisForm analysis={analysis} onClose={closeDialog} />
                )}
              </div>
            </ClickEventBoundary>
          )}
>>>>>>> 3599d7c3

          {analysis.events.length > 0 && (
            <Events
              analysisKey={analysis.key}
              canAdmin={canAdmin}
              events={analysis.events}
              isFirst={isFirst}
              organization={organization}
            />
          )}
        </ActivityAnalysisListItem>
      </Tooltip>
      {isBaseline && (
        <BaselineMarker className="sw-typo-default sw-mt-2">
          <span className="sw-py-1/2 sw-px-1">
            {translate('project_activity.new_code_period_start')}
          </span>
          <Tooltip content={translate('project_activity.new_code_period_start.help')} side="top">
            <HelperHintIcon className="sw-ml-1" />
          </Tooltip>
        </BaselineMarker>
      )}
    </>
  );
}

const ActivityTime = styled.div`
  box-sizing: border-box;
`;

const ActivityAnalysisListItem = styled.li`
  border-bottom: ${themeBorder('default')};
  border-left: ${themeBorder('active', 'transparent')};

  &:first-of-type {
    border-top: ${themeBorder('default')};
  }

  &:focus {
    outline: none;
  }

  &:hover,
  &:focus,
  &.active {
    background-color: ${themeColor('subnavigationHover')};
  }

  &.active {
    border-left: ${themeBorder('active')};
  }
`;

export const BaselineMarker = styled.li`
  display: flex;
  align-items: center;
  border-bottom: ${themeBorder('default', 'newCodeHighlight')};

  & span {
    background-color: ${themeColor('dropdownMenuFocus')};
  }
`;

export default injectIntl(ProjectActivityAnalysis);<|MERGE_RESOLUTION|>--- conflicted
+++ resolved
@@ -121,7 +121,6 @@
           }}
           ref={(ref) => (node = ref)}
         >
-<<<<<<< HEAD
           <div className="sw-flex sw-justify-between">
             <div className="it__project-activity-time">
               <ActivityTime className="sw-h-page sw-typo-semibold sw-text-right sw-mr-2 sw-py-1/2">
@@ -132,21 +131,6 @@
                 </TimeFormatter>
               </ActivityTime>
             </div>
-
-            {(canAddVersion || canAddEvent || canDeleteAnalyses) && (
-              <ClickEventBoundary>
-                <div>
-                  <ActionsDropdown
-=======
-          <div className="it__project-activity-time">
-            <ActivityTime className="sw-h-page sw-typo-semibold sw-text-right sw-mr-2 sw-py-1/2">
-              <TimeFormatter date={parsedDate} long={false}>
-                {(formattedTime) => (
-                  <time dateTime={parsedDate.toISOString()}>{formattedTime}</time>
-                )}
-              </TimeFormatter>
-            </ActivityTime>
-          </div>
 
           {(canAddVersion || canAddEvent || canDeleteAnalyses) && (
             <ClickEventBoundary>
@@ -187,42 +171,15 @@
                 >
                   <ButtonIcon
                     Icon={IconMoreVertical}
->>>>>>> 3599d7c3
                     ariaLabel={translateWithParameters(
                       'project_activity.analysis_X_actions',
                       analysis.buildString ?? formatDate(parsedDate, formatterOption),
                     )}
-<<<<<<< HEAD
-                    buttonSize="small"
-                    id="it__analysis-actions"
-                    zLevel={PopupZLevel.Absolute}
-                  >
-                    {canAddVersion && (
-                      <ItemButton
-                        className="js-add-version"
-                        onClick={() => setDialog(Dialog.AddVersion)}
-                      >
-                        {translate('project_activity.add_version')}
-                      </ItemButton>
-                    )}
-                    {canAddEvent && (
-                      <ItemButton
-                        className="js-add-event"
-                        onClick={() => setDialog(Dialog.AddEvent)}
-                      >
-                        {translate('project_activity.add_custom_event')}
-                      </ItemButton>
-                    )}
-                    {(canAddVersion || canAddEvent) && canDeleteAnalyses && <ItemDivider />}
-                    {canDeleteAnalyses && (
-                      <ItemDangerButton
-                        className="js-delete-analysis"
-                        onClick={() => setDialog(Dialog.RemoveAnalysis)}
-                      >
-                        {translate('project_activity.delete_analysis')}
-                      </ItemDangerButton>
-                    )}
-                  </ActionsDropdown>
+                    className="-sw-mt-1"
+                    size={ButtonSize.Medium}
+                    variety={ButtonVariety.PrimaryGhost}
+                  />
+                </DropdownMenu.Root>
 
                   {[Dialog.AddEvent, Dialog.AddVersion].includes(dialog as Dialog) && (
                     <AddEventForm
@@ -248,37 +205,6 @@
               </ClickEventBoundary>
             )}
           </div>
-=======
-                    className="-sw-mt-1"
-                    size={ButtonSize.Medium}
-                    variety={ButtonVariety.PrimaryGhost}
-                  />
-                </DropdownMenu.Root>
-
-                {[Dialog.AddEvent, Dialog.AddVersion].includes(dialog as Dialog) && (
-                  <AddEventForm
-                    category={
-                      dialog === Dialog.AddVersion
-                        ? ProjectAnalysisEventCategory.Version
-                        : undefined
-                    }
-                    addEventButtonText={
-                      dialog === Dialog.AddVersion
-                        ? 'project_activity.add_version'
-                        : 'project_activity.add_custom_event'
-                    }
-                    analysis={analysis}
-                    onClose={closeDialog}
-                  />
-                )}
-
-                {dialog === 'remove_analysis' && (
-                  <RemoveAnalysisForm analysis={analysis} onClose={closeDialog} />
-                )}
-              </div>
-            </ClickEventBoundary>
-          )}
->>>>>>> 3599d7c3
 
           {analysis.events.length > 0 && (
             <Events
