--- conflicted
+++ resolved
@@ -30,15 +30,7 @@
 interface Props {
   canAssign: boolean;
   isOpen: boolean;
-<<<<<<< HEAD
-  issue: Pick<
-      T.Issue,
-      'assignee' | 'assigneeActive' | 'assigneeAvatar' | 'assigneeName' | 'projectOrganization'
-    >;
-  canAssign: boolean;
-=======
   issue: Issue;
->>>>>>> 9e1fded1
   onAssign: (login: string) => void;
   togglePopup: (popup: string, show?: boolean) => void;
 }
@@ -129,40 +121,9 @@
     return <span className="sw-flex sw-items-center sw-gap-1">{translate('unassigned')}</span>;
   };
 
-<<<<<<< HEAD
-    if (canAssign) {
-      return (
-        <div className="dropdown">
-          <Toggler
-            closeOnEscape={true}
-            onRequestClose={this.handleClose}
-            open={isOpen}
-            overlay={<SetAssigneePopup issue={this.props.issue} onSelect={this.props.onAssign} />}
-          >
-            <ButtonLink
-              aria-expanded={isOpen}
-              aria-label={
-                assigneeName
-                  ? translateWithParameters(
-                      'issue.assign.assigned_to_x_click_to_change',
-                      assigneeName
-                    )
-                  : translate('issue.assign.unassigned_click_to_assign')
-              }
-              className="issue-action issue-action-with-options js-issue-assign"
-              onClick={this.toggleAssign}
-            >
-              {this.renderAssignee()}
-              <DropdownIcon className="little-spacer-left" />
-            </ButtonLink>
-          </Toggler>
-        </div>
-      );
-=======
   const handleAssign = (userOption: SingleValue<LabelValueSelectOption<string>>) => {
     if (userOption) {
       props.onAssign(userOption.value);
->>>>>>> 9e1fded1
     }
   };
 
