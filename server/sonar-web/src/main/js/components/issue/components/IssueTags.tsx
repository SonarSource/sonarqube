--- conflicted
+++ resolved
@@ -28,16 +28,9 @@
 import { updateIssue } from '../actions';
 import IssueTagsPopup from '../popups/IssueTagsPopup';
 
-<<<<<<< HEAD
-interface Props {
-  canSetTags: boolean;
-  isOpen: boolean;
-  issue: Pick<Issue, 'key' | 'tags' | 'projectOrganization'>;
-=======
 interface Props extends ComponentContextShape {
   canSetTags?: boolean;
-  issue: Pick<Issue, 'key' | 'tags'>;
->>>>>>> 9e1fded1
+  issue: Pick<Issue, 'key' | 'tags' | 'projectOrganization'>;
   onChange: (issue: Issue) => void;
   open?: boolean;
   tagsToDisplay?: number;
@@ -69,34 +62,6 @@
     const { component, issue, open, tagsToDisplay = 2 } = this.props;
     const { tags = [] } = issue;
 
-<<<<<<< HEAD
-    if (this.props.canSetTags) {
-      return (
-        <div className="dropdown">
-          <Toggler
-            onRequestClose={this.handleClose}
-            open={this.props.isOpen}
-            overlay={<SetIssueTagsPopup organization={issue.projectOrganization} selectedTags={tags} setTags={this.setTags} />}
-          >
-            <ButtonLink
-              aria-expanded={this.props.isOpen}
-              className="issue-action issue-action-with-options js-issue-edit-tags"
-              onClick={this.toggleSetTags}
-            >
-              <TagsList
-                allowUpdate={this.props.canSetTags}
-                tags={
-                  issue.tags && issue.tags.length > 0 ? issue.tags : [translate('issue.no_tag')]
-                }
-              />
-            </ButtonLink>
-          </Toggler>
-        </div>
-      );
-    }
-
-=======
->>>>>>> 9e1fded1
     return (
       <Tags
         allowUpdate={this.props.canSetTags && !component?.needIssueSync}
