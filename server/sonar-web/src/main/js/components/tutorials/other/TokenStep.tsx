/*
 * SonarQube
 * Copyright (C) 2009-2024 SonarSource SA
 * mailto:info AT sonarsource DOT com
 *
 * This program is free software; you can redistribute it and/or
 * modify it under the terms of the GNU Lesser General Public
 * License as published by the Free Software Foundation; either
 * version 3 of the License, or (at your option) any later version.
 *
 * This program is distributed in the hope that it will be useful,
 * but WITHOUT ANY WARRANTY; without even the implied warranty of
 * MERCHANTABILITY or FITNESS FOR A PARTICULAR PURPOSE.  See the GNU
 * Lesser General Public License for more details.
 *
 * You should have received a copy of the GNU Lesser General Public License
 * along with this program; if not, write to the Free Software Foundation,
 * Inc., 51 Franklin Street, Fifth Floor, Boston, MA  02110-1301, USA.
 */

import { keyframes } from '@emotion/react';
import styled from '@emotion/styled';
import {
  ButtonPrimary,
  ButtonSecondary,
  DestructiveIcon,
  FlagMessage,
  FlagSuccessIcon,
  HelperHintIcon,
  Highlight,
  InputField,
  InputSelect,
  LabelValueSelectOption,
  Link,
  Note,
  Spinner,
  ToggleButton,
  ToggleButtonsOption,
  TrashIcon,
} from 'design-system';
import * as React from 'react';
import { FormattedMessage } from 'react-intl';
import { SingleValue } from 'react-select';
import DocHelpTooltip from '~sonar-aligned/components/controls/DocHelpTooltip';
import { generateToken, getTokens, revokeToken } from '../../../api/user-tokens';
import { DocLink } from '../../../helpers/doc-links';
import { translate } from '../../../helpers/l10n';
import {
  EXPIRATION_OPTIONS,
  computeTokenExpirationDate,
  getAvailableExpirationOptions,
} from '../../../helpers/tokens';
import { TokenExpiration, TokenType, UserToken } from '../../../types/token';
import { LoggedInUser } from '../../../types/users';
import ProjectTokenScopeInfo from '../components/ProjectTokenScopeInfo';
import Step from '../components/Step';
import { getUniqueTokenName } from '../utils';

interface Props {
  currentUser: Pick<LoggedInUser, 'login'>;
  finished: boolean;
  initialTokenName?: string;
  onContinue: (token: string) => void;
  onOpen: VoidFunction;
  open: boolean;
  projectKey: string;
  stepNumber: number;
}

interface State {
  existingToken: string;
  loading: boolean;
  selection: string;
  token?: string;
  tokenExpiration: TokenExpiration;
  tokenExpirationOptions: { label: string; value: TokenExpiration }[];
  tokenName?: string;
  tokens?: UserToken[];
}

const TOKEN_FORMAT_REGEX = /^[_a-z0-9]+$/;

enum TokenUse {
  GENERATE = 'generate',
  EXISTING = 'use-existing',
}

export default class TokenStep extends React.PureComponent<Props, State> {
  mounted = false;

  constructor(props: Props) {
    super(props);
    this.state = {
      existingToken: '',
      loading: false,
      selection: TokenUse.GENERATE,
      tokenName: props.initialTokenName,
      tokenExpiration: TokenExpiration.OneMonth,
      tokenExpirationOptions: EXPIRATION_OPTIONS,
    };
  }

  async componentDidMount() {
    this.mounted = true;
    const { currentUser, initialTokenName } = this.props;
    const { tokenName } = this.state;

    const tokenExpirationOptions = await getAvailableExpirationOptions();
    if (tokenExpirationOptions && this.mounted) {
      this.setState({ tokenExpirationOptions });
    }

    const tokens = await getTokens(currentUser.login).catch(() => {
      /* noop */
    });

    if (tokens && this.mounted) {
      this.setState({ tokens });
      if (initialTokenName !== undefined && initialTokenName === tokenName) {
        this.setState({ tokenName: getUniqueTokenName(tokens, initialTokenName) });
      }
    }
  }

  componentWillUnmount() {
    this.mounted = false;
  }

  getToken = () =>
    this.state.selection === TokenUse.GENERATE ? this.state.token : this.state.existingToken;

  canContinue = () => {
    const { existingToken, selection, token } = this.state;
    const validExistingToken = TOKEN_FORMAT_REGEX.exec(existingToken) != null;
    return (
      (selection === TokenUse.GENERATE && token != null) ||
      (selection === TokenUse.EXISTING && existingToken && validExistingToken)
    );
  };

  handleTokenNameChange = (event: React.ChangeEvent<HTMLInputElement>) => {
    this.setState({ tokenName: event.target.value });
  };

  handleTokenExpirationChange = (option: SingleValue<LabelValueSelectOption<TokenExpiration>>) => {
    if (option) {
      this.setState({ tokenExpiration: option.value });
    }
  };

  handleTokenGenerate = async (event: React.FormEvent<HTMLFormElement>) => {
    event.preventDefault();
    const { tokenName, tokenExpiration } = this.state;
    const { projectKey } = this.props;

    if (tokenName) {
      this.setState({ loading: true });
      try {
        const { token } = await generateToken({
          name: tokenName,
          type: TokenType.Project,
          projectKey,
          ...(tokenExpiration !== TokenExpiration.NoExpiration && {
            expirationDate: computeTokenExpirationDate(tokenExpiration),
          }),
        });
        if (this.mounted) {
          this.setState({ loading: false, token });
        }
      } catch (e) {
        this.stopLoading();
      }
    }
  };

  handleTokenRevoke = () => {
    const { tokenName } = this.state;
    if (tokenName) {
      this.setState({ loading: true });
      revokeToken({ name: tokenName }).then(() => {
        if (this.mounted) {
          this.setState({ loading: false, token: undefined, tokenName: undefined });
        }
      }, this.stopLoading);
    }
  };

  handleContinueClick = () => {
    const token = this.getToken();
    if (token) {
      this.props.onContinue(token);
    }
  };

  handleModeChange = (mode: string) => {
    this.setState({ selection: mode });
  };

  handleExisingTokenChange = (event: React.ChangeEvent<HTMLInputElement>) => {
    this.setState({ existingToken: event.currentTarget.value });
  };

  stopLoading = () => {
    if (this.mounted) {
      this.setState({ loading: false });
    }
  };

  renderGenerateOption = () => {
    const { loading, tokenName, tokenExpiration, tokenExpirationOptions } = this.state;
    return (
<<<<<<< HEAD
      <div>
        {tokens !== undefined && tokens.length > 0 ? (
          <Radio
            checked={selection === 'generate'}
            onCheck={this.handleModeChange}
            value="generate"
          >
            {translate('onboarding.token.generate', TokenType.Project)}
          </Radio>
        ) : (
          translate('onboarding.token.generate', TokenType.Project)
        )}
        {selection === 'generate' && (
          <div className="big-spacer-top">
            <form className="display-flex-center" onSubmit={this.handleTokenGenerate}>
              <div className="display-flex-column">
                <label className="h3" htmlFor="generate-token-input">
                  {translate('onboarding.token.name.label')}
                  <DocumentationTooltip
                    className="spacer-left"
                    content={translate('onboarding.token.name.help')}
                    links={[
                      {
                        href: 'https://knowledgebase.autorabit.com/codescan/docs/generate-a-security-token',
                        label: translate('learn_more'),
                      },
                    ]}
                  />
                </label>
                <input
                  id="generate-token-input"
                  autoFocus={true}
                  className="input-super-large spacer-right spacer-top text-middle"
                  onChange={this.handleTokenNameChange}
                  required={true}
                  type="text"
                  value={tokenName || ''}
                />
              </div>
              <div className="display-flex-column spacer-left big-spacer-right">
                <label htmlFor="token-select-expiration" className="h3">
                  {translate('users.tokens.expires_in')}
                </label>
                <div className="display-flex-center">
                  <Select
                    id="token-select-expiration"
                    className="spacer-top abs-width-100 spacer-right"
                    isSearchable={false}
                    onChange={this.handleTokenExpirationChange}
                    options={tokenExpirationOptions}
                    value={tokenExpirationOptions.find(
                      (option) => option.value === tokenExpiration
                    )}
                  />

                  {loading ? (
                    <i className="spinner text-middle" />
                  ) : (
                    <SubmitButton className="text-middle spacer-top" disabled={!tokenName}>
                      {translate('onboarding.token.generate')}
                    </SubmitButton>
                  )}
                </div>
              </div>
            </form>
            <ProjectTokenScopeInfo className="width-50" />
=======
      <DivAnimated className="sw-mt-4">
        <form className="sw-flex sw-items-center" onSubmit={this.handleTokenGenerate}>
          <div className="sw-flex sw-flex-col">
            <HighlightLabel className="sw-mb-2" htmlFor="generate-token-input">
              {translate('onboarding.token.name.label')}
              <DocHelpTooltip
                className="sw-ml-2"
                content={translate('onboarding.token.name.help')}
                links={[
                  {
                    href: DocLink.AccountTokens,
                    label: translate('learn_more'),
                  },
                ]}
              >
                <HelperHintIcon />
              </DocHelpTooltip>
            </HighlightLabel>
            <InputField
              id="generate-token-input"
              autoFocus
              onChange={this.handleTokenNameChange}
              required
              size="large"
              type="text"
              value={tokenName ?? ''}
            />
>>>>>>> 9e1fded1
          </div>
          <div className="sw-flex sw-flex-col sw-ml-4">
            <HighlightLabel className="sw-mb-2" htmlFor="token-select-expiration">
              {translate('users.tokens.expires_in')}
            </HighlightLabel>
            <div className="sw-flex sw-items-center">
              <InputSelect
                id="token-select-expiration"
                className="sw-w-abs-150 sw-mr-4"
                isSearchable={false}
                onChange={this.handleTokenExpirationChange}
                options={tokenExpirationOptions}
                size="full"
                value={tokenExpirationOptions.find((option) => option.value === tokenExpiration)}
              />

              <ButtonSecondary
                type="submit"
                disabled={!tokenName || loading}
                icon={<Spinner className="sw-mr-1" loading={loading} />}
              >
                {translate('onboarding.token.generate')}
              </ButtonSecondary>
            </div>
          </div>
        </form>
        <ProjectTokenScopeInfo className="sw-mt-6 sw-w-1/2" />
      </DivAnimated>
    );
  };

  renderUseExistingOption = () => {
    const { existingToken } = this.state;
    const validInput = !existingToken || TOKEN_FORMAT_REGEX.exec(existingToken) != null;

    return (
      <DivAnimated className="sw-mt-4">
        {this.state.selection === TokenUse.EXISTING && (
          <div className="sw-flex sw-flex-col sw-mt-4">
            <HighlightLabel className="sw-mb-2" htmlFor="existing-token-input">
              {translate('onboarding.token.use_existing_token.label')}
              <DocHelpTooltip
                className="sw-ml-2"
                content={translate('onboarding.token.use_existing_token.help')}
                links={[
                  {
<<<<<<< HEAD
                    href: 'https://knowledgebase.autorabit.com/codescan/docs/generate-a-security-token',
=======
                    href: DocLink.AccountTokens,
>>>>>>> 9e1fded1
                    label: translate('learn_more'),
                  },
                ]}
              >
                <HelperHintIcon />
              </DocHelpTooltip>
            </HighlightLabel>
            <InputField
              id="existing-token-input"
              autoFocus
              onChange={this.handleExisingTokenChange}
              required
              isInvalid={!validInput}
              size="large"
              type="text"
              value={this.state.existingToken}
            />
            {!validInput && (
              <FlagMessage className="sw-mt-2 sw-w-fit" variant="error">
                {translate('onboarding.token.invalid_format')}
              </FlagMessage>
            )}
          </div>
        )}
      </DivAnimated>
    );
  };

  renderForm = () => {
    const { loading, selection, token, tokenName, tokens } = this.state;
    const canUseExisting = tokens !== undefined && tokens.length > 0;

    const modeOptions: Array<ToggleButtonsOption<string>> = [
      {
        label: translate('onboarding.token.generate', TokenType.Project),
        value: TokenUse.GENERATE,
      },
      {
        label: translate('onboarding.token.use_existing_token'),
        value: TokenUse.EXISTING,
        disabled: !canUseExisting,
      },
    ];

    return (
      <div className="sw-p-4">
        {token != null ? (
          <form className="sw-flex sw-items-center" onSubmit={this.handleTokenRevoke}>
            <span>
              {tokenName}
              {': '}
              <strong className="sw-font-semibold">{token}</strong>
            </span>

            <Spinner className="sw-ml-3 sw-my-2" loading={loading}>
              <DestructiveIcon
                className="sw-ml-1"
                Icon={TrashIcon}
                aria-label={translate('onboarding.token.delete')}
                onClick={this.handleTokenRevoke}
              />
            </Spinner>
          </form>
        ) : (
          <div>
            <ToggleButton
              onChange={this.handleModeChange}
              options={modeOptions}
              value={selection}
            />
            <div className="sw-ml-4">
              {selection === TokenUse.GENERATE && this.renderGenerateOption()}
              {selection === TokenUse.EXISTING && this.renderUseExistingOption()}
            </div>
          </div>
        )}

        <Note as="div" className="sw-mt-6 sw-w-1/2">
          <FormattedMessage
            defaultMessage={translate('onboarding.token.text')}
            id="onboarding.token.text"
            values={{
              link: (
                <Link target="_blank" to="/account/security">
                  {translate('onboarding.token.text.user_account')}
                </Link>
              ),
            }}
          />
        </Note>

        {this.canContinue() && (
          <div className="sw-mt-4">
            <ButtonPrimary onClick={this.handleContinueClick}>
              {translate('continue')}
            </ButtonPrimary>
          </div>
        )}
      </div>
    );
  };

  renderResult = () => {
    const { selection, tokenName } = this.state;
    const token = this.getToken();

    if (!token) {
      return null;
    }

    return (
      <div className="sw-flex sw-items-center">
        <FlagSuccessIcon className="sw-mr-2" />
        <span>
          {selection === TokenUse.GENERATE && tokenName && `${tokenName}: `}
          <strong className="sw-ml-1">{token}</strong>
        </span>
      </div>
    );
  };

  render() {
    return (
      <Step
        finished={this.props.finished}
        onOpen={this.props.onOpen}
        open={this.props.open}
        renderForm={this.renderForm}
        renderResult={this.renderResult}
        stepNumber={this.props.stepNumber}
        stepTitle={translate('onboarding.token.header')}
      />
    );
  }
}

// We need to pass 'htmlFor' to the label, but
// using 'as' doesn't dynamically change the allowed props
// https://github.com/emotion-js/emotion/issues/2266
const HighlightLabel = Highlight.withComponent('label');

const appearAnimation = keyframes`
  from {
    opacity: 0;
  }

  to {
    opacity: 1;
  }
`;

const DivAnimated = styled.div`
  animation: 0.3s ease-out ${appearAnimation};
`;<|MERGE_RESOLUTION|>--- conflicted
+++ resolved
@@ -209,74 +209,6 @@
   renderGenerateOption = () => {
     const { loading, tokenName, tokenExpiration, tokenExpirationOptions } = this.state;
     return (
-<<<<<<< HEAD
-      <div>
-        {tokens !== undefined && tokens.length > 0 ? (
-          <Radio
-            checked={selection === 'generate'}
-            onCheck={this.handleModeChange}
-            value="generate"
-          >
-            {translate('onboarding.token.generate', TokenType.Project)}
-          </Radio>
-        ) : (
-          translate('onboarding.token.generate', TokenType.Project)
-        )}
-        {selection === 'generate' && (
-          <div className="big-spacer-top">
-            <form className="display-flex-center" onSubmit={this.handleTokenGenerate}>
-              <div className="display-flex-column">
-                <label className="h3" htmlFor="generate-token-input">
-                  {translate('onboarding.token.name.label')}
-                  <DocumentationTooltip
-                    className="spacer-left"
-                    content={translate('onboarding.token.name.help')}
-                    links={[
-                      {
-                        href: 'https://knowledgebase.autorabit.com/codescan/docs/generate-a-security-token',
-                        label: translate('learn_more'),
-                      },
-                    ]}
-                  />
-                </label>
-                <input
-                  id="generate-token-input"
-                  autoFocus={true}
-                  className="input-super-large spacer-right spacer-top text-middle"
-                  onChange={this.handleTokenNameChange}
-                  required={true}
-                  type="text"
-                  value={tokenName || ''}
-                />
-              </div>
-              <div className="display-flex-column spacer-left big-spacer-right">
-                <label htmlFor="token-select-expiration" className="h3">
-                  {translate('users.tokens.expires_in')}
-                </label>
-                <div className="display-flex-center">
-                  <Select
-                    id="token-select-expiration"
-                    className="spacer-top abs-width-100 spacer-right"
-                    isSearchable={false}
-                    onChange={this.handleTokenExpirationChange}
-                    options={tokenExpirationOptions}
-                    value={tokenExpirationOptions.find(
-                      (option) => option.value === tokenExpiration
-                    )}
-                  />
-
-                  {loading ? (
-                    <i className="spinner text-middle" />
-                  ) : (
-                    <SubmitButton className="text-middle spacer-top" disabled={!tokenName}>
-                      {translate('onboarding.token.generate')}
-                    </SubmitButton>
-                  )}
-                </div>
-              </div>
-            </form>
-            <ProjectTokenScopeInfo className="width-50" />
-=======
       <DivAnimated className="sw-mt-4">
         <form className="sw-flex sw-items-center" onSubmit={this.handleTokenGenerate}>
           <div className="sw-flex sw-flex-col">
@@ -304,7 +236,6 @@
               type="text"
               value={tokenName ?? ''}
             />
->>>>>>> 9e1fded1
           </div>
           <div className="sw-flex sw-flex-col sw-ml-4">
             <HighlightLabel className="sw-mb-2" htmlFor="token-select-expiration">
@@ -351,11 +282,7 @@
                 content={translate('onboarding.token.use_existing_token.help')}
                 links={[
                   {
-<<<<<<< HEAD
-                    href: 'https://knowledgebase.autorabit.com/codescan/docs/generate-a-security-token',
-=======
                     href: DocLink.AccountTokens,
->>>>>>> 9e1fded1
                     label: translate('learn_more'),
                   },
                 ]}
