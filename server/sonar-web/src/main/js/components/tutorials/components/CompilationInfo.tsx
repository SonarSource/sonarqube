/*
 * SonarQube
 * Copyright (C) 2009-2024 SonarSource SA
 * mailto:info AT sonarsource DOT com
 *
 * This program is free software; you can redistribute it and/or
 * modify it under the terms of the GNU Lesser General Public
 * License as published by the Free Software Foundation; either
 * version 3 of the License, or (at your option) any later version.
 *
 * This program is distributed in the hope that it will be useful,
 * but WITHOUT ANY WARRANTY; without even the implied warranty of
 * MERCHANTABILITY or FITNESS FOR A PARTICULAR PURPOSE.  See the GNU
 * Lesser General Public License for more details.
 *
 * You should have received a copy of the GNU Lesser General Public License
 * along with this program; if not, write to the Free Software Foundation,
 * Inc., 51 Franklin Street, Fifth Floor, Boston, MA  02110-1301, USA.
 */

import { LinkStandalone as Link } from '@sonarsource/echoes-react';
import { FlagMessage } from 'design-system';
import * as React from 'react';
import { FormattedMessage } from 'react-intl';
import { DocLink } from '../../../helpers/doc-links';
import { useDocUrl } from '../../../helpers/docs';
import { translate } from '../../../helpers/l10n';

export interface CompilationInfoProps {
  className?: string;
}

export function CompilationInfo({ className = 'sw-my-2' }: CompilationInfoProps) {
  const docUrl = useDocUrl();

  return (
<<<<<<< HEAD
    <Alert className={className} variant="info">
      <p className="spacer-bottom">
        <FormattedMessage
          id="onboarding.tutorial.cfamilly.compilation_database_info"
          defaultMessage={translate('onboarding.tutorial.cfamilly.compilation_database_info')}
          values={{
            link: (
              <DocLink to="https://knowledgebase.autorabit.com/codescan/docs">
                {translate('onboarding.tutorial.cfamilly.compilation_database_info.link')}
              </DocLink>
            ),
          }}
        />
      </p>
      <p>
        <FormattedMessage
          id="onboarding.tutorial.cfamilly.speed_caching"
          defaultMessage={translate('onboarding.tutorial.cfamilly.speed_caching')}
          values={{
            link: (
              <DocLink to="https://knowledgebase.autorabit.com/codescan/docs">
                {translate('onboarding.tutorial.cfamilly.speed_caching.link')}
              </DocLink>
            ),
          }}
        />
      </p>
    </Alert>
=======
    <FlagMessage className={className} variant="info">
      <div>
        <p className="sw-mb-2">
          <FormattedMessage
            id="onboarding.tutorial.cfamilly.compilation_database_info"
            defaultMessage={translate('onboarding.tutorial.cfamilly.compilation_database_info')}
            values={{
              link: (
                <Link to={docUrl(DocLink.CFamilyCompilationDatabase)}>
                  {translate('onboarding.tutorial.cfamilly.compilation_database_info.link')}
                </Link>
              ),
            }}
          />
        </p>
      </div>
    </FlagMessage>
>>>>>>> 9e1fded1
  );
}<|MERGE_RESOLUTION|>--- conflicted
+++ resolved
@@ -34,36 +34,6 @@
   const docUrl = useDocUrl();
 
   return (
-<<<<<<< HEAD
-    <Alert className={className} variant="info">
-      <p className="spacer-bottom">
-        <FormattedMessage
-          id="onboarding.tutorial.cfamilly.compilation_database_info"
-          defaultMessage={translate('onboarding.tutorial.cfamilly.compilation_database_info')}
-          values={{
-            link: (
-              <DocLink to="https://knowledgebase.autorabit.com/codescan/docs">
-                {translate('onboarding.tutorial.cfamilly.compilation_database_info.link')}
-              </DocLink>
-            ),
-          }}
-        />
-      </p>
-      <p>
-        <FormattedMessage
-          id="onboarding.tutorial.cfamilly.speed_caching"
-          defaultMessage={translate('onboarding.tutorial.cfamilly.speed_caching')}
-          values={{
-            link: (
-              <DocLink to="https://knowledgebase.autorabit.com/codescan/docs">
-                {translate('onboarding.tutorial.cfamilly.speed_caching.link')}
-              </DocLink>
-            ),
-          }}
-        />
-      </p>
-    </Alert>
-=======
     <FlagMessage className={className} variant="info">
       <div>
         <p className="sw-mb-2">
@@ -81,6 +51,5 @@
         </p>
       </div>
     </FlagMessage>
->>>>>>> 9e1fded1
   );
 }