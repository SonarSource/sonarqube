/*
 * SonarQube
 * Copyright (C) 2009-2024 SonarSource SA
 * mailto:info AT sonarsource DOT com
 *
 * This program is free software; you can redistribute it and/or
 * modify it under the terms of the GNU Lesser General Public
 * License as published by the Free Software Foundation; either
 * version 3 of the License, or (at your option) any later version.
 *
 * This program is distributed in the hope that it will be useful,
 * but WITHOUT ANY WARRANTY; without even the implied warranty of
 * MERCHANTABILITY or FITNESS FOR A PARTICULAR PURPOSE.  See the GNU
 * Lesser General Public License for more details.
 *
 * You should have received a copy of the GNU Lesser General Public License
 * along with this program; if not, write to the Free Software Foundation,
 * Inc., 51 Franklin Street, Fifth Floor, Boston, MA  02110-1301, USA.
 */

import { DropdownMenu, IconSlideshow } from '@sonarsource/echoes-react';
import * as React from 'react';
<<<<<<< HEAD
import { Image } from '~sonar-aligned/components/common/Image';
import { getRedirectUrlForZoho } from "../../api/codescan";
import { getValue } from "../../api/settings";
import { DocLink } from '../../helpers/doc-links';
import { translate } from '../../helpers/l10n';
import { GlobalSettingKeys } from "../../types/settings";
=======
import { useCurrentUser } from '../../app/components/current-user/CurrentUserContext';
import { CustomEvents } from '../../helpers/constants';
import { DocLink } from '../../helpers/doc-links';
import { translate } from '../../helpers/l10n';
import { Permissions } from '../../types/permissions';
>>>>>>> 3599d7c3
import { SuggestionLink } from '../../types/types';
import { DocItemLink } from './DocItemLink';
import { SuggestionsContext } from './SuggestionsContext';

function Suggestions({ suggestions }: Readonly<{ suggestions: SuggestionLink[] }>) {
  return (
    <>
      <DropdownMenu.GroupLabel>{translate('docs.suggestion')}</DropdownMenu.GroupLabel>

      {suggestions.map((suggestion) => (
        <DocItemLink key={suggestion.link} to={suggestion.link}>
          {suggestion.text}
        </DocItemLink>
      ))}

      <DropdownMenu.Separator />
    </>
  );
}

export function EmbedDocsPopup({ setAboutCodescanOpen }) {
  const firstItemRef = React.useRef<HTMLAnchorElement>(null);
  const { currentUser } = useCurrentUser();
  const { suggestions } = React.useContext(SuggestionsContext);
  const [zohoUrl, setZohoUrl] = React.useState<any>();

  React.useEffect(() => {
    firstItemRef.current?.focus();

    getValue({ key: GlobalSettingKeys.CodescanSupportLink }).then((enabledSupportLink) => {
      // Get zoho re-direct url.
      if (!enabledSupportLink || enabledSupportLink.value === "true") {
        getRedirectUrlForZoho().then(response => {
          setZohoUrl(response.redirectUrl);
        });
      }
    });
  }, []);

  const runModeTour = () => {
    document.dispatchEvent(new CustomEvent(CustomEvents.RunTourMode));
  };

  const isAdminOrQGAdmin =
    currentUser.permissions?.global.includes(Permissions.Admin) ||
    currentUser.permissions?.global.includes(Permissions.QualityGateAdmin);

  return (
    <>
      {suggestions.length !== 0 && <Suggestions suggestions={suggestions} />}

      <DropdownMenu.GroupLabel>{translate('docs.suggestion')}</DropdownMenu.GroupLabel>
      <DropdownMenu.ItemLink to="https://knowledgebase.autorabit.com/product-guides/codescan/getting-started">
        {translate('docs.suggestion_help')}
      </DropdownMenu.ItemLink>

      <DropdownMenu.Separator />
      
      <DocItemLink to={DocLink.Documentation}>{translate('docs.documentation')}</DocItemLink>

      <DropdownMenu.ItemLink to="/web_api">
        {translate('api_documentation.page')}
      </DropdownMenu.ItemLink>

      <DropdownMenu.ItemLink to="/web_api_v2">
        {translate('api_documentation.page.v2')}
      </DropdownMenu.ItemLink>

      <DropdownMenu.Separator />

      {zohoUrl && (
        <DropdownMenu.ItemLink to={zohoUrl}>
          {translate('docs.get_help')}
        </DropdownMenu.ItemLink>
      )}

      <DropdownMenu.ItemButton onClick={() => setAboutCodescanOpen(true)}>
        {translate('embed_docs.about_codescan')}
      </DropdownMenu.ItemButton>

      <DropdownMenu.Separator />

      <DropdownMenu.GroupLabel>{translate('docs.stay_connected')}</DropdownMenu.GroupLabel>

<<<<<<< HEAD
      <IconLink
        icon="sonarcloud-square-logo.svg"
        link="https://www.codescan.io/blog"
        text="CodeScan Blog "
      />

      <IconLink
        icon="embed-doc/x-icon-black.svg"
        link="https://twitter.com/CodeScanforSFDC"
        text="@CodeScanforSFDC"
      />
=======
      <DropdownMenu.ItemLink to="https://www.sonarsource.com/products/sonarqube/whats-new/?referrer=sonarqube">
        {translate('docs.news')}
      </DropdownMenu.ItemLink>

      <DropdownMenu.ItemLink to="https://www.sonarsource.com/products/sonarqube/roadmap/?referrer=sonarqube">
        {translate('docs.roadmap')}
      </DropdownMenu.ItemLink>

      <DropdownMenu.ItemLink to="https://twitter.com/SonarQube">X @SonarQube</DropdownMenu.ItemLink>

      {isAdminOrQGAdmin && (
        <>
          <DropdownMenu.Separator />

          <DropdownMenu.GroupLabel>{translate('tours')}</DropdownMenu.GroupLabel>

          <DropdownMenu.ItemButton
            prefix={<IconSlideshow />}
            data-guiding-id="mode-tour-2"
            onClick={runModeTour}
          >
            {translate('mode_tour.name')}
          </DropdownMenu.ItemButton>
        </>
      )}
>>>>>>> 3599d7c3
    </>
  );
}<|MERGE_RESOLUTION|>--- conflicted
+++ resolved
@@ -18,22 +18,17 @@
  * Inc., 51 Franklin Street, Fifth Floor, Boston, MA  02110-1301, USA.
  */
 
-import { DropdownMenu, IconSlideshow } from '@sonarsource/echoes-react';
+import { DropdownMenu } from '@sonarsource/echoes-react';
 import * as React from 'react';
-<<<<<<< HEAD
 import { Image } from '~sonar-aligned/components/common/Image';
 import { getRedirectUrlForZoho } from "../../api/codescan";
 import { getValue } from "../../api/settings";
-import { DocLink } from '../../helpers/doc-links';
-import { translate } from '../../helpers/l10n';
-import { GlobalSettingKeys } from "../../types/settings";
-=======
 import { useCurrentUser } from '../../app/components/current-user/CurrentUserContext';
 import { CustomEvents } from '../../helpers/constants';
 import { DocLink } from '../../helpers/doc-links';
 import { translate } from '../../helpers/l10n';
+import { GlobalSettingKeys } from "../../types/settings";
 import { Permissions } from '../../types/permissions';
->>>>>>> 3599d7c3
 import { SuggestionLink } from '../../types/types';
 import { DocItemLink } from './DocItemLink';
 import { SuggestionsContext } from './SuggestionsContext';
@@ -91,7 +86,7 @@
       </DropdownMenu.ItemLink>
 
       <DropdownMenu.Separator />
-      
+
       <DocItemLink to={DocLink.Documentation}>{translate('docs.documentation')}</DocItemLink>
 
       <DropdownMenu.ItemLink to="/web_api">
@@ -118,45 +113,13 @@
 
       <DropdownMenu.GroupLabel>{translate('docs.stay_connected')}</DropdownMenu.GroupLabel>
 
-<<<<<<< HEAD
-      <IconLink
-        icon="sonarcloud-square-logo.svg"
-        link="https://www.codescan.io/blog"
-        text="CodeScan Blog "
-      />
-
-      <IconLink
-        icon="embed-doc/x-icon-black.svg"
-        link="https://twitter.com/CodeScanforSFDC"
-        text="@CodeScanforSFDC"
-      />
-=======
-      <DropdownMenu.ItemLink to="https://www.sonarsource.com/products/sonarqube/whats-new/?referrer=sonarqube">
-        {translate('docs.news')}
+      <DropdownMenu.ItemLink to="https://www.codescan.io/blog">
+        CodeScan Blog
       </DropdownMenu.ItemLink>
 
-      <DropdownMenu.ItemLink to="https://www.sonarsource.com/products/sonarqube/roadmap/?referrer=sonarqube">
-        {translate('docs.roadmap')}
+      <DropdownMenu.ItemLink to="https://twitter.com/CodeScanforSFDC">
+        @CodeScanforSFDC
       </DropdownMenu.ItemLink>
-
-      <DropdownMenu.ItemLink to="https://twitter.com/SonarQube">X @SonarQube</DropdownMenu.ItemLink>
-
-      {isAdminOrQGAdmin && (
-        <>
-          <DropdownMenu.Separator />
-
-          <DropdownMenu.GroupLabel>{translate('tours')}</DropdownMenu.GroupLabel>
-
-          <DropdownMenu.ItemButton
-            prefix={<IconSlideshow />}
-            data-guiding-id="mode-tour-2"
-            onClick={runModeTour}
-          >
-            {translate('mode_tour.name')}
-          </DropdownMenu.ItemButton>
-        </>
-      )}
->>>>>>> 3599d7c3
     </>
   );
 }