--- conflicted
+++ resolved
@@ -285,15 +285,11 @@
 
 export const ONE_SECOND = 1000;
 
-<<<<<<< HEAD
-export const ONE_SECOND = 1000;
-
-export const WHITELIST_VALUE_AMAZON = "AMAZON";
-export const WHITELIST_VALUE_CODESCAN = "CODESCAN";
-=======
 export enum CustomEvents {
   OpenHelpMenu = 'open-help-menu',
   CloseHelpMenu = 'close-help-menu',
   RunTourMode = 'runTour-mode',
 }
->>>>>>> 3599d7c3
+
+export const WHITELIST_VALUE_AMAZON = "AMAZON";
+export const WHITELIST_VALUE_CODESCAN = "CODESCAN";