--- conflicted
+++ resolved
@@ -43,12 +43,8 @@
   return {
     ignoredConditions: false,
     caycStatus: CaycStatus.Compliant,
-<<<<<<< HEAD
-    failedConditions: [mockQualityGateStatusConditionEnhanced()],
-=======
     conditions: [condition],
     failedConditions: [condition],
->>>>>>> 9e1fded1
     key: 'foo',
     name: 'Foo',
     status: 'ERROR',
