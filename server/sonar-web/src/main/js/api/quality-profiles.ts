/*
 * SonarQube
 * Copyright (C) 2009-2024 SonarSource SA
 * mailto:info AT sonarsource DOT com
 *
 * This program is free software; you can redistribute it and/or
 * modify it under the terms of the GNU Lesser General Public
 * License as published by the Free Software Foundation; either
 * version 3 of the License, or (at your option) any later version.
 *
 * This program is distributed in the hope that it will be useful,
 * but WITHOUT ANY WARRANTY; without even the implied warranty of
 * MERCHANTABILITY or FITNESS FOR A PARTICULAR PURPOSE.  See the GNU
 * Lesser General Public License for more details.
 *
 * You should have received a copy of the GNU Lesser General Public License
 * along with this program; if not, write to the Free Software Foundation,
 * Inc., 51 Franklin Street, Fifth Floor, Boston, MA  02110-1301, USA.
 */

import { map } from 'lodash';
import { throwGlobalError } from '~sonar-aligned/helpers/error';
import { getJSON } from '~sonar-aligned/helpers/request';
import { Exporter, ProfileChangelogEvent } from '../apps/quality-profiles/types';
import { csvEscape } from '../helpers/csv';
import { RequestData, post, postJSON } from '../helpers/request';
import {
  CleanCodeAttributeCategory,
  SoftwareImpact,
  SoftwareImpactSeverity,
  SoftwareQuality,
} from '../types/clean-code-taxonomy';
import { QualityProfileChangelogFilterMode } from '../types/quality-profiles';
import { Dict, Paging, ProfileInheritanceDetails, UserSelected } from '../types/types';

export interface ProfileActions {
  associateProjects?: boolean;
  copy?: boolean;
  delete?: boolean;
  edit?: boolean;
  setAsDefault?: boolean;
}

export interface Actions {
  create?: boolean;
}

export interface Profile {
  organization: string;
  actions?: ProfileActions;
  activeDeprecatedRuleCount: number;
  activeRuleCount: number;
  isBuiltIn?: boolean;
  isDefault?: boolean;
  isInherited?: boolean;
  key: string;
  language: string;
  languageName: string;
  lastUsed?: string;
  name: string;
  parentKey?: string;
  parentName?: string;
  projectCount?: number;
  rulesUpdatedAt?: string;
  userUpdatedAt?: string;
}

export interface SearchQualityProfilesParameters {
  organization: string;
  defaults?: boolean;
  language?: string;
  project?: string;
  qualityProfile?: string;
}

export interface SearchQualityProfilesResponse {
  actions?: Actions;
  profiles: Profile[];
}

export function searchQualityProfiles(
  parameters?: SearchQualityProfilesParameters,
): Promise<SearchQualityProfilesResponse> {
  const currentOrg: any = parameters?.organization;
  localStorage.setItem('org', currentOrg);
  return getJSON('/api/qualityprofiles/search', parameters).catch(throwGlobalError);
}

export function getQualityProfile({
  organization,
  compareToSonarWay,
  profile: { key },
}: {
  organization: string;
  compareToSonarWay?: boolean;
  profile: Profile;
}): Promise<{
  compareToSonarWay?: { missingRuleCount: number; profile: string; profileName: string };
  profile: Profile;
}> {
  return getJSON('/api/qualityprofiles/show', { compareToSonarWay, key });
}

export function createQualityProfile(data: RequestData): Promise<any> {
  return postJSON('/api/qualityprofiles/create', data).catch(throwGlobalError);
}

export function restoreQualityProfile(data: RequestData): Promise<any> {
  return postJSON('/api/qualityprofiles/restore', data).catch(throwGlobalError);
}

export interface ProfileProject {
  key: string;
  name: string;
  selected: boolean;
}

export function getProfileProjects(
  data: RequestData,
): Promise<{ more: boolean; paging: Paging; results: ProfileProject[] }> {
  return getJSON('/api/qualityprofiles/projects', data).catch(throwGlobalError);
}

export function getProfileInheritance({
  organization,
  language,
  name: qualityProfile,
}: Pick<Profile, 'organization' | 'language' | 'name'>): Promise<{
  ancestors: ProfileInheritanceDetails[];
  children: ProfileInheritanceDetails[];
  profile: ProfileInheritanceDetails | null;
}> {
  return getJSON('/api/qualityprofiles/inheritance', {
    organization,
    language,
    qualityProfile,
  }).catch(throwGlobalError);
}

export function setDefaultProfile({ organization, language, name: qualityProfile }: Profile) {
  return post('/api/qualityprofiles/set_default', {
    organization,
    language,
    qualityProfile,
  });
}

export function renameProfile(key: string, name: string) {
  return post('/api/qualityprofiles/rename', { key, name }).catch(throwGlobalError);
}

export function copyProfile(fromKey: string, name: string): Promise<Profile> {
  return postJSON('/api/qualityprofiles/copy', { fromKey, toName: name }).catch(throwGlobalError);
}

export function deleteProfile({ organization, language, name: qualityProfile }: Profile) {
  return post('/api/qualityprofiles/delete', { organization, language, qualityProfile }).catch(throwGlobalError);
}

export function changeProfileParent(
  { organization, language, name: qualityProfile }: Profile,
  parentProfile?: Profile,
) {
  return post('/api/qualityprofiles/change_parent', {
    organization,
    language,
    qualityProfile,
    parentQualityProfile: parentProfile ? parentProfile.name : undefined,
  }).catch(throwGlobalError);
}

export function getQualityProfileExporterUrl(
  { key: exporterKey }: Exporter,
  { organization, language, name: qualityProfile }: Profile,
) {
  const queryParams = Object.entries({ organization, exporterKey, language, qualityProfile })
    .map(([key, value]) => `${key}=${encodeURIComponent(value)}`)
    .join('&');
  return `/api/qualityprofiles/export?${queryParams}`;
}

export function getImporters(): Promise<
  Array<{ key: string; languages: Array<string>; name: string }>
> {
  return getJSON('/api/qualityprofiles/importers').then((r) => r.importers, throwGlobalError);
}

export function getExporters(): Promise<any> {
  return getJSON('/api/qualityprofiles/exporters').then((r) => r.exporters);
}

export interface ChangelogResponse {
  events: ProfileChangelogEvent[];
  paging: Paging;
}

<<<<<<< HEAD
export function getProfileChangelog(
  since: any,
  to: any,
  { organization, language, name: qualityProfile }: Profile,
  page?: number,
): Promise<ChangelogResponse> {
=======
interface ChangelogData {
  filterMode: QualityProfileChangelogFilterMode;
  page?: number;
  profile: Profile;
  since: string;
  to: string;
}

export function getProfileChangelog(data: ChangelogData): Promise<ChangelogResponse> {
  const {
    filterMode,
    page,
    profile: { language, name: qualityProfile },
    since,
    to,
  } = data;
>>>>>>> 3599d7c3
  return getJSON('/api/qualityprofiles/changelog', {
    organization,
    since,
    to,
    language,
    qualityProfile,
    filterMode,
    p: page,
  });
}

export interface RuleCompare {
  cleanCodeAttributeCategory?: CleanCodeAttributeCategory;
  impacts?: SoftwareImpact[];
  key: string;
  left?: { impacts?: SoftwareImpact[]; params?: Dict<string>; severity?: string };
  name: string;
  right?: { impacts?: SoftwareImpact[]; params?: Dict<string>; severity?: string };
}

export interface CompareResponse {
  inLeft: Array<RuleCompare>;
  inRight: Array<RuleCompare>;
  left: { name: string };
  modified: Array<RuleCompare & Required<Pick<RuleCompare, 'left' | 'right'>>>;
  right: { name: string };
}

export function compareProfiles(leftKey: string, rightKey: string): Promise<CompareResponse> {
  return getJSON('/api/qualityprofiles/compare', { leftKey, rightKey });
}

export function associateProject({ organization, language, name: qualityProfile }: Profile, project: string) {
  return post('/api/qualityprofiles/add_project', {
    organization,
    language,
    qualityProfile,
    project,
  }).catch(throwGlobalError);
}

export function dissociateProject({ organization, language, name: qualityProfile }: Profile, project: string) {
  return post('/api/qualityprofiles/remove_project', {
    organization,
    language,
    qualityProfile,
    project,
  }).catch(throwGlobalError);
}

export interface SearchUsersGroupsParameters {
  organization: string;
  language: string;
  q?: string;
  qualityProfile: string;
  selected?: 'all' | 'selected' | 'deselected';
}

interface SearchUsersResponse {
  paging: Paging;
  users: UserSelected[];
}

export function searchUsers(parameters: SearchUsersGroupsParameters): Promise<SearchUsersResponse> {
  return getJSON('/api/qualityprofiles/search_users', parameters).catch(throwGlobalError);
}

export interface SearchGroupsResponse {
  groups: Array<{ name: string }>;
  paging: Paging;
}

export function searchGroups(
  parameters: SearchUsersGroupsParameters,
): Promise<SearchGroupsResponse> {
  return getJSON('/api/qualityprofiles/search_groups', parameters).catch(throwGlobalError);
}

export interface AddRemoveUserParameters {
  organization: string;
  language: string;
  login: string;
  qualityProfile: string;
}

export function addUser(parameters: AddRemoveUserParameters): Promise<void | Response> {
  return post('/api/qualityprofiles/add_user', parameters).catch(throwGlobalError);
}

export function removeUser(parameters: AddRemoveUserParameters): Promise<void | Response> {
  return post('/api/qualityprofiles/remove_user', parameters).catch(throwGlobalError);
}

export interface AddRemoveGroupParameters {
  organization: string;
  group: string;
  language: string;
  qualityProfile: string;
}

export function addGroup(parameters: AddRemoveGroupParameters): Promise<void | Response> {
  return post('/api/qualityprofiles/add_group', parameters).catch(throwGlobalError);
}

export function removeGroup(parameters: AddRemoveGroupParameters): Promise<void | Response> {
  return post('/api/qualityprofiles/remove_group', parameters).catch(throwGlobalError);
}

export interface BulkActivateParameters {
  activation?: boolean;
  active_severities?: string;
  asc?: boolean;
  available_since?: string;
  compareToProfile?: string;
  inheritance?: string;
  is_template?: string;
  languages?: string;
  q?: string;
  qprofile?: string;
  repositories?: string;
  rule_key?: string;
  s?: string;
  severities?: string;
  statuses?: string;
  tags?: string;
  targetKey: string;
  targetSeverity?: string;
  template_key?: string;
  types?: string;
}

export function bulkActivateRules(data: BulkActivateParameters) {
  return postJSON('/api/qualityprofiles/activate_rules', data);
}

export function bulkDeactivateRules(data: BulkActivateParameters) {
  return postJSON('/api/qualityprofiles/deactivate_rules', data);
}

export interface ActivateRuleParameters {
  impacts?: Record<SoftwareQuality, SoftwareImpactSeverity>;
  key: string;
  params?: Record<string, string>;
  prioritizedRule?: boolean;
  reset?: boolean;
  rule: string;
  severity?: string;
}

export function activateRule(data: ActivateRuleParameters) {
  const params =
    data.params && map(data.params, (value, key) => `${key}=${csvEscape(value)}`).join(';');
  const impacts = data.impacts && map(data.impacts, (value, key) => `${key}=${value}`).join(';');
  return post('/api/qualityprofiles/activate_rule', {
    ...data,
    params,
    impacts,
  }).catch(throwGlobalError);
}

export interface DeactivateRuleParameters {
  key: string;
  rule: string;
}

export function deactivateRule(data: DeactivateRuleParameters) {
  return post('/api/qualityprofiles/deactivate_rule', data).catch(throwGlobalError);
}<|MERGE_RESOLUTION|>--- conflicted
+++ resolved
@@ -194,14 +194,6 @@
   paging: Paging;
 }
 
-<<<<<<< HEAD
-export function getProfileChangelog(
-  since: any,
-  to: any,
-  { organization, language, name: qualityProfile }: Profile,
-  page?: number,
-): Promise<ChangelogResponse> {
-=======
 interface ChangelogData {
   filterMode: QualityProfileChangelogFilterMode;
   page?: number;
@@ -212,13 +204,13 @@
 
 export function getProfileChangelog(data: ChangelogData): Promise<ChangelogResponse> {
   const {
+    organization,
     filterMode,
     page,
     profile: { language, name: qualityProfile },
     since,
     to,
   } = data;
->>>>>>> 3599d7c3
   return getJSON('/api/qualityprofiles/changelog', {
     organization,
     since,
