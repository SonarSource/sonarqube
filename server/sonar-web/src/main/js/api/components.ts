--- conflicted
+++ resolved
@@ -56,11 +56,8 @@
 }
 
 export interface ComponentRaw {
-<<<<<<< HEAD
   organization: string;
-=======
   aiCodeAssurance?: AiCodeAssuranceStatus;
->>>>>>> 3599d7c3
   analysisDate?: string;
   isAiCodeFixEnabled?: boolean;
   isFavorite?: boolean;
