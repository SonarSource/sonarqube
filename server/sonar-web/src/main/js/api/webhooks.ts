--- conflicted
+++ resolved
@@ -37,13 +37,10 @@
   return post('/api/webhooks/delete', data).catch(throwGlobalError);
 }
 
-<<<<<<< HEAD
-export function searchWebhooks(data: { organization?: string; project?: string }): Promise<{ webhooks: Webhook[] }> {
-=======
 export function searchWebhooks(data: {
+  organization?: string;
   project?: string;
 }): Promise<{ webhooks: WebhookResponse[] }> {
->>>>>>> 9e1fded1
   return getJSON('/api/webhooks/list', data).catch(throwGlobalError);
 }
 
