--- conflicted
+++ resolved
@@ -52,28 +52,8 @@
       return Promise.reject<ChangePasswordResults>(result);
     }
 
-<<<<<<< HEAD
-export interface UserGroup {
-  default: boolean;
-  description: string;
-  id: number;
-  name: string;
-  selected: boolean;
-}
-
-export function getUserGroups(data: {
-  login: string;
-  organization?: string;
-  p?: number;
-  ps?: number;
-  q?: string;
-  selected?: string;
-}): Promise<{ paging: Paging; groups: UserGroup[] }> {
-  return getJSON('/api/users/groups', data);
-=======
     return throwGlobalError(response);
   });
->>>>>>> 9e1fded1
 }
 
 export function getIdentityProviders(): Promise<{ identityProviders: IdentityProvider[] }> {
