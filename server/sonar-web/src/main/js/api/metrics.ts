/*
 * SonarQube
 * Copyright (C) 2009-2024 SonarSource SA
 * mailto:info AT sonarsource DOT com
 *
 * This program is free software; you can redistribute it and/or
 * modify it under the terms of the GNU Lesser General Public
 * License as published by the Free Software Foundation; either
 * version 3 of the License, or (at your option) any later version.
 *
 * This program is distributed in the hope that it will be useful,
 * but WITHOUT ANY WARRANTY; without even the implied warranty of
 * MERCHANTABILITY or FITNESS FOR A PARTICULAR PURPOSE.  See the GNU
 * Lesser General Public License for more details.
 *
 * You should have received a copy of the GNU Lesser General Public License
 * along with this program; if not, write to the Free Software Foundation,
 * Inc., 51 Franklin Street, Fifth Floor, Boston, MA  02110-1301, USA.
 */
import { throwGlobalError } from '~sonar-aligned/helpers/error';
import { getJSON } from '~sonar-aligned/helpers/request';
import { Metric } from '../types/types';

export interface MetricsResponse {
  metrics: Metric[];
  p: number;
  ps: number;
  total: number;
}

export function getMetrics(data?: {
  isCustom?: boolean;
  p?: number;
  ps?: number;
}): Promise<MetricsResponse> {
  return getJSON('/api/metrics/search', data).catch(throwGlobalError);
}

export function getAllMetrics(data?: {
  isCustom?: boolean;
  p?: number;
  ps?: number;
}): Promise<Metric[]> {
  return inner(data);

  function inner(
<<<<<<< HEAD
    data: { p?: number; ps?: number } = { ps: 50 },
    prev?: MetricsResponse
=======
    data: { p?: number; ps?: number } = { ps: 500 },
    prev?: MetricsResponse,
>>>>>>> 9e1fded1
  ): Promise<Metric[]> {
    return getMetrics(data).then((r) => {
      const result = prev ? prev.metrics.concat(r.metrics) : r.metrics;
      if (r.p * r.ps >= r.total) {
        return result;
      }
      return inner({ ...data, p: r.p + 1 }, { ...r, metrics: result });
    });
  }
}<|MERGE_RESOLUTION|>--- conflicted
+++ resolved
@@ -44,13 +44,8 @@
   return inner(data);
 
   function inner(
-<<<<<<< HEAD
     data: { p?: number; ps?: number } = { ps: 50 },
-    prev?: MetricsResponse
-=======
-    data: { p?: number; ps?: number } = { ps: 500 },
     prev?: MetricsResponse,
->>>>>>> 9e1fded1
   ): Promise<Metric[]> {
     return getMetrics(data).then((r) => {
       const result = prev ? prev.metrics.concat(r.metrics) : r.metrics;
