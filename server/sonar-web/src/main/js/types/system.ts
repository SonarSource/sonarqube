--- conflicted
+++ resolved
@@ -33,10 +33,7 @@
 
 export enum InstanceType {
   SonarQube = 'SonarQube',
-<<<<<<< HEAD
   SonarCloud = 'CodeScanCloud',
-=======
-  SonarCloud = 'SonarCloud',
 }
 
 export enum MigrationStatus {
@@ -92,5 +89,4 @@
   oauthClientId: string;
   oauthClientSecret: string;
   oauthTenant: string;
->>>>>>> 9e1fded1
 }