--- conflicted
+++ resolved
@@ -30,22 +30,7 @@
   isMain: true;
 }
 
-<<<<<<< HEAD
-export interface PullRequest {
-  analysisDate?: string;
-  base: string;
-  branch: string;
-  key: string;
-  isOrphan?: true;
-  status?: { qualityGateStatus: Status };
-  target: string;
-  title: string;
-  url?: string;
-  isComparisonBranch?: boolean;
-}
-=======
 export interface PullRequest extends PullRequestBase {}
->>>>>>> 9e1fded1
 
 export type BranchLike = Branch | PullRequest;
 
