--- conflicted
+++ resolved
@@ -260,11 +260,6 @@
       this.model.unset('value');
       if (this.choices) {
         this.choices.reset([]);
-<<<<<<< HEAD
-        this.selection.reset([]);
-        this.detailsView.updateLists();
-=======
->>>>>>> 2e78f80f
       }
       this.render();
     },
@@ -313,10 +308,6 @@
         detailsView: AjaxSelectDetailsFilterView
       });
 
-<<<<<<< HEAD
-      this.selection = new ProjectSuggestions();
-=======
->>>>>>> 2e78f80f
       this.choices = new ProjectSuggestions();
     },
 
