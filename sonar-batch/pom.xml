--- conflicted
+++ resolved
@@ -4,11 +4,7 @@
   <parent>
     <groupId>org.codehaus.sonar</groupId>
     <artifactId>sonar</artifactId>
-<<<<<<< HEAD
-    <version>2.10</version>
-=======
     <version>2.11</version>
->>>>>>> 520ebfd3
   </parent>
 
   <groupId>org.codehaus.sonar</groupId>
