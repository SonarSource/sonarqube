<?xml version="1.0" encoding="UTF-8"?>
<project xmlns="http://maven.apache.org/POM/4.0.0" xmlns:xsi="http://www.w3.org/2001/XMLSchema-instance" xsi:schemaLocation="http://maven.apache.org/POM/4.0.0 http://maven.apache.org/xsd/maven-4.0.0.xsd">
  <modelVersion>4.0.0</modelVersion>
  <parent>
    <groupId>org.codehaus.sonar</groupId>
    <artifactId>sonar</artifactId>
<<<<<<< HEAD
    <version>4.3.1</version>
=======
    <version>5.0-SNAPSHOT</version>
>>>>>>> 3512475d
  </parent>
  <artifactId>sonar-deprecated</artifactId>
  <name>SonarQube :: Deprecated</name>

  <dependencies>
    <dependency>
      <groupId>${project.groupId}</groupId>
      <artifactId>sonar-plugin-api</artifactId>
    </dependency>
    <dependency>
      <groupId>org.apache.maven</groupId>
      <artifactId>maven-project</artifactId>
    </dependency>
    <dependency>
      <groupId>com.google.code.findbugs</groupId>
      <artifactId>jsr305</artifactId>
      <scope>provided</scope>
    </dependency>

    <!-- unit test -->
    <dependency>
      <groupId>junit</groupId>
      <artifactId>junit</artifactId>
      <scope>test</scope>
    </dependency>
    <dependency>
      <groupId>org.hamcrest</groupId>
      <artifactId>hamcrest-all</artifactId>
      <scope>test</scope>
    </dependency>
    <dependency>
      <groupId>${project.groupId}</groupId>
      <artifactId>sonar-plugin-api</artifactId>
      <type>test-jar</type>
      <version>${project.version}</version>
      <scope>test</scope>
    </dependency>

    <dependency>
      <groupId>org.mockito</groupId>
      <artifactId>mockito-core</artifactId>
      <scope>test</scope>
    </dependency>
    <dependency>
      <groupId>org.easytesting</groupId>
      <artifactId>fest-assert</artifactId>
      <scope>test</scope>
    </dependency>
  </dependencies>
</project><|MERGE_RESOLUTION|>--- conflicted
+++ resolved
@@ -4,11 +4,7 @@
   <parent>
     <groupId>org.codehaus.sonar</groupId>
     <artifactId>sonar</artifactId>
-<<<<<<< HEAD
-    <version>4.3.1</version>
-=======
     <version>5.0-SNAPSHOT</version>
->>>>>>> 3512475d
   </parent>
   <artifactId>sonar-deprecated</artifactId>
   <name>SonarQube :: Deprecated</name>
